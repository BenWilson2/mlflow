--- conflicted
+++ resolved
@@ -2923,7 +2923,6 @@
   }
 }
 
-<<<<<<< HEAD
 message GetDatasetRecords {
   option (scalapb.message).extends = "com.databricks.rpc.RPC[$this.Response]";
   
@@ -2943,7 +2942,8 @@
     // Pagination token for next page (if more records exist)
     optional string next_page_token = 2;
   }
-=======
+}
+
 // =============================================================================
 // Scorer Management Messages
 // =============================================================================
@@ -3038,5 +3038,4 @@
   optional string serialized_scorer = 4;
   // The creation time of the scorer version (in milliseconds since epoch).
   optional int64 creation_time = 5;
->>>>>>> 879a1353
 }