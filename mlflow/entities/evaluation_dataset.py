--- conflicted
+++ resolved
@@ -7,10 +7,6 @@
 
 from mlflow.entities._mlflow_object import _MlflowObject
 from mlflow.entities.dataset_record import DatasetRecord
-<<<<<<< HEAD
-=======
-from mlflow.entities.dataset_record_source import DatasetRecordSource, DatasetRecordSourceType
->>>>>>> 941f3a79
 from mlflow.exceptions import MlflowException
 from mlflow.protos.evaluation_datasets_pb2 import EvaluationDataset as ProtoEvaluationDataset
 
@@ -64,18 +60,7 @@
         from mlflow.tracking._tracking_service.utils import _get_store
 
         tracking_store = _get_store()
-<<<<<<< HEAD
         self._experiment_ids = tracking_store.get_evaluation_dataset_experiment_ids(self.dataset_id)
-=======
-        # TODO: Remove this hasattr check once all tracking stores implement
-        #  the evaluation dataset APIs
-        if hasattr(tracking_store, "get_evaluation_dataset_experiment_ids"):
-            self._experiment_ids = tracking_store.get_evaluation_dataset_experiment_ids(
-                self.dataset_id
-            )
-        else:
-            self._experiment_ids = []
->>>>>>> 941f3a79
 
     @property
     def records(self) -> list[DatasetRecord]:
@@ -89,16 +74,7 @@
             from mlflow.tracking._tracking_service.utils import _get_store
 
             tracking_store = _get_store()
-<<<<<<< HEAD
             self._records = tracking_store._load_dataset_records(self.dataset_id)
-=======
-            # TODO: Remove this hasattr check once all tracking stores implement
-            #  the evaluation dataset APIs
-            if hasattr(tracking_store, "_load_dataset_records"):
-                self._records = tracking_store._load_dataset_records(self.dataset_id)
-            else:
-                self._records = []
->>>>>>> 941f3a79
         return self._records or []
 
     def has_records(self) -> bool:
@@ -168,7 +144,6 @@
 
         tracking_store = _get_store()
 
-<<<<<<< HEAD
         try:
             tracking_store.get_evaluation_dataset(self.dataset_id)
         except Exception as e:
@@ -182,66 +157,6 @@
             dataset_id=self.dataset_id, records=record_dicts, updated_by=self.last_updated_by
         )
         self._records = None
-=======
-        # TODO: Remove this hasattr check once all tracking stores implement
-        #  the evaluation dataset APIs
-        if hasattr(tracking_store, "upsert_evaluation_dataset_records"):
-            try:
-                tracking_store.get_evaluation_dataset(self.dataset_id)
-            except Exception as e:
-                raise MlflowException.invalid_parameter_value(
-                    f"Cannot add records to dataset {self.dataset_id}: Dataset not found in "
-                    f"current tracking store. The dataset must exist in the backend before "
-                    f"adding records."
-                ) from e
-
-            tracking_store.upsert_evaluation_dataset_records(
-                dataset_id=self.dataset_id, records=record_dicts, updated_by=self.last_updated_by
-            )
-            self._records = None
-        else:
-            if self._records is None:
-                self._records = []
-
-            existing_records_map = {}
-            for existing_record in self._records:
-                inputs_key = json.dumps(existing_record.inputs, sort_keys=True)
-                existing_records_map[inputs_key] = existing_record
-
-            for record_dict in record_dicts:
-                inputs = record_dict.get("inputs", {})
-                inputs_key = json.dumps(inputs, sort_keys=True)
-
-                if inputs_key in existing_records_map:
-                    existing_record = existing_records_map[inputs_key]
-
-                    if new_expectations := record_dict.get("expectations"):
-                        if existing_record.expectations is None:
-                            existing_record.expectations = {}
-                        existing_record.expectations.update(new_expectations)
-
-                    if new_tags := record_dict.get("tags"):
-                        if existing_record.tags is None:
-                            existing_record.tags = {}
-                        existing_record.tags.update(new_tags)
-                else:
-                    source = record_dict.get("source")
-                    if source and isinstance(source, dict):
-                        source = DatasetRecordSource.from_dict(source)
-
-                    record = DatasetRecord(
-                        dataset_record_id=uuid.uuid4().hex,
-                        dataset_id=self.dataset_id,
-                        inputs=inputs,
-                        expectations=record_dict.get("expectations"),
-                        tags=record_dict.get("tags"),
-                        source=source,
-                        created_by=self.created_by,
-                        last_updated_by=self.last_updated_by,
-                    )
-                    self._records.append(record)
-                    existing_records_map[inputs_key] = record
->>>>>>> 941f3a79
 
         return self
 
