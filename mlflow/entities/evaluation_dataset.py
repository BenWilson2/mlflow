--- conflicted
+++ resolved
@@ -202,13 +202,7 @@
                 if MLFLOW_USER not in record["tags"]:
                     record["tags"][MLFLOW_USER] = user_tag
 
-<<<<<<< HEAD
-        tracking_store.upsert_evaluation_dataset_records(
-            dataset_id=self.dataset_id, records=record_dicts
-        )
-=======
         tracking_store.upsert_dataset_records(dataset_id=self.dataset_id, records=record_dicts)
->>>>>>> fdb7ea58
         self._records = None
 
         return self
