--- conflicted
+++ resolved
@@ -112,12 +112,15 @@
     "AssessmentSourceType",
     "Expectation",
     "Feedback",
-<<<<<<< HEAD
     "EvaluationDataset",
     "DatasetRecord",
     "DatasetRecordSource",
     "DatasetRecordSourceType",
     "EntityAssociationType",
+    "Webhook",
+    "WebhookEvent",
+    "WebhookStatus",
+    "WebhookTestResult",
 ]
 
 
@@ -135,11 +138,4 @@
                 "EvaluationDataset is not available. It requires the mlflow.data module "
                 "which is not included in this installation."
             )
-    raise AttributeError(f"module {__name__!r} has no attribute {name!r}")
-=======
-    "Webhook",
-    "WebhookEvent",
-    "WebhookStatus",
-    "WebhookTestResult",
-]
->>>>>>> 1eef411e
+    raise AttributeError(f"module {__name__!r} has no attribute {name!r}")