--- conflicted
+++ resolved
@@ -430,11 +430,7 @@
     def update_scorer(self, experiment_id, name, sample_rate=None):
         raise MlflowException(
             "Databricks backend does not support update_scorer. "
-<<<<<<< HEAD
-            "Use the Databricks UI or API to modify scorer configurations."
-=======
             "Use the Databricks UI or API to update scorer configuration."
->>>>>>> 197358f9
         )
 
 
