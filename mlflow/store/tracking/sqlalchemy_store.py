--- conflicted
+++ resolved
@@ -3395,16 +3395,7 @@
 
             session.query(SqlEvaluationDataset).filter(
                 SqlEvaluationDataset.dataset_id == dataset_id
-<<<<<<< HEAD
             ).update(update_fields)
-=======
-            ).update(
-                {
-                    "last_update_time": current_time,
-                    # Note: last_updated_by can be set from record tags if needed
-                }
-            )
->>>>>>> 34d21f63
 
             return {"inserted": inserted_count, "updated": updated_count}
 
