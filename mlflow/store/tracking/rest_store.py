import json
import logging
<<<<<<< HEAD
from typing import TYPE_CHECKING, Any, Optional
=======
from typing import TYPE_CHECKING, Any

if TYPE_CHECKING:
    from mlflow.entities import EvaluationDataset
>>>>>>> fdb7ea58

from mlflow.entities import (
    DatasetInput,
    Experiment,
    LoggedModel,
    LoggedModelInput,
    LoggedModelOutput,
    LoggedModelParameter,
    LoggedModelStatus,
    LoggedModelTag,
    Metric,
    Run,
    RunInfo,
    ViewType,
)

if TYPE_CHECKING:
    from mlflow.entities import EvaluationDataset
from mlflow.entities.assessment import Assessment, Expectation, Feedback
from mlflow.entities.trace import Trace
from mlflow.entities.trace_data import TraceData
from mlflow.entities.trace_info import TraceInfo
from mlflow.entities.trace_info_v2 import TraceInfoV2
from mlflow.entities.trace_location import TraceLocation
from mlflow.entities.trace_status import TraceStatus
from mlflow.environment_variables import (
    _MLFLOW_CREATE_LOGGED_MODEL_PARAMS_BATCH_SIZE,
    _MLFLOW_LOG_LOGGED_MODEL_PARAMS_BATCH_SIZE,
    MLFLOW_ASYNC_TRACE_LOGGING_RETRY_TIMEOUT,
)
from mlflow.exceptions import MlflowException
from mlflow.protos import databricks_pb2
from mlflow.protos.service_pb2 import (
    CreateAssessment,
    CreateEvaluationDataset,
    CreateExperiment,
    CreateLoggedModel,
    CreateRun,
    DeleteAssessment,
    DeleteEvaluationDataset,
    DeleteExperiment,
    DeleteExperimentTag,
    DeleteLoggedModel,
    DeleteLoggedModelTag,
    DeleteRun,
    DeleteTag,
    DeleteTraces,
    DeleteTraceTag,
    EndTrace,
    FinalizeLoggedModel,
    GetAssessmentRequest,
    GetEvaluationDataset,
    GetEvaluationDatasetExperimentIds,
    GetEvaluationDatasetRecords,
    GetExperiment,
    GetExperimentByName,
    GetLoggedModel,
    GetMetricHistory,
    GetOnlineTraceDetails,
    GetRun,
    GetTraceInfo,
    GetTraceInfoV3,
    LinkTracesToRun,
    LogBatch,
    LogInputs,
    LogLoggedModelParamsRequest,
    LogMetric,
    LogModel,
    LogOutputs,
    LogParam,
    MlflowService,
    RestoreExperiment,
    RestoreRun,
    SearchEvaluationDatasets,
    SearchExperiments,
    SearchLoggedModels,
    SearchRuns,
    SearchTraces,
    SearchTracesV3,
    SearchUnifiedTraces,
    SetEvaluationDatasetTags,
    SetExperimentTag,
    SetLoggedModelTags,
    SetTag,
    SetTraceTag,
    StartTrace,
    StartTraceV3,
    TraceRequestMetadata,
    TraceTag,
    UpdateAssessment,
    UpdateExperiment,
    UpdateRun,
    UpsertEvaluationDatasetRecords,
)
from mlflow.store.entities.paged_list import PagedList
from mlflow.store.tracking import SEARCH_TRACES_DEFAULT_MAX_RESULTS
from mlflow.store.tracking.abstract_store import AbstractStore
from mlflow.utils.proto_json_utils import message_to_json
from mlflow.utils.rest_utils import (
    _REST_API_PATH_PREFIX,
    _V3_TRACE_REST_API_PATH_PREFIX,
    call_endpoint,
    extract_api_info_for_service,
    get_logged_model_endpoint,
    get_single_assessment_endpoint,
    get_single_trace_endpoint,
    get_trace_tag_endpoint,
)

_METHOD_TO_INFO = extract_api_info_for_service(MlflowService, _REST_API_PATH_PREFIX)
_logger = logging.getLogger(__name__)


class RestStore(AbstractStore):
    """
    Client for a remote tracking server accessed via REST API calls

    Args
        get_host_creds: Method to be invoked prior to every REST request to get the
            :py:class:`mlflow.rest_utils.MlflowHostCreds` for the request. Note that this
            is a function so that we can obtain fresh credentials in the case of expiry.
    """

    def __init__(self, get_host_creds):
        super().__init__()
        self.get_host_creds = get_host_creds

    def _call_endpoint(
        self,
        api,
        json_body=None,
        endpoint=None,
        retry_timeout_seconds=None,
    ):
        if endpoint:
            # Allow customizing the endpoint for compatibility with dynamic endpoints, such as
            # /mlflow/traces/{trace_id}/info.
            _, method = _METHOD_TO_INFO[api]
        else:
            endpoint, method = _METHOD_TO_INFO[api]
        response_proto = api.Response()
        return call_endpoint(
            self.get_host_creds(),
            endpoint,
            method,
            json_body,
            response_proto,
            retry_timeout_seconds=retry_timeout_seconds,
        )

    def search_experiments(
        self,
        view_type=ViewType.ACTIVE_ONLY,
        max_results=None,
        filter_string=None,
        order_by=None,
        page_token=None,
    ):
        req_body = message_to_json(
            SearchExperiments(
                view_type=view_type,
                max_results=max_results,
                page_token=page_token,
                order_by=order_by,
                filter=filter_string,
            )
        )
        response_proto = self._call_endpoint(SearchExperiments, req_body)
        experiments = [Experiment.from_proto(x) for x in response_proto.experiments]
        token = (
            response_proto.next_page_token if response_proto.HasField("next_page_token") else None
        )
        return PagedList(experiments, token)

    def create_experiment(self, name, artifact_location=None, tags=None):
        """
        Create a new experiment.
        If an experiment with the given name already exists, throws exception.

        Args:
            name: Desired name for an experiment.
            artifact_location: Location to store run artifacts.
            tags: A list of :py:class:`mlflow.entities.ExperimentTag` instances to set for the
                experiment.

        Returns:
            experiment_id for the newly created experiment if successful, else None
        """
        tag_protos = [tag.to_proto() for tag in tags] if tags else []
        req_body = message_to_json(
            CreateExperiment(name=name, artifact_location=artifact_location, tags=tag_protos)
        )
        response_proto = self._call_endpoint(CreateExperiment, req_body)
        return response_proto.experiment_id

    def get_experiment(self, experiment_id):
        """
        Fetch the experiment from the backend store.

        Args:
            experiment_id: String id for the experiment

        Returns:
            A single :py:class:`mlflow.entities.Experiment` object if it exists,
            otherwise raises an Exception.
        """
        req_body = message_to_json(GetExperiment(experiment_id=str(experiment_id)))
        response_proto = self._call_endpoint(GetExperiment, req_body)
        return Experiment.from_proto(response_proto.experiment)

    def delete_experiment(self, experiment_id):
        req_body = message_to_json(DeleteExperiment(experiment_id=str(experiment_id)))
        self._call_endpoint(DeleteExperiment, req_body)

    def restore_experiment(self, experiment_id):
        req_body = message_to_json(RestoreExperiment(experiment_id=str(experiment_id)))
        self._call_endpoint(RestoreExperiment, req_body)

    def rename_experiment(self, experiment_id, new_name):
        req_body = message_to_json(
            UpdateExperiment(experiment_id=str(experiment_id), new_name=new_name)
        )
        self._call_endpoint(UpdateExperiment, req_body)

    def get_run(self, run_id):
        """
        Fetch the run from backend store

        Args:
            run_id: Unique identifier for the run

        Returns:
            A single Run object if it exists, otherwise raises an Exception
        """
        req_body = message_to_json(GetRun(run_uuid=run_id, run_id=run_id))
        response_proto = self._call_endpoint(GetRun, req_body)
        return Run.from_proto(response_proto.run)

    def update_run_info(self, run_id, run_status, end_time, run_name):
        """Updates the metadata of the specified run."""
        req_body = message_to_json(
            UpdateRun(
                run_uuid=run_id,
                run_id=run_id,
                status=run_status,
                end_time=end_time,
                run_name=run_name,
            )
        )
        response_proto = self._call_endpoint(UpdateRun, req_body)
        return RunInfo.from_proto(response_proto.run_info)

    def create_run(self, experiment_id, user_id, start_time, tags, run_name):
        """
        Create a run under the specified experiment ID, setting the run's status to "RUNNING"
        and the start time to the current time.

        Args:
            experiment_id: ID of the experiment for this run.
            user_id: ID of the user launching this run.
            start_time: timestamp of the initialization of the run.
            tags: tags to apply to this run at initialization.
            run_name: Name of this run.

        Returns:
            The created Run object.
        """

        tag_protos = [tag.to_proto() for tag in tags]
        req_body = message_to_json(
            CreateRun(
                experiment_id=str(experiment_id),
                user_id=user_id,
                start_time=start_time,
                tags=tag_protos,
                run_name=run_name,
            )
        )
        response_proto = self._call_endpoint(CreateRun, req_body)
        return Run.from_proto(response_proto.run)

    def start_trace(self, trace_info: TraceInfo) -> TraceInfo:
        """
        Create a new trace using the V3 API format.

        NB: The backend API is named "StartTraceV3" for some internal reason, but actually
        it is supposed to be called at the end of the trace.

        Args:
            trace_info: The TraceInfo object to create in the backend.

        Returns:
            The returned TraceInfo object from the backend.
        """
        # NB: The Databricks backend expects a Trace object, not a TraceInfo object, although
        # it doesn't use the data field at all. Trace data increases the payload size significantly,
        # so we create a Trace object with an empty data field here.
        trace = Trace(info=trace_info, data=TraceData(spans=[]))
        req_body = message_to_json(StartTraceV3(trace=trace.to_proto()))

        try:
            response_proto = self._call_endpoint(
                # NB: _call_endpoint doesn't handle versioning between v2 and v3 endpoint
                # yet, so manually passing the v3 endpoint here.
                StartTraceV3,
                req_body,
                endpoint=_V3_TRACE_REST_API_PATH_PREFIX,
                retry_timeout_seconds=MLFLOW_ASYNC_TRACE_LOGGING_RETRY_TIMEOUT.get(),
            )
            return TraceInfo.from_proto(response_proto.trace.trace_info)
        except MlflowException as e:
            if e.error_code == databricks_pb2.ErrorCode.Name(databricks_pb2.ENDPOINT_NOT_FOUND):
                _logger.debug(
                    "Server does not support StartTraceV3 API yet. Falling back to V2 API."
                )
                return self._create_trace_v2_fallback(trace_info)
            raise

    def _create_trace_v2_fallback(self, trace_info: TraceInfo) -> TraceInfo:
        """
        Create a new trace using the V2 API format. This is a fallback for the case where the
        client is v3 but the tracking server does not support v3 yet(<= 3.2.0).
        """
        trace_info_v2 = self.deprecated_start_trace_v2(
            experiment_id=trace_info.experiment_id,
            timestamp_ms=trace_info.request_time,
            request_metadata=trace_info.trace_metadata,
            tags=trace_info.tags,
        )
        self.deprecated_end_trace_v2(
            request_id=trace_info_v2.request_id,
            timestamp_ms=trace_info.request_time + trace_info.execution_duration,
            status=trace_info.status,
            request_metadata=trace_info.trace_metadata,
            tags=trace_info.tags,
        )
        return trace_info_v2.to_v3()

    def _delete_traces(
        self,
        experiment_id: str,
        max_timestamp_millis: int | None = None,
        max_traces: int | None = None,
        trace_ids: list[str] | None = None,
    ) -> int:
        req_body = message_to_json(
            DeleteTraces(
                experiment_id=experiment_id,
                max_timestamp_millis=max_timestamp_millis,
                max_traces=max_traces,
                request_ids=trace_ids,
            )
        )
        res = self._call_endpoint(DeleteTraces, req_body)
        return res.traces_deleted

    def get_trace_info(self, trace_id: str) -> TraceInfo:
        """
        Get the trace matching the `trace_id`.

        Args:
            trace_id: String id of the trace to fetch.

        Returns:
            The fetched Trace object, of type ``mlflow.entities.TraceInfo``.
        """
        trace_v3_req_body = message_to_json(GetTraceInfoV3(trace_id=trace_id))
        trace_v3_endpoint = get_single_trace_endpoint(trace_id)
        try:
            trace_v3_response_proto = self._call_endpoint(
                GetTraceInfoV3, trace_v3_req_body, endpoint=trace_v3_endpoint
            )
            return TraceInfo.from_proto(trace_v3_response_proto.trace.trace_info)
        except MlflowException as e:
            # If the tracking server does not support V3 trace API yet, fallback to V2 API.
            if e.error_code != databricks_pb2.ErrorCode.Name(databricks_pb2.ENDPOINT_NOT_FOUND):
                raise
            _logger.debug("Server does not support GetTraceInfoV3 API yet. Falling back to V2 API.")

        req_body = message_to_json(GetTraceInfo(request_id=trace_id))
        endpoint = get_single_trace_endpoint(trace_id, use_v3=False)
        response_proto = self._call_endpoint(GetTraceInfo, req_body, endpoint=endpoint)
        return TraceInfoV2.from_proto(response_proto.trace_info).to_v3()

    def get_online_trace_details(
        self,
        trace_id: str,
        sql_warehouse_id: str,
        source_inference_table: str,
        source_databricks_request_id: str,
    ):
        req = GetOnlineTraceDetails(
            trace_id=trace_id,
            sql_warehouse_id=sql_warehouse_id,
            source_inference_table=source_inference_table,
            source_databricks_request_id=source_databricks_request_id,
        )
        req_body = message_to_json(req)
        response_proto = self._call_endpoint(GetOnlineTraceDetails, req_body)
        return response_proto.trace_data

    def search_traces(
        self,
        experiment_ids: list[str],
        filter_string: str | None = None,
        max_results: int = SEARCH_TRACES_DEFAULT_MAX_RESULTS,
        order_by: list[str] | None = None,
        page_token: str | None = None,
        model_id: str | None = None,
        sql_warehouse_id: str | None = None,
    ):
        if sql_warehouse_id is None:
            # Create trace_locations from experiment_ids for the V3 API
            trace_locations = []
            for exp_id in experiment_ids:
                try:
                    location = TraceLocation.from_experiment_id(exp_id)
                    proto_location = location.to_proto()
                    trace_locations.append(proto_location)
                except Exception as e:
                    raise MlflowException(
                        f"Invalid experiment ID format: {exp_id}. Error: {e!s}"
                    ) from e

            # Create V3 request message using protobuf
            request = SearchTracesV3(
                locations=trace_locations,
                filter=filter_string,
                max_results=max_results,
                order_by=order_by,
                page_token=page_token,
            )

            req_body = message_to_json(request)
            v3_endpoint = f"{_V3_TRACE_REST_API_PATH_PREFIX}/search"

            try:
                response_proto = self._call_endpoint(SearchTracesV3, req_body, v3_endpoint)
            except MlflowException as e:
                if e.error_code == databricks_pb2.ErrorCode.Name(databricks_pb2.ENDPOINT_NOT_FOUND):
                    _logger.debug(
                        "Server does not support SearchTracesV3 API yet. Falling back to V2 API."
                    )
                    response_proto = self._call_endpoint(SearchTraces, req_body)
                else:
                    raise

            trace_infos = [TraceInfo.from_proto(t) for t in response_proto.traces]
        else:
            response_proto = self._search_unified_traces(
                model_id=model_id,
                sql_warehouse_id=sql_warehouse_id,
                experiment_ids=experiment_ids,
                filter_string=filter_string,
                max_results=max_results,
                order_by=order_by,
                page_token=page_token,
            )
            # Convert TraceInfo (v2) objects to TraceInfoV3 objects for consistency
            trace_infos = [TraceInfo.from_proto(t) for t in response_proto.traces]
        return trace_infos, response_proto.next_page_token or None

    def _search_unified_traces(
        self,
        model_id: str,
        sql_warehouse_id: str,
        experiment_ids: list[str],
        filter_string: str | None = None,
        max_results: int = SEARCH_TRACES_DEFAULT_MAX_RESULTS,
        order_by: list[str] | None = None,
        page_token: str | None = None,
    ):
        request = SearchUnifiedTraces(
            model_id=model_id,
            sql_warehouse_id=sql_warehouse_id,
            experiment_ids=experiment_ids,
            filter=filter_string,
            max_results=max_results,
            order_by=order_by,
            page_token=page_token,
        )
        req_body = message_to_json(request)
        return self._call_endpoint(SearchUnifiedTraces, req_body)

    def set_trace_tag(self, trace_id: str, key: str, value: str):
        """
        Set a tag on the trace with the given trace_id.

        Args:
            trace_id: The ID of the trace.
            key: The string key of the tag.
            value: The string value of the tag.
        """
        # Always use v2 endpoint
        req_body = message_to_json(SetTraceTag(key=key, value=value))
        self._call_endpoint(SetTraceTag, req_body, endpoint=get_trace_tag_endpoint(trace_id))

    def delete_trace_tag(self, trace_id: str, key: str):
        """
        Delete a tag on the trace with the given trace_id.

        Args:
            trace_id: The ID of the trace.
            key: The string key of the tag.
        """
        # Always use v2 endpoint
        req_body = message_to_json(DeleteTraceTag(key=key))
        self._call_endpoint(DeleteTraceTag, req_body, endpoint=get_trace_tag_endpoint(trace_id))

    def get_assessment(self, trace_id: str, assessment_id: str) -> Assessment:
        """
        Get an assessment entity from the backend store.
        """
        req_body = message_to_json(
            GetAssessmentRequest(trace_id=trace_id, assessment_id=assessment_id)
        )
        response_proto = self._call_endpoint(
            GetAssessmentRequest,
            req_body,
            endpoint=get_single_assessment_endpoint(trace_id, assessment_id),
        )
        return Assessment.from_proto(response_proto.assessment)

    def create_assessment(self, assessment: Assessment) -> Assessment:
        """
        Create an assessment entity in the backend store.

        Args:
            assessment: The assessment to log (without an assessment_id).

        Returns:
            The created Assessment object.
        """
        req_body = message_to_json(CreateAssessment(assessment=assessment.to_proto()))
        response_proto = self._call_endpoint(
            CreateAssessment,
            req_body,
            endpoint=f"{_V3_TRACE_REST_API_PATH_PREFIX}/{assessment.trace_id}/assessments",
        )
        return Assessment.from_proto(response_proto.assessment)

    def update_assessment(
        self,
        trace_id: str,
        assessment_id: str,
        name: str | None = None,
        expectation: Expectation | None = None,
        feedback: Feedback | None = None,
        rationale: str | None = None,
        metadata: dict[str, str] | None = None,
    ) -> Assessment:
        """
        Update an existing assessment entity in the backend store.

        Args:
            trace_id: The ID of the trace.
            assessment_id: The ID of the assessment to update.
            name: The updated name of the assessment.
            expectation: The updated expectation value of the assessment.
            feedback: The updated feedback value of the assessment.
            rationale: The updated rationale of the feedback. Not applicable for expectations.
            metadata: Additional metadata for the assessment.
        """
        if expectation is not None and feedback is not None:
            raise MlflowException.invalid_parameter_value(
                "Exactly one of `expectation` or `feedback` should be specified."
            )

        update = UpdateAssessment()

        # The assessment object to be sent to the backend (only contains fields to update and IDs)
        assessment = update.assessment
        # Field mask specifies which fields to update.
        mask = update.update_mask

        assessment.assessment_id = assessment_id
        assessment.trace_id = trace_id

        if name is not None:
            assessment.assessment_name = name
            mask.paths.append("assessment_name")
        if expectation is not None:
            assessment.expectation.CopyFrom(expectation.to_proto())
            mask.paths.append("expectation")
        if feedback is not None:
            assessment.feedback.CopyFrom(feedback.to_proto())
            mask.paths.append("feedback")
        if rationale is not None:
            assessment.rationale = rationale
            mask.paths.append("rationale")
        if metadata is not None:
            assessment.metadata.update(metadata)
            mask.paths.append("metadata")

        req_body = message_to_json(update)
        response_proto = self._call_endpoint(
            UpdateAssessment,
            req_body,
            endpoint=get_single_assessment_endpoint(trace_id, assessment_id),
        )
        return Assessment.from_proto(response_proto.assessment)

    def delete_assessment(self, trace_id: str, assessment_id: str):
        """
        Delete an assessment associated with a trace.

        Args:
            trace_id: String ID of the trace.
            assessment_id: String ID of the assessment to delete.
        """
        req_body = message_to_json(DeleteAssessment(trace_id=trace_id, assessment_id=assessment_id))
        self._call_endpoint(
            DeleteAssessment,
            req_body,
            endpoint=get_single_assessment_endpoint(trace_id, assessment_id),
        )

    def log_metric(self, run_id: str, metric: Metric):
        """
        Log a metric for the specified run

        Args:
            run_id: String id for the run
            metric: Metric instance to log
        """
        req_body = message_to_json(
            LogMetric(
                run_uuid=run_id,
                run_id=run_id,
                key=metric.key,
                value=metric.value,
                timestamp=metric.timestamp,
                step=metric.step,
                model_id=metric.model_id,
                dataset_name=metric.dataset_name,
                dataset_digest=metric.dataset_digest,
            )
        )
        self._call_endpoint(LogMetric, req_body)

    def log_param(self, run_id, param):
        """
        Log a param for the specified run

        Args:
            run_id: String id for the run
            param: Param instance to log
        """
        req_body = message_to_json(
            LogParam(run_uuid=run_id, run_id=run_id, key=param.key, value=param.value)
        )
        self._call_endpoint(LogParam, req_body)

    def set_experiment_tag(self, experiment_id, tag):
        """
        Set a tag for the specified experiment

        Args:
            experiment_id: String ID of the experiment
            tag: ExperimentRunTag instance to log
        """
        req_body = message_to_json(
            SetExperimentTag(experiment_id=experiment_id, key=tag.key, value=tag.value)
        )
        self._call_endpoint(SetExperimentTag, req_body)

    def delete_experiment_tag(self, experiment_id, key):
        """
        Delete a tag from the specified experiment

        Args:
            experiment_id: String ID of the experiment
            key: String name of the tag to be deleted
        """
        req_body = message_to_json(DeleteExperimentTag(experiment_id=experiment_id, key=key))
        self._call_endpoint(DeleteExperimentTag, req_body)

    def set_tag(self, run_id, tag):
        """
        Set a tag for the specified run

        Args:
            run_id: String ID of the run
            tag: RunTag instance to log
        """
        req_body = message_to_json(
            SetTag(run_uuid=run_id, run_id=run_id, key=tag.key, value=tag.value)
        )
        self._call_endpoint(SetTag, req_body)

    def delete_tag(self, run_id, key):
        """
        Delete a tag from a run. This is irreversible.

        Args:
            run_id: String ID of the run.
            key: Name of the tag.
        """
        req_body = message_to_json(DeleteTag(run_id=run_id, key=key))
        self._call_endpoint(DeleteTag, req_body)

    def get_metric_history(self, run_id, metric_key, max_results=None, page_token=None):
        """
        Return all logged values for a given metric.

        Args:
            run_id: Unique identifier for run.
            metric_key: Metric name within the run.
            max_results: Maximum number of metric history events (steps) to return per paged
                query. Only supported in 'databricks' backend.
            page_token: A Token specifying the next paginated set of results of metric history.

        Returns:
            A PagedList of :py:class:`mlflow.entities.Metric` entities if a paginated request
            is made by setting ``max_results`` to a value other than ``None``, a List of
            :py:class:`mlflow.entities.Metric` entities if ``max_results`` is None, else, if no
            metrics of the ``metric_key`` have been logged to the ``run_id``, an empty list.
        """
        req_body = message_to_json(
            GetMetricHistory(
                run_uuid=run_id,
                run_id=run_id,
                metric_key=metric_key,
                max_results=max_results,
                page_token=page_token,
            )
        )
        response_proto = self._call_endpoint(GetMetricHistory, req_body)

        metric_history = [Metric.from_proto(metric) for metric in response_proto.metrics]
        return PagedList(metric_history, response_proto.next_page_token or None)

    def _search_runs(
        self, experiment_ids, filter_string, run_view_type, max_results, order_by, page_token
    ):
        experiment_ids = [str(experiment_id) for experiment_id in experiment_ids]
        sr = SearchRuns(
            experiment_ids=experiment_ids,
            filter=filter_string,
            run_view_type=ViewType.to_proto(run_view_type),
            max_results=max_results,
            order_by=order_by,
            page_token=page_token,
        )
        req_body = message_to_json(sr)
        response_proto = self._call_endpoint(SearchRuns, req_body)
        runs = [Run.from_proto(proto_run) for proto_run in response_proto.runs]
        # If next_page_token is not set, we will see it as "". We need to convert this to None.
        next_page_token = None
        if response_proto.next_page_token:
            next_page_token = response_proto.next_page_token
        return runs, next_page_token

    def delete_run(self, run_id):
        req_body = message_to_json(DeleteRun(run_id=run_id))
        self._call_endpoint(DeleteRun, req_body)

    def restore_run(self, run_id):
        req_body = message_to_json(RestoreRun(run_id=run_id))
        self._call_endpoint(RestoreRun, req_body)

    def get_experiment_by_name(self, experiment_name):
        try:
            req_body = message_to_json(GetExperimentByName(experiment_name=experiment_name))
            response_proto = self._call_endpoint(GetExperimentByName, req_body)
            return Experiment.from_proto(response_proto.experiment)
        except MlflowException as e:
            if e.error_code == databricks_pb2.ErrorCode.Name(
                databricks_pb2.RESOURCE_DOES_NOT_EXIST
            ):
                return None
            else:
                raise

    def log_batch(self, run_id, metrics, params, tags):
        metric_protos = [metric.to_proto() for metric in metrics]
        param_protos = [param.to_proto() for param in params]
        tag_protos = [tag.to_proto() for tag in tags]
        req_body = message_to_json(
            LogBatch(metrics=metric_protos, params=param_protos, tags=tag_protos, run_id=run_id)
        )
        self._call_endpoint(LogBatch, req_body)

    def record_logged_model(self, run_id, mlflow_model):
        req_body = message_to_json(
            LogModel(run_id=run_id, model_json=json.dumps(mlflow_model.get_tags_dict()))
        )
        self._call_endpoint(LogModel, req_body)

    def create_logged_model(
        self,
        experiment_id: str,
        name: str | None = None,
        source_run_id: str | None = None,
        tags: list[LoggedModelTag] | None = None,
        params: list[LoggedModelParameter] | None = None,
        model_type: str | None = None,
    ) -> LoggedModel:
        """
        Create a new logged model.

        Args:
            experiment_id: ID of the experiment to which the model belongs.
            name: Name of the model. If not specified, a random name will be generated.
            source_run_id: ID of the run that produced the model.
            tags: Tags to set on the model.
            params: Parameters to set on the model.
            model_type: Type of the model.

        Returns:
            The created model.
        """
        # Include the first 100 params in the initial request
        initial_params = []
        remaining_params = []
        if params:
            initial_batch_size = _MLFLOW_CREATE_LOGGED_MODEL_PARAMS_BATCH_SIZE.get()
            initial_params = params[:initial_batch_size]
            remaining_params = params[initial_batch_size:]

        req_body = message_to_json(
            CreateLoggedModel(
                experiment_id=experiment_id,
                name=name,
                model_type=model_type,
                source_run_id=source_run_id,
                params=[p.to_proto() for p in initial_params],
                tags=[t.to_proto() for t in tags or []],
            )
        )

        response_proto = self._call_endpoint(CreateLoggedModel, req_body)
        model = LoggedModel.from_proto(response_proto.model)

        # Log remaining params if there are any
        if remaining_params:
            self.log_logged_model_params(model_id=model.model_id, params=remaining_params)
            model = self.get_logged_model(model_id=model.model_id)

        return model

    def log_logged_model_params(self, model_id: str, params: list[LoggedModelParameter]) -> None:
        """
        Log parameters for a logged model in batches of 100.

        Args:
            model_id: ID of the model to log parameters for.
            params: List of parameters to log.

        Returns:
            None
        """
        # Process params in batches to avoid exceeding per-request backend limits
        batch_size = _MLFLOW_LOG_LOGGED_MODEL_PARAMS_BATCH_SIZE.get()
        endpoint = get_logged_model_endpoint(model_id)
        for i in range(0, len(params), batch_size):
            batch = params[i : i + batch_size]
            req_body = message_to_json(
                LogLoggedModelParamsRequest(
                    model_id=model_id,
                    params=[p.to_proto() for p in batch],
                )
            )
            self._call_endpoint(
                LogLoggedModelParamsRequest, json_body=req_body, endpoint=f"{endpoint}/params"
            )

    def get_logged_model(self, model_id: str) -> LoggedModel:
        """
        Fetch the logged model with the specified ID.

        Args:
            model_id: ID of the model to fetch.

        Returns:
            The fetched model.
        """
        endpoint = get_logged_model_endpoint(model_id)
        response_proto = self._call_endpoint(GetLoggedModel, endpoint=endpoint)
        return LoggedModel.from_proto(response_proto.model)

    def delete_logged_model(self, model_id) -> None:
        request = DeleteLoggedModel(model_id=model_id)
        endpoint = get_logged_model_endpoint(model_id)
        self._call_endpoint(
            DeleteLoggedModel, endpoint=endpoint, json_body=message_to_json(request)
        )

    def search_logged_models(
        self,
        experiment_ids: list[str],
        filter_string: str | None = None,
        datasets: list[dict[str, Any]] | None = None,
        max_results: int | None = None,
        order_by: list[dict[str, Any]] | None = None,
        page_token: str | None = None,
    ) -> PagedList[LoggedModel]:
        """
        Search for logged models that match the specified search criteria.

        Args:
            experiment_ids: List of experiment ids to scope the search.
            filter_string: A search filter string.
            datasets: List of dictionaries to specify datasets on which to apply metrics filters.
                The following fields are supported:

                dataset_name (str): Required. Name of the dataset.
                dataset_digest (str): Optional. Digest of the dataset.
            max_results: Maximum number of logged models desired.
            order_by: List of dictionaries to specify the ordering of the search results.
                The following fields are supported:

                field_name (str): Required. Name of the field to order by, e.g. "metrics.accuracy".
                ascending: (bool): Optional. Whether the order is ascending or not.
                dataset_name: (str): Optional. If ``field_name`` refers to a metric, this field
                    specifies the name of the dataset associated with the metric. Only metrics
                    associated with the specified dataset name will be considered for ordering.
                    This field may only be set if ``field_name`` refers to a metric.
                dataset_digest (str): Optional. If ``field_name`` refers to a metric, this field
                    specifies the digest of the dataset associated with the metric. Only metrics
                    associated with the specified dataset name and digest will be considered for
                    ordering. This field may only be set if ``dataset_name`` is also set.
            page_token: Token specifying the next page of results.

        Returns:
            A :py:class:`PagedList <mlflow.store.entities.PagedList>` of
            :py:class:`LoggedModel <mlflow.entities.LoggedModel>` objects.
        """
        req_body = message_to_json(
            SearchLoggedModels(
                experiment_ids=experiment_ids,
                filter=filter_string,
                datasets=[
                    SearchLoggedModels.Dataset(
                        dataset_name=d["dataset_name"],
                        dataset_digest=d.get("dataset_digest"),
                    )
                    for d in datasets or []
                ],
                max_results=max_results,
                order_by=[
                    SearchLoggedModels.OrderBy(
                        field_name=d["field_name"],
                        ascending=d.get("ascending", True),
                        dataset_name=d.get("dataset_name"),
                        dataset_digest=d.get("dataset_digest"),
                    )
                    for d in order_by or []
                ],
                page_token=page_token,
            )
        )
        response_proto = self._call_endpoint(SearchLoggedModels, req_body)
        models = [LoggedModel.from_proto(x) for x in response_proto.models]
        return PagedList(models, response_proto.next_page_token or None)

    def finalize_logged_model(self, model_id: str, status: LoggedModelStatus) -> LoggedModel:
        """
        Finalize a model by updating its status.

        Args:
            model_id: ID of the model to finalize.
            status: Final status to set on the model.

        Returns:
            The updated model.
        """
        endpoint = get_logged_model_endpoint(model_id)
        json_body = message_to_json(
            FinalizeLoggedModel(model_id=model_id, status=status.to_proto())
        )
        response_proto = self._call_endpoint(
            FinalizeLoggedModel, json_body=json_body, endpoint=endpoint
        )
        return LoggedModel.from_proto(response_proto.model)

    def set_logged_model_tags(self, model_id: str, tags: list[LoggedModelTag]) -> None:
        """
        Set tags on the specified logged model.

        Args:
            model_id: ID of the model.
            tags: Tags to set on the model.

        Returns:
            None
        """
        endpoint = get_logged_model_endpoint(model_id)
        json_body = message_to_json(SetLoggedModelTags(tags=[tag.to_proto() for tag in tags]))
        self._call_endpoint(SetLoggedModelTags, json_body=json_body, endpoint=f"{endpoint}/tags")

    def delete_logged_model_tag(self, model_id: str, key: str) -> None:
        """
        Delete a tag from the specified logged model.

        Args:
            model_id: ID of the model.
            key: Key of the tag to delete.

        Returns:
            The model with the specified tag removed.
        """
        endpoint = get_logged_model_endpoint(model_id)
        self._call_endpoint(DeleteLoggedModelTag, endpoint=f"{endpoint}/tags/{key}")

    def log_inputs(
        self,
        run_id: str,
        datasets: list[DatasetInput] | None = None,
        models: list[LoggedModelInput] | None = None,
    ):
        """
        Log inputs, such as datasets, to the specified run.

        Args:
            run_id: String id for the run
            datasets: List of :py:class:`mlflow.entities.DatasetInput` instances to log
                as inputs to the run.
            models: List of :py:class:`mlflow.entities.LoggedModelInput` instances to log.

        Returns:
            None.
        """
        datasets_protos = [dataset.to_proto() for dataset in datasets or []]
        models_protos = [model.to_proto() for model in models or []]
        req_body = message_to_json(
            LogInputs(
                run_id=run_id,
                datasets=datasets_protos,
                models=models_protos,
            )
        )
        self._call_endpoint(LogInputs, req_body)

    def log_outputs(self, run_id: str, models: list[LoggedModelOutput]):
        """
        Log outputs, such as models, to the specified run.

        Args:
            run_id: String id for the run
            models: List of :py:class:`mlflow.entities.LoggedModelOutput` instances to log
                as outputs of the run.

        Returns:
            None.
        """
        req_body = message_to_json(LogOutputs(run_id=run_id, models=[m.to_proto() for m in models]))
        self._call_endpoint(LogOutputs, req_body)

    ############################################################################################
    # Deprecated MLflow Tracing APIs. Kept for backward compatibility but do not use.
    ############################################################################################
    def deprecated_start_trace_v2(
        self,
        experiment_id: str,
        timestamp_ms: int,
        request_metadata: dict[str, str],
        tags: dict[str, str],
    ) -> TraceInfoV2:
        """
        DEPRECATED. DO NOT USE.

        Start an initial TraceInfo object in the backend store.

        Args:
            experiment_id: String id of the experiment for this run.
            timestamp_ms: Start time of the trace, in milliseconds since the UNIX epoch.
            request_metadata: Metadata of the trace.
            tags: Tags of the trace.

        Returns:
            The created TraceInfo object.
        """
        request_metadata_proto = []
        for key, value in request_metadata.items():
            attr = TraceRequestMetadata()
            attr.key = key
            attr.value = str(value)
            request_metadata_proto.append(attr)

        tags_proto = []
        for key, value in tags.items():
            tag = TraceTag()
            tag.key = key
            tag.value = str(value)
            tags_proto.append(tag)

        req_body = message_to_json(
            StartTrace(
                experiment_id=str(experiment_id),
                timestamp_ms=timestamp_ms,
                request_metadata=request_metadata_proto,
                tags=tags_proto,
            )
        )
        response_proto = self._call_endpoint(StartTrace, req_body)
        return TraceInfoV2.from_proto(response_proto.trace_info)

    def deprecated_end_trace_v2(
        self,
        request_id: str,
        timestamp_ms: int,
        status: TraceStatus,
        request_metadata: dict[str, str],
        tags: dict[str, str],
    ) -> TraceInfoV2:
        """
        DEPRECATED. DO NOT USE.

        Update the TraceInfo object in the backend store with the completed trace info.

        Args:
            request_id: Unique string identifier of the trace.
            timestamp_ms: End time of the trace, in milliseconds. The execution time field
                in the TraceInfo will be calculated by subtracting the start time from this.
            status: Status of the trace.
            request_metadata: Metadata of the trace. This will be merged with the existing
                metadata logged during the start_trace call.
            tags: Tags of the trace. This will be merged with the existing tags logged
                during the start_trace or set_trace_tag calls.

        Returns:
            The updated TraceInfo object.
        """
        request_metadata_proto = []
        for key, value in request_metadata.items():
            attr = TraceRequestMetadata()
            attr.key = key
            attr.value = str(value)
            request_metadata_proto.append(attr)

        tags_proto = []
        for key, value in tags.items():
            tag = TraceTag()
            tag.key = key
            tag.value = str(value)
            tags_proto.append(tag)

        req_body = message_to_json(
            EndTrace(
                request_id=request_id,
                timestamp_ms=timestamp_ms,
                status=status.to_proto(),
                request_metadata=request_metadata_proto,
                tags=tags_proto,
            )
        )
        # EndTrace endpoint is a dynamic path built with the request_id
        # Always use v2 endpoint (not v3) for this endpoint to maintain compatibility
        endpoint = f"{_REST_API_PATH_PREFIX}/mlflow/traces/{request_id}"
        response_proto = self._call_endpoint(EndTrace, req_body, endpoint=endpoint)
        return TraceInfoV2.from_proto(response_proto.trace_info)

    def create_evaluation_dataset(
        self,
        name: str,
<<<<<<< HEAD
        tags: Optional[dict[str, str]] = None,
        experiment_ids: Optional[list[str]] = None,
=======
        tags: dict[str, str] | None = None,
        experiment_id: list[str] | None = None,
>>>>>>> fdb7ea58
    ) -> "EvaluationDataset":
        """
        Create an evaluation dataset.

        Args:
            name: The name of the evaluation dataset.
            tags: Optional tags to associate with the dataset.
<<<<<<< HEAD
            experiment_ids: List of experiment IDs to associate with the dataset.
=======
            experiment_id: List of experiment IDs to associate with the dataset.
>>>>>>> fdb7ea58

        Returns:
            The created EvaluationDataset.
        """
<<<<<<< HEAD
        from mlflow.entities import EvaluationDataset

        req = CreateEvaluationDataset.Request(
            name=name,
            experiment_ids=experiment_ids or [],
        )

        if tags:
            req.tags = json.dumps(tags)

        req_body = message_to_json(req)
        response_proto = self._call_endpoint(CreateEvaluationDataset, req_body)
        return EvaluationDataset.from_proto(response_proto.dataset)
=======
        # TODO: Implement REST endpoint for create_evaluation_dataset
        # from mlflow.protos.service_pb2 import CreateEvaluationDataset
        # from mlflow.protos.evaluation_datasets_pb2 import EvaluationDataset
        #  as ProtoEvaluationDataset
        # req_body = message_to_json(
        #     CreateEvaluationDataset.Request(
        #         name=name,
        #         tags=json.dumps(tags) if tags else None,
        #         experiment_id=experiment_id
        #     )
        # )
        # endpoint = "/mlflow/evaluation-datasets"
        # response_proto = self._call_endpoint(CreateEvaluationDataset,
        # req_body, endpoint=endpoint)
        # return EvaluationDataset.from_proto(response_proto.dataset)
        raise NotImplementedError("REST endpoint for create_evaluation_dataset not implemented")
>>>>>>> fdb7ea58

    def get_evaluation_dataset(self, dataset_id: str) -> "EvaluationDataset":
        """
        Get an evaluation dataset by ID.

        Args:
            dataset_id: The ID of the dataset to retrieve.

        Returns:
            The EvaluationDataset object.
        """
<<<<<<< HEAD
        from mlflow.entities import EvaluationDataset

        req = GetEvaluationDataset.Request(dataset_id=dataset_id)
        req_body = message_to_json(req)
        response_proto = self._call_endpoint(GetEvaluationDataset, req_body)
        return EvaluationDataset.from_proto(response_proto.dataset)
=======
        # TODO: Implement REST endpoint for get_evaluation_dataset
        # from mlflow.protos.service_pb2 import GetEvaluationDataset
        # from mlflow.protos.evaluation_datasets_pb2 import EvaluationDataset
        # as ProtoEvaluationDataset
        # req_body = message_to_json(
        #     GetEvaluationDataset.Request(dataset_id=dataset_id)
        # )
        # endpoint = f"/mlflow/evaluation-datasets/{dataset_id}"
        # response_proto = self._call_endpoint(GetEvaluationDataset,
        # req_body, endpoint=endpoint)
        # return EvaluationDataset.from_proto(response_proto.dataset)
        raise NotImplementedError("REST endpoint for get_evaluation_dataset not implemented")
>>>>>>> fdb7ea58

    def delete_evaluation_dataset(self, dataset_id: str) -> None:
        """
        Delete an evaluation dataset.

        Args:
            dataset_id: The ID of the dataset to delete.
        """
<<<<<<< HEAD
        req = DeleteEvaluationDataset.Request(dataset_id=dataset_id)
        req_body = message_to_json(req)
        self._call_endpoint(DeleteEvaluationDataset, req_body)

    def search_evaluation_datasets(
        self,
        experiment_ids: Optional[list[str]] = None,
        filter_string: Optional[str] = None,
        max_results: int = 1000,
        order_by: Optional[list[str]] = None,
        page_token: Optional[str] = None,
=======
        # TODO: Implement REST endpoint for delete_evaluation_dataset
        # from mlflow.protos.service_pb2 import DeleteEvaluationDataset
        # req_body = message_to_json(
        #     DeleteEvaluationDataset.Request(dataset_id=dataset_id)
        # )
        # endpoint = f"/mlflow/evaluation-datasets/{dataset_id}"
        # self._call_endpoint(DeleteEvaluationDataset, req_body,
        # endpoint=endpoint, method="DELETE")
        raise NotImplementedError("REST endpoint for delete_evaluation_dataset not implemented")

    def search_evaluation_datasets(
        self,
        experiment_ids: list[str] | None = None,
        filter_string: str | None = None,
        max_results: int = 1000,
        order_by: list[str] | None = None,
        page_token: str | None = None,
>>>>>>> fdb7ea58
    ) -> PagedList["EvaluationDataset"]:
        """
        Search for evaluation datasets.

        Args:
            experiment_ids: List of experiment IDs to filter by.
            filter_string: Filter string for dataset names.
            max_results: Maximum number of results to return.
            order_by: Ordering criteria.
            page_token: Token for retrieving the next page of results.

        Returns:
            A PagedList of evaluation datasets.
        """
<<<<<<< HEAD
        from mlflow.entities import EvaluationDataset

        req = SearchEvaluationDatasets.Request(
            experiment_ids=experiment_ids or [],
            filter_string=filter_string,
            max_results=max_results,
            order_by=order_by or [],
            page_token=page_token,
        )
        req_body = message_to_json(req)
        response_proto = self._call_endpoint(SearchEvaluationDatasets, req_body)
        datasets = [EvaluationDataset.from_proto(ds) for ds in response_proto.datasets]
        return PagedList(datasets, response_proto.next_page_token)

    def upsert_evaluation_dataset_records(
        self, dataset_id: str, records: list[dict[str, Any]]
=======
        # TODO: Implement REST endpoint for search_evaluation_datasets
        # from mlflow.protos.service_pb2 import SearchEvaluationDatasets
        # from mlflow.store.entities.paged_list import PagedList
        # req_body = message_to_json(
        #     SearchEvaluationDatasets.Request(
        #         experiment_id=experiment_id,
        #         filter_string=filter_string,
        #         max_results=max_results,
        #         order_by=order_by,
        #         page_token=page_token
        #     )
        # )
        # endpoint = "/mlflow/evaluation-datasets/search"
        # response_proto = self._call_endpoint(SearchEvaluationDatasets,
        # req_body, endpoint=endpoint)
        # datasets = [EvaluationDataset.from_proto(d) for d in response_proto.datasets]
        # return PagedList(datasets, response_proto.next_page_token)
        raise NotImplementedError("REST endpoint for search_evaluation_datasets not implemented")

    def upsert_evaluation_dataset_records(
        self,
        dataset_id: str,
        records: list[dict[str, Any]],
>>>>>>> fdb7ea58
    ) -> dict[str, int]:
        """
        Upsert evaluation dataset records.

        Args:
            dataset_id: The ID of the dataset.
            records: List of record dictionaries to upsert.

        Returns:
            Dictionary with 'inserted' and 'updated' counts.
        """
<<<<<<< HEAD
        req = UpsertEvaluationDatasetRecords.Request(
            dataset_id=dataset_id,
            records=json.dumps(records),
        )
        req_body = message_to_json(req)
        response_proto = self._call_endpoint(UpsertEvaluationDatasetRecords, req_body)
        return {
            "inserted": response_proto.inserted_count,
            "updated": response_proto.updated_count,
        }
=======
        # TODO: Implement REST endpoint for upsert_evaluation_dataset_records
        # from mlflow.protos.service_pb2 import UpsertEvaluationDatasetRecords
        # req_body = message_to_json(
        #     UpsertEvaluationDatasetRecords.Request(
        #         dataset_id=dataset_id,
        #         records=json.dumps(records)
        #     )
        # )
        # endpoint = f"/mlflow/evaluation-datasets/{dataset_id}/records"
        # response_proto = self._call_endpoint(UpsertEvaluationDatasetRecords,
        # req_body, endpoint=endpoint)
        # return {"inserted": response_proto.inserted_count,
        #  "updated": response_proto.updated_count}
        raise NotImplementedError(
            "REST endpoint for upsert_evaluation_dataset_records not implemented"
        )
>>>>>>> fdb7ea58

    def set_evaluation_dataset_tags(self, dataset_id: str, tags: dict[str, Any]) -> None:
        """
        Set tags for an evaluation dataset.

        This implements an upsert operation - existing tags are merged with new tags.
        To remove a tag, set its value to None.

        Args:
            dataset_id: The ID of the dataset to update.
            tags: Dictionary of tags to update. Setting a value to None removes the tag.
        """
<<<<<<< HEAD
        req = SetEvaluationDatasetTags.Request(
            dataset_id=dataset_id,
            tags=json.dumps(tags),
        )
        req_body = message_to_json(req)
        self._call_endpoint(SetEvaluationDatasetTags, req_body)
=======
        # TODO: Implement REST endpoint for set_evaluation_dataset_tags
        # from mlflow.protos.service_pb2 import SetEvaluationDatasetTags
        # req_body = message_to_json(
        #     SetEvaluationDatasetTags.Request(
        #         dataset_id=dataset_id,
        #         tags=json.dumps(tags)
        #     )
        # )
        # endpoint = f"/mlflow/evaluation-datasets/{dataset_id}/tags"
        # response = self._call_endpoint(SetEvaluationDatasetTags,
        # req_body, endpoint=endpoint)
        # Note: Response contains the updated dataset
        raise NotImplementedError("REST endpoint for set_evaluation_dataset_tags not implemented")
>>>>>>> fdb7ea58

    def get_evaluation_dataset_experiment_ids(self, dataset_id: str) -> list[str]:
        """
        Get experiment IDs associated with an evaluation dataset.

        Args:
            dataset_id: The ID of the dataset.

        Returns:
            List of experiment IDs associated with the dataset.
        """
<<<<<<< HEAD
        req = GetEvaluationDatasetExperimentIds.Request(dataset_id=dataset_id)
        req_body = message_to_json(req)
        response_proto = self._call_endpoint(GetEvaluationDatasetExperimentIds, req_body)
        return list(response_proto.experiment_ids)

    def _load_dataset_records(self, dataset_id: str) -> list:
        """
        Load dataset records for lazy loading.

        Args:
            dataset_id: The ID of the dataset.

        Returns:
            List of DatasetRecord objects.

        NB: Return type is unparameterized `list` rather than `list[DatasetRecord]` because
        DatasetRecord is imported lazily to avoid circular imports with the entities module.
        """
        # NB: Lazy import to avoid circular dependency with entities module
        from mlflow.entities.dataset_record import DatasetRecord

        all_records = []
        page_token = None

        # Paginate through all records
        while True:
            req = GetEvaluationDatasetRecords.Request(
                dataset_id=dataset_id,
                max_results=1000,
            )
            if page_token:
                req.page_token = page_token

            req_body = message_to_json(req)
            response_proto = self._call_endpoint(GetEvaluationDatasetRecords, req_body)

            if response_proto.records:
                records_dicts = json.loads(response_proto.records)
                for record_dict in records_dicts:
                    all_records.append(DatasetRecord.from_dict(record_dict))

            # Check if there are more pages
            if response_proto.next_page_token:
                page_token = response_proto.next_page_token
            else:
                break

        return all_records
=======
        # TODO: Implement REST endpoint for get_evaluation_dataset_experiment_ids
        # from mlflow.protos.service_pb2 import GetEvaluationDatasetExperimentIds
        # req_body = message_to_json(
        #     GetEvaluationDatasetExperimentIds.Request(dataset_id=dataset_id)
        # )
        # endpoint = f"/mlflow/evaluation-datasets/{dataset_id}/experiment-ids"
        # response = self._call_endpoint(GetEvaluationDatasetExperimentIds,
        # req_body, endpoint=endpoint)
        # return response.experiment_ids
        raise NotImplementedError(
            "REST endpoint for get_evaluation_dataset_experiment_ids not implemented"
        )

    def link_traces_to_run(self, trace_ids: list[str], run_id: str) -> None:
        """
        Link multiple traces to a run by creating entity associations.

        Args:
            trace_ids: List of trace IDs to link to the run. Maximum 100 traces allowed.
            run_id: ID of the run to link traces to.

        Raises:
            MlflowException: If more than 100 traces are provided.
        """
        req_body = message_to_json(
            LinkTracesToRun(
                trace_ids=trace_ids,
                run_id=run_id,
            )
        )
        self._call_endpoint(LinkTracesToRun, req_body)
>>>>>>> fdb7ea58
<|MERGE_RESOLUTION|>--- conflicted
+++ resolved
@@ -1,13 +1,9 @@
 import json
 import logging
-<<<<<<< HEAD
-from typing import TYPE_CHECKING, Any, Optional
-=======
 from typing import TYPE_CHECKING, Any
 
 if TYPE_CHECKING:
     from mlflow.entities import EvaluationDataset
->>>>>>> fdb7ea58
 
 from mlflow.entities import (
     DatasetInput,
@@ -1164,13 +1160,8 @@
     def create_evaluation_dataset(
         self,
         name: str,
-<<<<<<< HEAD
-        tags: Optional[dict[str, str]] = None,
-        experiment_ids: Optional[list[str]] = None,
-=======
         tags: dict[str, str] | None = None,
         experiment_id: list[str] | None = None,
->>>>>>> fdb7ea58
     ) -> "EvaluationDataset":
         """
         Create an evaluation dataset.
@@ -1178,16 +1169,11 @@
         Args:
             name: The name of the evaluation dataset.
             tags: Optional tags to associate with the dataset.
-<<<<<<< HEAD
-            experiment_ids: List of experiment IDs to associate with the dataset.
-=======
             experiment_id: List of experiment IDs to associate with the dataset.
->>>>>>> fdb7ea58
 
         Returns:
             The created EvaluationDataset.
         """
-<<<<<<< HEAD
         from mlflow.entities import EvaluationDataset
 
         req = CreateEvaluationDataset.Request(
@@ -1201,24 +1187,6 @@
         req_body = message_to_json(req)
         response_proto = self._call_endpoint(CreateEvaluationDataset, req_body)
         return EvaluationDataset.from_proto(response_proto.dataset)
-=======
-        # TODO: Implement REST endpoint for create_evaluation_dataset
-        # from mlflow.protos.service_pb2 import CreateEvaluationDataset
-        # from mlflow.protos.evaluation_datasets_pb2 import EvaluationDataset
-        #  as ProtoEvaluationDataset
-        # req_body = message_to_json(
-        #     CreateEvaluationDataset.Request(
-        #         name=name,
-        #         tags=json.dumps(tags) if tags else None,
-        #         experiment_id=experiment_id
-        #     )
-        # )
-        # endpoint = "/mlflow/evaluation-datasets"
-        # response_proto = self._call_endpoint(CreateEvaluationDataset,
-        # req_body, endpoint=endpoint)
-        # return EvaluationDataset.from_proto(response_proto.dataset)
-        raise NotImplementedError("REST endpoint for create_evaluation_dataset not implemented")
->>>>>>> fdb7ea58
 
     def get_evaluation_dataset(self, dataset_id: str) -> "EvaluationDataset":
         """
@@ -1230,27 +1198,12 @@
         Returns:
             The EvaluationDataset object.
         """
-<<<<<<< HEAD
         from mlflow.entities import EvaluationDataset
 
         req = GetEvaluationDataset.Request(dataset_id=dataset_id)
         req_body = message_to_json(req)
         response_proto = self._call_endpoint(GetEvaluationDataset, req_body)
         return EvaluationDataset.from_proto(response_proto.dataset)
-=======
-        # TODO: Implement REST endpoint for get_evaluation_dataset
-        # from mlflow.protos.service_pb2 import GetEvaluationDataset
-        # from mlflow.protos.evaluation_datasets_pb2 import EvaluationDataset
-        # as ProtoEvaluationDataset
-        # req_body = message_to_json(
-        #     GetEvaluationDataset.Request(dataset_id=dataset_id)
-        # )
-        # endpoint = f"/mlflow/evaluation-datasets/{dataset_id}"
-        # response_proto = self._call_endpoint(GetEvaluationDataset,
-        # req_body, endpoint=endpoint)
-        # return EvaluationDataset.from_proto(response_proto.dataset)
-        raise NotImplementedError("REST endpoint for get_evaluation_dataset not implemented")
->>>>>>> fdb7ea58
 
     def delete_evaluation_dataset(self, dataset_id: str) -> None:
         """
@@ -1259,7 +1212,6 @@
         Args:
             dataset_id: The ID of the dataset to delete.
         """
-<<<<<<< HEAD
         req = DeleteEvaluationDataset.Request(dataset_id=dataset_id)
         req_body = message_to_json(req)
         self._call_endpoint(DeleteEvaluationDataset, req_body)
@@ -1271,25 +1223,6 @@
         max_results: int = 1000,
         order_by: Optional[list[str]] = None,
         page_token: Optional[str] = None,
-=======
-        # TODO: Implement REST endpoint for delete_evaluation_dataset
-        # from mlflow.protos.service_pb2 import DeleteEvaluationDataset
-        # req_body = message_to_json(
-        #     DeleteEvaluationDataset.Request(dataset_id=dataset_id)
-        # )
-        # endpoint = f"/mlflow/evaluation-datasets/{dataset_id}"
-        # self._call_endpoint(DeleteEvaluationDataset, req_body,
-        # endpoint=endpoint, method="DELETE")
-        raise NotImplementedError("REST endpoint for delete_evaluation_dataset not implemented")
-
-    def search_evaluation_datasets(
-        self,
-        experiment_ids: list[str] | None = None,
-        filter_string: str | None = None,
-        max_results: int = 1000,
-        order_by: list[str] | None = None,
-        page_token: str | None = None,
->>>>>>> fdb7ea58
     ) -> PagedList["EvaluationDataset"]:
         """
         Search for evaluation datasets.
@@ -1304,7 +1237,6 @@
         Returns:
             A PagedList of evaluation datasets.
         """
-<<<<<<< HEAD
         from mlflow.entities import EvaluationDataset
 
         req = SearchEvaluationDatasets.Request(
@@ -1321,31 +1253,6 @@
 
     def upsert_evaluation_dataset_records(
         self, dataset_id: str, records: list[dict[str, Any]]
-=======
-        # TODO: Implement REST endpoint for search_evaluation_datasets
-        # from mlflow.protos.service_pb2 import SearchEvaluationDatasets
-        # from mlflow.store.entities.paged_list import PagedList
-        # req_body = message_to_json(
-        #     SearchEvaluationDatasets.Request(
-        #         experiment_id=experiment_id,
-        #         filter_string=filter_string,
-        #         max_results=max_results,
-        #         order_by=order_by,
-        #         page_token=page_token
-        #     )
-        # )
-        # endpoint = "/mlflow/evaluation-datasets/search"
-        # response_proto = self._call_endpoint(SearchEvaluationDatasets,
-        # req_body, endpoint=endpoint)
-        # datasets = [EvaluationDataset.from_proto(d) for d in response_proto.datasets]
-        # return PagedList(datasets, response_proto.next_page_token)
-        raise NotImplementedError("REST endpoint for search_evaluation_datasets not implemented")
-
-    def upsert_evaluation_dataset_records(
-        self,
-        dataset_id: str,
-        records: list[dict[str, Any]],
->>>>>>> fdb7ea58
     ) -> dict[str, int]:
         """
         Upsert evaluation dataset records.
@@ -1357,7 +1264,6 @@
         Returns:
             Dictionary with 'inserted' and 'updated' counts.
         """
-<<<<<<< HEAD
         req = UpsertEvaluationDatasetRecords.Request(
             dataset_id=dataset_id,
             records=json.dumps(records),
@@ -1368,24 +1274,6 @@
             "inserted": response_proto.inserted_count,
             "updated": response_proto.updated_count,
         }
-=======
-        # TODO: Implement REST endpoint for upsert_evaluation_dataset_records
-        # from mlflow.protos.service_pb2 import UpsertEvaluationDatasetRecords
-        # req_body = message_to_json(
-        #     UpsertEvaluationDatasetRecords.Request(
-        #         dataset_id=dataset_id,
-        #         records=json.dumps(records)
-        #     )
-        # )
-        # endpoint = f"/mlflow/evaluation-datasets/{dataset_id}/records"
-        # response_proto = self._call_endpoint(UpsertEvaluationDatasetRecords,
-        # req_body, endpoint=endpoint)
-        # return {"inserted": response_proto.inserted_count,
-        #  "updated": response_proto.updated_count}
-        raise NotImplementedError(
-            "REST endpoint for upsert_evaluation_dataset_records not implemented"
-        )
->>>>>>> fdb7ea58
 
     def set_evaluation_dataset_tags(self, dataset_id: str, tags: dict[str, Any]) -> None:
         """
@@ -1398,28 +1286,12 @@
             dataset_id: The ID of the dataset to update.
             tags: Dictionary of tags to update. Setting a value to None removes the tag.
         """
-<<<<<<< HEAD
         req = SetEvaluationDatasetTags.Request(
             dataset_id=dataset_id,
             tags=json.dumps(tags),
         )
         req_body = message_to_json(req)
         self._call_endpoint(SetEvaluationDatasetTags, req_body)
-=======
-        # TODO: Implement REST endpoint for set_evaluation_dataset_tags
-        # from mlflow.protos.service_pb2 import SetEvaluationDatasetTags
-        # req_body = message_to_json(
-        #     SetEvaluationDatasetTags.Request(
-        #         dataset_id=dataset_id,
-        #         tags=json.dumps(tags)
-        #     )
-        # )
-        # endpoint = f"/mlflow/evaluation-datasets/{dataset_id}/tags"
-        # response = self._call_endpoint(SetEvaluationDatasetTags,
-        # req_body, endpoint=endpoint)
-        # Note: Response contains the updated dataset
-        raise NotImplementedError("REST endpoint for set_evaluation_dataset_tags not implemented")
->>>>>>> fdb7ea58
 
     def get_evaluation_dataset_experiment_ids(self, dataset_id: str) -> list[str]:
         """
@@ -1431,7 +1303,6 @@
         Returns:
             List of experiment IDs associated with the dataset.
         """
-<<<<<<< HEAD
         req = GetEvaluationDatasetExperimentIds.Request(dataset_id=dataset_id)
         req_body = message_to_json(req)
         response_proto = self._call_endpoint(GetEvaluationDatasetExperimentIds, req_body)
@@ -1450,13 +1321,11 @@
         NB: Return type is unparameterized `list` rather than `list[DatasetRecord]` because
         DatasetRecord is imported lazily to avoid circular imports with the entities module.
         """
-        # NB: Lazy import to avoid circular dependency with entities module
         from mlflow.entities.dataset_record import DatasetRecord
 
         all_records = []
         page_token = None
 
-        # Paginate through all records
         while True:
             req = GetEvaluationDatasetRecords.Request(
                 dataset_id=dataset_id,
@@ -1473,43 +1342,9 @@
                 for record_dict in records_dicts:
                     all_records.append(DatasetRecord.from_dict(record_dict))
 
-            # Check if there are more pages
             if response_proto.next_page_token:
                 page_token = response_proto.next_page_token
             else:
                 break
 
-        return all_records
-=======
-        # TODO: Implement REST endpoint for get_evaluation_dataset_experiment_ids
-        # from mlflow.protos.service_pb2 import GetEvaluationDatasetExperimentIds
-        # req_body = message_to_json(
-        #     GetEvaluationDatasetExperimentIds.Request(dataset_id=dataset_id)
-        # )
-        # endpoint = f"/mlflow/evaluation-datasets/{dataset_id}/experiment-ids"
-        # response = self._call_endpoint(GetEvaluationDatasetExperimentIds,
-        # req_body, endpoint=endpoint)
-        # return response.experiment_ids
-        raise NotImplementedError(
-            "REST endpoint for get_evaluation_dataset_experiment_ids not implemented"
-        )
-
-    def link_traces_to_run(self, trace_ids: list[str], run_id: str) -> None:
-        """
-        Link multiple traces to a run by creating entity associations.
-
-        Args:
-            trace_ids: List of trace IDs to link to the run. Maximum 100 traces allowed.
-            run_id: ID of the run to link traces to.
-
-        Raises:
-            MlflowException: If more than 100 traces are provided.
-        """
-        req_body = message_to_json(
-            LinkTracesToRun(
-                trace_ids=trace_ids,
-                run_id=run_id,
-            )
-        )
-        self._call_endpoint(LinkTracesToRun, req_body)
->>>>>>> fdb7ea58
+        return all_records