--- conflicted
+++ resolved
@@ -80,11 +80,8 @@
     "internal.proto",
     "scalapb/scalapb.proto",
     "assessments.proto",
-<<<<<<< HEAD
     "evaluation_datasets.proto",
-=======
     "webhooks.proto",
->>>>>>> 1eef411e
 )
 uc_proto_files = to_paths(
     "databricks_managed_catalog_messages.proto",
@@ -139,13 +136,12 @@
         "from . import assessments_pb2 as assessments__pb2",
     ),
     (
-<<<<<<< HEAD
         "import evaluation_datasets_pb2 as evaluation__datasets__pb2",
         "from . import evaluation_datasets_pb2 as evaluation__datasets__pb2",
-=======
+    ),
+    (
         "import webhooks_pb2 as webhooks__pb2",
         "from . import webhooks_pb2 as webhooks__pb2",
->>>>>>> 1eef411e
     ),
 ]
 
