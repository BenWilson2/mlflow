import os
import logging
from importlib.machinery import SourceFileLoader
from setuptools import setup, find_packages, Command

_MLFLOW_SKINNY_ENV_VAR = "MLFLOW_SKINNY"

version = (
    SourceFileLoader("mlflow.version", os.path.join("mlflow", "version.py")).load_module().VERSION
)


# Get a list of all files in the directory to include in our module
def package_files(directory):
    paths = []
    for path, _, filenames in os.walk(directory):
        for filename in filenames:
            paths.append(os.path.join("..", path, filename))
    return paths


def is_comment_or_empty(line):
    stripped = line.strip()
    return stripped == "" or stripped.startswith("#")


def remove_comments_and_empty_lines(lines):
    return [line for line in lines if not is_comment_or_empty(line)]


# Prints out a set of paths (relative to the mlflow/ directory) of files in mlflow/server/js/build
# to include in the wheel, e.g. "../mlflow/server/js/build/index.html"
js_files = package_files("mlflow/server/js/build")
models_container_server_files = package_files("mlflow/models/container")
alembic_files = [
    "../mlflow/store/db_migrations/alembic.ini",
    "../mlflow/temporary_db_migrations_for_pre_1_users/alembic.ini",
]
extra_files = [
    "pypi_package_index.json",
    "pyspark/ml/log_model_allowlist.txt",
]
recipes_template_files = package_files("mlflow/recipes/resources")
recipes_files = package_files("mlflow/recipes/cards/templates")


"""
Minimal requirements for the skinny MLflow client which provides a limited
subset of functionality such as: RESTful client functionality for Tracking and
Model Registry, as well as support for Project execution against local backends
and Databricks.
"""
with open(os.path.join("requirements", "skinny-requirements.txt")) as f:
    SKINNY_REQUIREMENTS = remove_comments_and_empty_lines(f.read().splitlines())


"""
These are the core requirements for the complete MLflow platform, which augments
the skinny client functionality with support for running the MLflow Tracking
Server & UI. It also adds project backends such as Docker and Kubernetes among
other capabilities.
"""
with open(os.path.join("requirements", "core-requirements.txt")) as f:
    CORE_REQUIREMENTS = SKINNY_REQUIREMENTS + remove_comments_and_empty_lines(f.read().splitlines())

_is_mlflow_skinny = bool(os.environ.get(_MLFLOW_SKINNY_ENV_VAR))
logging.debug("{} env var is set: {}".format(_MLFLOW_SKINNY_ENV_VAR, _is_mlflow_skinny))


class ListDependencies(Command):
    # `python setup.py <command name>` prints out "running <command name>" by default.
    # This logging message must be hidden by specifying `--quiet` (or `-q`) when piping the output
    # of this command to `pip install`.
    description = "List mlflow dependencies"
    user_options = [
        ("skinny", None, "List mlflow-skinny dependencies"),
    ]

    def initialize_options(self):
        self.skinny = False

    def finalize_options(self):
        pass

    def run(self):
        dependencies = SKINNY_REQUIREMENTS if self.skinny else CORE_REQUIREMENTS
        print("\n".join(dependencies))


MINIMUM_SUPPORTED_PYTHON_VERSION = "3.8"


class MinPythonVersion(Command):
    description = "Print out the minimum supported Python version"
    user_options = []

    def initialize_options(self):
        pass

    def finalize_options(self):
        pass

    def run(self):
        print(MINIMUM_SUPPORTED_PYTHON_VERSION)


setup(
    name="mlflow" if not _is_mlflow_skinny else "mlflow-skinny",
    version=version,
    packages=find_packages(exclude=["tests", "tests.*"]),
    package_data={
        "mlflow": (
            js_files
            + models_container_server_files
            + alembic_files
            + extra_files
            + recipes_template_files
            + recipes_files
        ),
    }
    if not _is_mlflow_skinny
    # include alembic files to enable usage of the skinny client with SQL databases
    # if users install sqlalchemy and alembic independently
    else {"mlflow": alembic_files + extra_files},
    install_requires=CORE_REQUIREMENTS if not _is_mlflow_skinny else SKINNY_REQUIREMENTS,
    extras_require={
        "extras": [
            # Required to log artifacts and models to HDFS artifact locations
            "pyarrow",
            # Required to sign outgoing request with SigV4 signature
            "requests-auth-aws-sigv4",
            # Required to log artifacts and models to AWS S3 artifact locations
            "boto3",
            # Required to log artifacts and models to GCS artifact locations
            "google-cloud-storage>=1.30.0",
            "azureml-core>=1.2.0",
            # Required to log artifacts to SFTP artifact locations
            "pysftp",
            # Required by the mlflow.projects module, when running projects against
            # a remote Kubernetes cluster
            "kubernetes",
            # Required to serve models through MLServer
<<<<<<< HEAD
            # NOTE: remove the upper version pin once protobuf is no longer pinned in mlserver
            "mlserver>=1.2.0.dev13, <1.3",
            "mlserver-mlflow>=1.2.0.dev13, <1.3",
=======
            "mlserver>=1.2.0",
            "mlserver-mlflow>=1.2.0",
>>>>>>> 4728afe1
            "virtualenv",
            # Required for exporting metrics from the MLflow server to Prometheus
            # as part of the MLflow server monitoring add-on
            "prometheus-flask-exporter",
        ],
        "databricks": [
            # Required to write model artifacts to unity catalog locations
            "azure-storage-file-datalake>12",
            "google-cloud-storage>=1.30.0",
            "boto3>1",
        ],
        "sqlserver": ["mlflow-dbstore"],
        "aliyun-oss": ["aliyunstoreplugin"],
    },
    entry_points="""
        [console_scripts]
        mlflow=mlflow.cli:cli

        [mlflow.app]
        basic-auth=mlflow.server.auth:app
    """,
    cmdclass={
        "dependencies": ListDependencies,
        "min_python_version": MinPythonVersion,
    },
    zip_safe=False,
    author="Databricks",
    description="MLflow: A Platform for ML Development and Productionization",
    long_description=open("README.rst").read()
    if not _is_mlflow_skinny
    else open("README_SKINNY.rst").read() + open("README.rst").read(),
    long_description_content_type="text/x-rst",
    license="Apache License 2.0",
    classifiers=[
        "Intended Audience :: Developers",
        f"Programming Language :: Python :: {MINIMUM_SUPPORTED_PYTHON_VERSION}",
    ],
    keywords="ml ai databricks",
    url="https://mlflow.org/",
    python_requires=f">={MINIMUM_SUPPORTED_PYTHON_VERSION}",
    project_urls={
        "Bug Tracker": "https://github.com/mlflow/mlflow/issues",
        "Documentation": "https://mlflow.org/docs/latest/index.html",
        "Source Code": "https://github.com/mlflow/mlflow",
    },
)<|MERGE_RESOLUTION|>--- conflicted
+++ resolved
@@ -140,14 +140,9 @@
             # a remote Kubernetes cluster
             "kubernetes",
             # Required to serve models through MLServer
-<<<<<<< HEAD
             # NOTE: remove the upper version pin once protobuf is no longer pinned in mlserver
-            "mlserver>=1.2.0.dev13, <1.3",
-            "mlserver-mlflow>=1.2.0.dev13, <1.3",
-=======
-            "mlserver>=1.2.0",
-            "mlserver-mlflow>=1.2.0",
->>>>>>> 4728afe1
+            "mlserver>=1.2.0, <1.3",
+            "mlserver-mlflow>=1.2.0, <1.3",
             "virtualenv",
             # Required for exporting metrics from the MLflow server to Prometheus
             # as part of the MLflow server monitoring add-on
