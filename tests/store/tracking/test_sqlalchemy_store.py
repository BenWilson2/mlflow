import json
import math
import os
import pathlib
import random
import re
import shutil
import time
import uuid
from concurrent.futures import ThreadPoolExecutor
from dataclasses import dataclass
from pathlib import Path
from unittest import mock

import pytest
import sqlalchemy
from opentelemetry import trace as trace_api
from opentelemetry.sdk.resources import Resource as _OTelResource
from opentelemetry.sdk.trace import ReadableSpan as OTelReadableSpan
from packaging.version import Version
from sqlalchemy.exc import IntegrityError

import mlflow
import mlflow.db
import mlflow.store.db.base_sql_model
from mlflow import entities
from mlflow.entities import (
    AssessmentSource,
    AssessmentSourceType,
    Expectation,
    Experiment,
    ExperimentTag,
    Feedback,
    Metric,
    Param,
    RunStatus,
    RunTag,
    SourceType,
    ViewType,
    _DatasetSummary,
    trace_location,
)
from mlflow.entities.assessment import ExpectationValue, FeedbackValue
from mlflow.entities.logged_model_output import LoggedModelOutput
from mlflow.entities.logged_model_parameter import LoggedModelParameter
from mlflow.entities.logged_model_status import LoggedModelStatus
from mlflow.entities.logged_model_tag import LoggedModelTag
from mlflow.entities.span import Span, create_mlflow_span
from mlflow.entities.trace_info import TraceInfo
from mlflow.entities.trace_state import TraceState
from mlflow.entities.trace_status import TraceStatus
from mlflow.environment_variables import (
    MLFLOW_TRACKING_URI,
)
from mlflow.exceptions import MlflowException
from mlflow.models import Model
from mlflow.protos.databricks_pb2 import (
    BAD_REQUEST,
    INVALID_PARAMETER_VALUE,
    RESOURCE_DOES_NOT_EXIST,
    TEMPORARILY_UNAVAILABLE,
    ErrorCode,
)
from mlflow.store.db.db_types import MSSQL, MYSQL, POSTGRES, SQLITE
from mlflow.store.db.utils import (
    _get_latest_schema_revision,
    _get_schema_version,
)
from mlflow.store.entities import PagedList
from mlflow.store.tracking import (
    SEARCH_MAX_RESULTS_DEFAULT,
    SEARCH_MAX_RESULTS_THRESHOLD,
)
from mlflow.store.tracking.dbmodels import models
from mlflow.store.tracking.dbmodels.models import (
    SqlDataset,
    SqlEntityAssociation,
    SqlEvaluationDataset,
    SqlEvaluationDatasetRecord,
    SqlExperiment,
    SqlExperimentTag,
    SqlInput,
    SqlInputTag,
    SqlLatestMetric,
    SqlLoggedModel,
    SqlLoggedModelMetric,
    SqlLoggedModelParam,
    SqlLoggedModelTag,
    SqlMetric,
    SqlParam,
    SqlRun,
    SqlSpan,
    SqlTag,
    SqlTraceInfo,
    SqlTraceMetadata,
    SqlTraceTag,
)
from mlflow.store.tracking.sqlalchemy_store import SqlAlchemyStore, _get_orderby_clauses
from mlflow.tracing.constant import (
    MAX_CHARS_IN_TRACE_INFO_TAGS_VALUE,
    TRACE_SCHEMA_VERSION_KEY,
    TraceMetadataKey,
)
from mlflow.tracing.utils import TraceJSONEncoder
from mlflow.utils import mlflow_tags
from mlflow.utils.file_utils import TempDir
from mlflow.utils.mlflow_tags import (
    MLFLOW_ARTIFACT_LOCATION,
    MLFLOW_DATASET_CONTEXT,
    MLFLOW_RUN_NAME,
)
from mlflow.utils.name_utils import _GENERATOR_PREDICATES
from mlflow.utils.os import is_windows
from mlflow.utils.time import get_current_time_millis
from mlflow.utils.uri import extract_db_type_from_uri
from mlflow.utils.validation import (
    MAX_DATASET_DIGEST_SIZE,
    MAX_DATASET_NAME_SIZE,
    MAX_DATASET_PROFILE_SIZE,
    MAX_DATASET_SCHEMA_SIZE,
    MAX_DATASET_SOURCE_SIZE,
    MAX_EXPERIMENT_NAME_LENGTH,
    MAX_INPUT_TAG_KEY_SIZE,
    MAX_INPUT_TAG_VALUE_SIZE,
    MAX_TAG_VAL_LENGTH,
)

from tests.integration.utils import invoke_cli_runner
from tests.store.tracking.test_file_store import assert_dataset_inputs_equal

DB_URI = "sqlite:///"
ARTIFACT_URI = "artifact_folder"

pytestmark = pytest.mark.notrackingurimock


def db_types_and_drivers():
    d = {
        "sqlite": [
            "pysqlite",
            "pysqlcipher",
        ],
        "postgresql": [
            "psycopg2",
            "pg8000",
            "psycopg2cffi",
            "pypostgresql",
            "pygresql",
            "zxjdbc",
        ],
        "mysql": [
            "mysqldb",
            "pymysql",
            "mysqlconnector",
            "cymysql",
            "oursql",
            "gaerdbms",
            "pyodbc",
            "zxjdbc",
        ],
        "mssql": [
            "pyodbc",
            "mxodbc",
            "pymssql",
            "zxjdbc",
            "adodbapi",
        ],
    }
    for db_type, drivers in d.items():
        for driver in drivers:
            yield db_type, driver


@pytest.mark.parametrize(("db_type", "driver"), db_types_and_drivers())
def test_correct_db_type_from_uri(db_type, driver):
    assert extract_db_type_from_uri(f"{db_type}+{driver}://...") == db_type
    # try the driver-less version, which will revert SQLAlchemy to the default driver
    assert extract_db_type_from_uri(f"{db_type}://...") == db_type


@pytest.mark.parametrize(
    "db_uri",
    [
        "oracle://...",
        "oracle+cx_oracle://...",
        "snowflake://...",
        "://...",
        "abcdefg",
    ],
)
def test_fail_on_unsupported_db_type(db_uri):
    with pytest.raises(MlflowException, match=r"Invalid database engine"):
        extract_db_type_from_uri(db_uri)


def test_fail_on_multiple_drivers():
    with pytest.raises(MlflowException, match=r"Invalid database URI"):
        extract_db_type_from_uri("mysql+pymsql+pyodbc://...")


@pytest.fixture
def store(tmp_path: Path):
    db_uri = MLFLOW_TRACKING_URI.get() or f"{DB_URI}{tmp_path / 'temp.db'}"
    artifact_uri = tmp_path / "artifacts"
    artifact_uri.mkdir(exist_ok=True)
    store = SqlAlchemyStore(db_uri, artifact_uri.as_uri())
    yield store
    _cleanup_database(store)


@pytest.fixture
def store_and_trace_info(store):
    exp_id = store.create_experiment("test")
    timestamp_ms = get_current_time_millis()
    return store, store.start_trace(
        TraceInfo(
            trace_id=f"tr-{uuid.uuid4()}",
            trace_location=trace_location.TraceLocation.from_experiment_id(exp_id),
            request_time=timestamp_ms,
            execution_duration=0,
            state=TraceState.OK,
            tags={},
            trace_metadata={},
            client_request_id=f"tr-{uuid.uuid4()}",
            request_preview=None,
            response_preview=None,
        ),
    )


def _get_store(tmp_path: Path):
    db_uri = MLFLOW_TRACKING_URI.get() or f"{DB_URI}{tmp_path / 'temp.db'}"
    artifact_uri = tmp_path / "artifacts"
    artifact_uri.mkdir(exist_ok=True)
    return SqlAlchemyStore(db_uri, artifact_uri.as_uri())


def _get_query_to_reset_experiment_id(store: SqlAlchemyStore):
    dialect = store._get_dialect()
    if dialect == POSTGRES:
        return "ALTER SEQUENCE experiments_experiment_id_seq RESTART WITH 1"
    elif dialect == MYSQL:
        return "ALTER TABLE experiments AUTO_INCREMENT = 1"
    elif dialect == MSSQL:
        return "DBCC CHECKIDENT (experiments, RESEED, 0)"
    elif dialect == SQLITE:
        # In SQLite, deleting all experiments resets experiment_id
        return None
    raise ValueError(f"Invalid dialect: {dialect}")


def _cleanup_database(store: SqlAlchemyStore):
    with store.ManagedSessionMaker() as session:
        # Delete all rows in all tables
        for model in (
            SqlLoggedModel,
            SqlLoggedModelMetric,
            SqlLoggedModelParam,
            SqlLoggedModelTag,
            SqlParam,
            SqlMetric,
            SqlLatestMetric,
            SqlTag,
            SqlInputTag,
            SqlInput,
            SqlDataset,
            SqlRun,
            SqlTraceTag,
            SqlTraceMetadata,
            SqlTraceInfo,
            SqlEvaluationDatasetRecord,
            SqlEntityAssociation,
            SqlEvaluationDataset,
            SqlExperimentTag,
            SqlExperiment,
        ):
            session.query(model).delete()

        # Reset experiment_id to start at 1
        if reset_experiment_id := _get_query_to_reset_experiment_id(store):
            session.execute(sqlalchemy.sql.text(reset_experiment_id))


def _create_experiments(store: SqlAlchemyStore, names) -> str | list[str]:
    if isinstance(names, (list, tuple)):
        ids = []
        for name in names:
            # Sleep to ensure each experiment has a unique creation_time for
            # deterministic experiment search results
            time.sleep(0.001)
            ids.append(store.create_experiment(name=name))
        return ids

    time.sleep(0.001)
    return store.create_experiment(name=names)


def _get_run_configs(experiment_id=None, tags=None, start_time=None):
    return {
        "experiment_id": experiment_id,
        "user_id": "Anderson",
        "start_time": get_current_time_millis() if start_time is None else start_time,
        "tags": tags,
        "run_name": "name",
    }


def _run_factory(store: SqlAlchemyStore, config=None):
    if not config:
        config = _get_run_configs()
    if not config.get("experiment_id", None):
        config["experiment_id"] = _create_experiments(store, "test exp")

    return store.create_run(**config)


# Tests for Search API
def _search_runs(
    store: SqlAlchemyStore,
    experiment_id,
    filter_string=None,
    run_view_type=ViewType.ALL,
    max_results=SEARCH_MAX_RESULTS_DEFAULT,
):
    exps = [experiment_id] if isinstance(experiment_id, str) else experiment_id
    return [
        r.info.run_id for r in store.search_runs(exps, filter_string, run_view_type, max_results)
    ]


def _get_ordered_runs(store: SqlAlchemyStore, order_clauses, experiment_id):
    return [
        r.data.tags[mlflow_tags.MLFLOW_RUN_NAME]
        for r in store.search_runs(
            experiment_ids=[experiment_id],
            filter_string="",
            run_view_type=ViewType.ALL,
            order_by=order_clauses,
        )
    ]


def _verify_logged(store, run_id, metrics, params, tags):
    run = store.get_run(run_id)
    all_metrics = sum([store.get_metric_history(run_id, key) for key in run.data.metrics], [])
    assert len(all_metrics) == len(metrics)
    logged_metrics = [(m.key, m.value, m.timestamp, m.step) for m in all_metrics]
    assert set(logged_metrics) == {(m.key, m.value, m.timestamp, m.step) for m in metrics}
    logged_tags = set(run.data.tags.items())
    assert {(tag.key, tag.value) for tag in tags} <= logged_tags
    assert len(run.data.params) == len(params)
    assert set(run.data.params.items()) == {(param.key, param.value) for param in params}


def test_default_experiment(store: SqlAlchemyStore):
    experiments = store.search_experiments()
    assert len(experiments) == 1

    first = experiments[0]
    assert first.experiment_id == "0"
    assert first.name == "Default"


def test_default_experiment_lifecycle(store: SqlAlchemyStore, tmp_path):
    default_experiment = store.get_experiment(experiment_id=0)
    assert default_experiment.name == Experiment.DEFAULT_EXPERIMENT_NAME
    assert default_experiment.lifecycle_stage == entities.LifecycleStage.ACTIVE

    _create_experiments(store, "aNothEr")
    all_experiments = [e.name for e in store.search_experiments()]
    assert set(all_experiments) == {"aNothEr", "Default"}

    store.delete_experiment(0)

    assert [e.name for e in store.search_experiments()] == ["aNothEr"]
    another = store.get_experiment(1)
    assert another.name == "aNothEr"

    default_experiment = store.get_experiment(experiment_id=0)
    assert default_experiment.name == Experiment.DEFAULT_EXPERIMENT_NAME
    assert default_experiment.lifecycle_stage == entities.LifecycleStage.DELETED

    # destroy SqlStore and make a new one
    del store
    store = _get_store(tmp_path)

    # test that default experiment is not reactivated
    default_experiment = store.get_experiment(experiment_id=0)
    assert default_experiment.name == Experiment.DEFAULT_EXPERIMENT_NAME
    assert default_experiment.lifecycle_stage == entities.LifecycleStage.DELETED

    assert [e.name for e in store.search_experiments()] == ["aNothEr"]
    all_experiments = [e.name for e in store.search_experiments(ViewType.ALL)]
    assert set(all_experiments) == {"aNothEr", "Default"}

    # ensure that experiment ID dor active experiment is unchanged
    another = store.get_experiment(1)
    assert another.name == "aNothEr"

    if MLFLOW_TRACKING_URI.get():
        with store.ManagedSessionMaker() as session:
            default_exp = (
                session.query(SqlExperiment)
                .filter(SqlExperiment.experiment_id == store.DEFAULT_EXPERIMENT_ID)
                .first()
            )
            if default_exp:
                default_exp.lifecycle_stage = entities.LifecycleStage.ACTIVE
                session.commit()


def test_raise_duplicate_experiments(store: SqlAlchemyStore):
    with pytest.raises(Exception, match=r"Experiment\(name=.+\) already exists"):
        _create_experiments(store, ["test", "test"])


def test_raise_experiment_dont_exist(store: SqlAlchemyStore):
    with pytest.raises(Exception, match=r"No Experiment with id=.+ exists"):
        store.get_experiment(experiment_id=100)


def test_delete_experiment(store: SqlAlchemyStore):
    experiments = _create_experiments(store, ["morty", "rick", "rick and morty"])

    all_experiments = store.search_experiments()
    assert len(all_experiments) == len(experiments) + 1  # default

    exp_id = experiments[0]
    exp = store.get_experiment(exp_id)
    time.sleep(0.01)
    store.delete_experiment(exp_id)

    updated_exp = store.get_experiment(exp_id)
    assert updated_exp.lifecycle_stage == entities.LifecycleStage.DELETED

    assert len(store.search_experiments()) == len(all_experiments) - 1
    assert updated_exp.last_update_time > exp.last_update_time


def test_delete_restore_experiment_with_runs(store: SqlAlchemyStore):
    experiment_id = _create_experiments(store, "test exp")
    run1 = _run_factory(store, config=_get_run_configs(experiment_id)).info.run_id
    run2 = _run_factory(store, config=_get_run_configs(experiment_id)).info.run_id
    store.delete_run(run1)
    run_ids = [run1, run2]

    store.delete_experiment(experiment_id)

    updated_exp = store.get_experiment(experiment_id)
    assert updated_exp.lifecycle_stage == entities.LifecycleStage.DELETED

    deleted_run_list = store.search_runs(
        experiment_ids=[experiment_id],
        filter_string="",
        run_view_type=ViewType.DELETED_ONLY,
    )

    assert len(deleted_run_list) == 2
    for deleted_run in deleted_run_list:
        assert deleted_run.info.lifecycle_stage == entities.LifecycleStage.DELETED
        assert deleted_run.info.experiment_id in experiment_id
        assert deleted_run.info.run_id in run_ids
        with store.ManagedSessionMaker() as session:
            assert store._get_run(session, deleted_run.info.run_id).deleted_time is not None

    store.restore_experiment(experiment_id)

    updated_exp = store.get_experiment(experiment_id)
    assert updated_exp.lifecycle_stage == entities.LifecycleStage.ACTIVE

    restored_run_list = store.search_runs(
        experiment_ids=[experiment_id],
        filter_string="",
        run_view_type=ViewType.ACTIVE_ONLY,
    )

    assert len(restored_run_list) == 2
    for restored_run in restored_run_list:
        assert restored_run.info.lifecycle_stage == entities.LifecycleStage.ACTIVE
        with store.ManagedSessionMaker() as session:
            assert store._get_run(session, restored_run.info.run_id).deleted_time is None
        assert restored_run.info.experiment_id in experiment_id
        assert restored_run.info.run_id in run_ids


def test_get_experiment(store: SqlAlchemyStore):
    name = "goku"
    experiment_id = _create_experiments(store, name)
    actual = store.get_experiment(experiment_id)
    assert actual.name == name
    assert actual.experiment_id == experiment_id

    actual_by_name = store.get_experiment_by_name(name)
    assert actual_by_name.name == name
    assert actual_by_name.experiment_id == experiment_id
    assert store.get_experiment_by_name("idontexist") is None

    store.delete_experiment(experiment_id)
    assert store.get_experiment_by_name(name).experiment_id == experiment_id


def test_search_experiments_view_type(store: SqlAlchemyStore):
    experiment_names = ["a", "b"]
    experiment_ids = _create_experiments(store, experiment_names)
    store.delete_experiment(experiment_ids[1])

    experiments = store.search_experiments(view_type=ViewType.ACTIVE_ONLY)
    assert [e.name for e in experiments] == ["a", "Default"]
    experiments = store.search_experiments(view_type=ViewType.DELETED_ONLY)
    assert [e.name for e in experiments] == ["b"]
    experiments = store.search_experiments(view_type=ViewType.ALL)
    assert [e.name for e in experiments] == ["b", "a", "Default"]


def test_search_experiments_filter_by_attribute(store: SqlAlchemyStore):
    experiment_names = ["a", "ab", "Abc"]
    _create_experiments(store, experiment_names)

    experiments = store.search_experiments(filter_string="name = 'a'")
    assert [e.name for e in experiments] == ["a"]
    experiments = store.search_experiments(filter_string="attribute.name = 'a'")
    assert [e.name for e in experiments] == ["a"]
    experiments = store.search_experiments(filter_string="attribute.`name` = 'a'")
    assert [e.name for e in experiments] == ["a"]
    experiments = store.search_experiments(filter_string="attribute.`name` != 'a'")
    assert [e.name for e in experiments] == ["Abc", "ab", "Default"]
    experiments = store.search_experiments(filter_string="name LIKE 'a%'")
    assert [e.name for e in experiments] == ["ab", "a"]
    experiments = store.search_experiments(filter_string="name ILIKE 'a%'")
    assert [e.name for e in experiments] == ["Abc", "ab", "a"]
    experiments = store.search_experiments(filter_string="name ILIKE 'a%' AND name ILIKE '%b'")
    assert [e.name for e in experiments] == ["ab"]


def test_search_experiments_filter_by_time_attribute(store: SqlAlchemyStore):
    # Sleep to ensure that the first experiment has a different creation_time than the default
    # experiment and eliminate flakiness.
    time.sleep(0.001)
    time_before_create1 = get_current_time_millis()
    exp_id1 = store.create_experiment("1")
    exp1 = store.get_experiment(exp_id1)
    time.sleep(0.001)
    time_before_create2 = get_current_time_millis()
    exp_id2 = store.create_experiment("2")
    exp2 = store.get_experiment(exp_id2)

    experiments = store.search_experiments(filter_string=f"creation_time = {exp1.creation_time}")
    assert [e.experiment_id for e in experiments] == [exp_id1]

    experiments = store.search_experiments(filter_string=f"creation_time != {exp1.creation_time}")
    assert [e.experiment_id for e in experiments] == [
        exp_id2,
        store.DEFAULT_EXPERIMENT_ID,
    ]

    experiments = store.search_experiments(filter_string=f"creation_time >= {time_before_create1}")
    assert [e.experiment_id for e in experiments] == [exp_id2, exp_id1]

    experiments = store.search_experiments(filter_string=f"creation_time < {time_before_create2}")
    assert [e.experiment_id for e in experiments] == [
        exp_id1,
        store.DEFAULT_EXPERIMENT_ID,
    ]

    # To avoid that the creation_time equals `now`, we wait one additional millisecond.
    time.sleep(0.001)
    now = get_current_time_millis()
    experiments = store.search_experiments(filter_string=f"creation_time >= {now}")
    assert experiments == []

    time.sleep(0.001)
    time_before_rename = get_current_time_millis()
    store.rename_experiment(exp_id1, "new_name")
    experiments = store.search_experiments(
        filter_string=f"last_update_time >= {time_before_rename}"
    )
    assert [e.experiment_id for e in experiments] == [exp_id1]

    experiments = store.search_experiments(
        filter_string=f"last_update_time <= {get_current_time_millis()}"
    )
    assert {e.experiment_id for e in experiments} == {
        exp_id1,
        exp_id2,
        store.DEFAULT_EXPERIMENT_ID,
    }

    experiments = store.search_experiments(
        filter_string=f"last_update_time = {exp2.last_update_time}"
    )
    assert [e.experiment_id for e in experiments] == [exp_id2]


def test_search_experiments_filter_by_tag(store: SqlAlchemyStore):
    experiments = [
        ("exp1", [ExperimentTag("key1", "value"), ExperimentTag("key2", "value")]),
        ("exp2", [ExperimentTag("key1", "vaLue"), ExperimentTag("key2", "vaLue")]),
        ("exp3", [ExperimentTag("k e y 1", "value")]),
    ]
    for name, tags in experiments:
        time.sleep(0.001)
        store.create_experiment(name, tags=tags)

    experiments = store.search_experiments(filter_string="tag.key1 = 'value'")
    assert [e.name for e in experiments] == ["exp1"]
    experiments = store.search_experiments(filter_string="tag.`k e y 1` = 'value'")
    assert [e.name for e in experiments] == ["exp3"]
    experiments = store.search_experiments(filter_string="tag.\"k e y 1\" = 'value'")
    assert [e.name for e in experiments] == ["exp3"]
    experiments = store.search_experiments(filter_string="tag.key1 != 'value'")
    assert [e.name for e in experiments] == ["exp2"]
    experiments = store.search_experiments(filter_string="tag.key1 != 'VALUE'")
    assert [e.name for e in experiments] == ["exp2", "exp1"]
    experiments = store.search_experiments(filter_string="tag.key1 LIKE 'val%'")
    assert [e.name for e in experiments] == ["exp1"]
    experiments = store.search_experiments(filter_string="tag.key1 LIKE '%Lue'")
    assert [e.name for e in experiments] == ["exp2"]
    experiments = store.search_experiments(filter_string="tag.key1 ILIKE '%alu%'")
    assert [e.name for e in experiments] == ["exp2", "exp1"]
    experiments = store.search_experiments(
        filter_string="tag.key1 LIKE 'va%' AND tag.key2 LIKE '%Lue'"
    )
    assert [e.name for e in experiments] == ["exp2"]
    experiments = store.search_experiments(filter_string="tag.KEY = 'value'")
    assert len(experiments) == 0


def test_search_experiments_filter_by_attribute_and_tag(store: SqlAlchemyStore):
    store.create_experiment("exp1", tags=[ExperimentTag("a", "1"), ExperimentTag("b", "2")])
    store.create_experiment("exp2", tags=[ExperimentTag("a", "3"), ExperimentTag("b", "4")])
    experiments = store.search_experiments(filter_string="name ILIKE 'exp%' AND tags.a = '1'")
    assert [e.name for e in experiments] == ["exp1"]


def test_search_experiments_order_by(store: SqlAlchemyStore):
    experiment_names = ["x", "y", "z"]
    _create_experiments(store, experiment_names)

    experiments = store.search_experiments(order_by=["name"])
    assert [e.name for e in experiments] == ["Default", "x", "y", "z"]

    experiments = store.search_experiments(order_by=["name ASC"])
    assert [e.name for e in experiments] == ["Default", "x", "y", "z"]

    experiments = store.search_experiments(order_by=["name DESC"])
    assert [e.name for e in experiments] == ["z", "y", "x", "Default"]

    experiments = store.search_experiments(order_by=["experiment_id DESC"])
    assert [e.name for e in experiments] == ["z", "y", "x", "Default"]

    experiments = store.search_experiments(order_by=["name", "experiment_id"])
    assert [e.name for e in experiments] == ["Default", "x", "y", "z"]


def test_search_experiments_order_by_time_attribute(store: SqlAlchemyStore):
    # Sleep to ensure that the first experiment has a different creation_time than the default
    # experiment and eliminate flakiness.
    time.sleep(0.001)
    exp_id1 = store.create_experiment("1")
    time.sleep(0.001)
    exp_id2 = store.create_experiment("2")

    experiments = store.search_experiments(order_by=["creation_time"])
    assert [e.experiment_id for e in experiments] == [
        store.DEFAULT_EXPERIMENT_ID,
        exp_id1,
        exp_id2,
    ]

    experiments = store.search_experiments(order_by=["creation_time DESC"])
    assert [e.experiment_id for e in experiments] == [
        exp_id2,
        exp_id1,
        store.DEFAULT_EXPERIMENT_ID,
    ]

    experiments = store.search_experiments(order_by=["last_update_time"])
    assert [e.experiment_id for e in experiments] == [
        store.DEFAULT_EXPERIMENT_ID,
        exp_id1,
        exp_id2,
    ]

    store.rename_experiment(exp_id1, "new_name")
    experiments = store.search_experiments(order_by=["last_update_time"])
    assert [e.experiment_id for e in experiments] == [
        store.DEFAULT_EXPERIMENT_ID,
        exp_id2,
        exp_id1,
    ]


def test_search_experiments_max_results(store: SqlAlchemyStore):
    experiment_names = list(map(str, range(9)))
    _create_experiments(store, experiment_names)
    reversed_experiment_names = experiment_names[::-1]

    experiments = store.search_experiments()
    assert [e.name for e in experiments] == reversed_experiment_names + ["Default"]
    experiments = store.search_experiments(max_results=3)
    assert [e.name for e in experiments] == reversed_experiment_names[:3]


def test_search_experiments_max_results_validation(store: SqlAlchemyStore):
    with pytest.raises(
        MlflowException,
        match=r"Invalid value None for parameter 'max_results' supplied. "
        r"It must be a positive integer",
    ):
        store.search_experiments(max_results=None)
    with pytest.raises(
        MlflowException,
        match=r"Invalid value 0 for parameter 'max_results' supplied. "
        r"It must be a positive integer",
    ):
        store.search_experiments(max_results=0)
    with pytest.raises(
        MlflowException,
        match=r"Invalid value 1000000 for parameter 'max_results' supplied. "
        r"It must be at most 50000",
    ):
        store.search_experiments(max_results=1_000_000)


def test_search_experiments_pagination(store: SqlAlchemyStore):
    experiment_names = list(map(str, range(9)))
    _create_experiments(store, experiment_names)
    reversed_experiment_names = experiment_names[::-1]

    experiments = store.search_experiments(max_results=4)
    assert [e.name for e in experiments] == reversed_experiment_names[:4]
    assert experiments.token is not None

    experiments = store.search_experiments(max_results=4, page_token=experiments.token)
    assert [e.name for e in experiments] == reversed_experiment_names[4:8]
    assert experiments.token is not None

    experiments = store.search_experiments(max_results=4, page_token=experiments.token)
    assert [e.name for e in experiments] == reversed_experiment_names[8:] + ["Default"]
    assert experiments.token is None


def test_create_experiments(store: SqlAlchemyStore):
    with store.ManagedSessionMaker() as session:
        result = session.query(models.SqlExperiment).all()
        assert len(result) == 1
    time_before_create = get_current_time_millis()
    experiment_id = store.create_experiment(name="test exp")
    assert experiment_id == "1"
    with store.ManagedSessionMaker() as session:
        result = session.query(models.SqlExperiment).all()
        assert len(result) == 2

        test_exp = session.query(models.SqlExperiment).filter_by(name="test exp").first()
        assert str(test_exp.experiment_id) == experiment_id
        assert test_exp.name == "test exp"

    actual = store.get_experiment(experiment_id)
    assert actual.experiment_id == experiment_id
    assert actual.name == "test exp"
    assert actual.creation_time >= time_before_create
    assert actual.last_update_time == actual.creation_time

    with pytest.raises(MlflowException, match=r"'name' exceeds the maximum length"):
        store.create_experiment(name="x" * (MAX_EXPERIMENT_NAME_LENGTH + 1))


def test_create_experiment_with_tags_works_correctly(store: SqlAlchemyStore):
    experiment_id = store.create_experiment(
        name="test exp",
        artifact_location="some location",
        tags=[ExperimentTag("key1", "val1"), ExperimentTag("key2", "val2")],
    )
    experiment = store.get_experiment(experiment_id)
    assert len(experiment.tags) == 2
    assert experiment.tags["key1"] == "val1"
    assert experiment.tags["key2"] == "val2"


def test_run_tag_model(store: SqlAlchemyStore):
    # Create a run whose UUID we can reference when creating tag models.
    # `run_id` is a foreign key in the tags table; therefore, in order
    # to insert a tag with a given run UUID, the UUID must be present in
    # the runs table
    run = _run_factory(store)
    with store.ManagedSessionMaker() as session:
        new_tag = models.SqlTag(run_uuid=run.info.run_id, key="test", value="val")
        session.add(new_tag)
        session.commit()
        added_tags = [tag for tag in session.query(models.SqlTag).all() if tag.key == new_tag.key]
        assert len(added_tags) == 1
        added_tag = added_tags[0].to_mlflow_entity()
        assert added_tag.value == new_tag.value


def test_metric_model(store: SqlAlchemyStore):
    # Create a run whose UUID we can reference when creating metric models.
    # `run_id` is a foreign key in the tags table; therefore, in order
    # to insert a metric with a given run UUID, the UUID must be present in
    # the runs table
    run = _run_factory(store)
    with store.ManagedSessionMaker() as session:
        new_metric = models.SqlMetric(run_uuid=run.info.run_id, key="accuracy", value=0.89)
        session.add(new_metric)
        session.commit()
        metrics = session.query(models.SqlMetric).all()
        assert len(metrics) == 1

        added_metric = metrics[0].to_mlflow_entity()
        assert added_metric.value == new_metric.value
        assert added_metric.key == new_metric.key


def test_param_model(store: SqlAlchemyStore):
    # Create a run whose UUID we can reference when creating parameter models.
    # `run_id` is a foreign key in the tags table; therefore, in order
    # to insert a parameter with a given run UUID, the UUID must be present in
    # the runs table
    run = _run_factory(store)
    with store.ManagedSessionMaker() as session:
        new_param = models.SqlParam(run_uuid=run.info.run_id, key="accuracy", value="test param")
        session.add(new_param)
        session.commit()
        params = session.query(models.SqlParam).all()
        assert len(params) == 1

        added_param = params[0].to_mlflow_entity()
        assert added_param.value == new_param.value
        assert added_param.key == new_param.key


def test_run_needs_uuid(store: SqlAlchemyStore):
    regex = {
        SQLITE: r"NOT NULL constraint failed",
        POSTGRES: r"null value in column .+ of relation .+ violates not-null constrain",
        MYSQL: r"(Field .+ doesn't have a default value|Instance .+ has a NULL identity key)",
        MSSQL: r"Cannot insert the value NULL into column .+, table .+",
    }[store._get_dialect()]
    # Depending on the implementation, a NULL identity key may result in different
    # exceptions, including IntegrityError (sqlite) and FlushError (MysQL).
    # Therefore, we check for the more generic 'SQLAlchemyError'
    with pytest.raises(MlflowException, match=regex) as exception_context:
        with store.ManagedSessionMaker() as session:
            session.add(models.SqlRun())
    assert exception_context.value.error_code == ErrorCode.Name(BAD_REQUEST)


def test_run_data_model(store: SqlAlchemyStore):
    with store.ManagedSessionMaker() as session:
        run_id = uuid.uuid4().hex
        m1 = models.SqlMetric(run_uuid=run_id, key="accuracy", value=0.89)
        m2 = models.SqlMetric(run_uuid=run_id, key="recall", value=0.89)
        p1 = models.SqlParam(run_uuid=run_id, key="loss", value="test param")
        p2 = models.SqlParam(run_uuid=run_id, key="blue", value="test param")
        run_data = models.SqlRun(run_uuid=run_id)

        session.add_all([m1, m2, p1, p2])
        session.add(run_data)
        session.commit()

        run_datums = session.query(models.SqlRun).all()
        actual = run_datums[0]
        assert len(run_datums) == 1
        assert len(actual.params) == 2
        assert len(actual.metrics) == 2


def test_run_info(store: SqlAlchemyStore):
    experiment_id = _create_experiments(store, "test exp")
    config = {
        "experiment_id": experiment_id,
        "name": "test run",
        "user_id": "Anderson",
        "run_uuid": "test",
        "status": RunStatus.to_string(RunStatus.SCHEDULED),
        "source_type": SourceType.to_string(SourceType.LOCAL),
        "source_name": "Python application",
        "entry_point_name": "main.py",
        "start_time": get_current_time_millis(),
        "end_time": get_current_time_millis(),
        "source_version": mlflow.__version__,
        "lifecycle_stage": entities.LifecycleStage.ACTIVE,
        "artifact_uri": "//",
    }
    run = models.SqlRun(**config).to_mlflow_entity()

    for k, v in config.items():
        # These keys were removed from RunInfo.
        if k in [
            "source_name",
            "source_type",
            "source_version",
            "name",
            "entry_point_name",
        ]:
            continue

        if k == "run_uuid":
            k = "run_id"

        v2 = getattr(run.info, k)
        if k == "source_type":
            assert v == SourceType.to_string(v2)
        else:
            assert v == v2


def test_create_run_with_tags(store: SqlAlchemyStore):
    experiment_id = _create_experiments(store, "test_create_run")
    tags = [RunTag("3", "4"), RunTag("1", "2")]
    expected = _get_run_configs(experiment_id=experiment_id, tags=tags)

    actual = store.create_run(**expected)

    # run name should be added as a tag by the store
    tags.append(RunTag(mlflow_tags.MLFLOW_RUN_NAME, expected["run_name"]))

    assert actual.info.experiment_id == experiment_id
    assert actual.info.user_id == expected["user_id"]
    assert actual.info.run_name == expected["run_name"]
    assert actual.info.start_time == expected["start_time"]
    assert len(actual.data.tags) == len(tags)
    assert actual.data.tags == {tag.key: tag.value for tag in tags}
    assert actual.inputs.dataset_inputs == []


def test_create_run_sets_name(store: SqlAlchemyStore):
    experiment_id = _create_experiments(store, "test_create_run_run_name")
    configs = _get_run_configs(experiment_id=experiment_id)
    run_id = store.create_run(**configs).info.run_id
    run = store.get_run(run_id)
    assert run.info.run_name == configs["run_name"]
    assert run.data.tags.get(mlflow_tags.MLFLOW_RUN_NAME) == configs["run_name"]

    run_id = store.create_run(
        experiment_id=experiment_id,
        user_id="user",
        start_time=0,
        run_name=None,
        tags=[RunTag(mlflow_tags.MLFLOW_RUN_NAME, "test")],
    ).info.run_id
    run = store.get_run(run_id)
    assert run.info.run_name == "test"
    assert run.inputs.dataset_inputs == []

    with pytest.raises(
        MlflowException,
        match=re.escape(
            "Both 'run_name' argument and 'mlflow.runName' tag are specified, but with "
            "different values (run_name='test', mlflow.runName='test_2').",
        ),
    ):
        store.create_run(
            experiment_id=experiment_id,
            user_id="user",
            start_time=0,
            run_name="test",
            tags=[RunTag(mlflow_tags.MLFLOW_RUN_NAME, "test_2")],
        )


def test_get_run_with_name(store: SqlAlchemyStore):
    experiment_id = _create_experiments(store, "test_get_run")
    configs = _get_run_configs(experiment_id=experiment_id)
    run_id = store.create_run(**configs).info.run_id

    run = store.get_run(run_id)

    assert run.info.experiment_id == experiment_id
    assert run.info.run_name == configs["run_name"]

    no_run_configs = {
        "experiment_id": experiment_id,
        "user_id": "Anderson",
        "start_time": get_current_time_millis(),
        "tags": [],
        "run_name": None,
    }
    run_id = store.create_run(**no_run_configs).info.run_id

    run = store.get_run(run_id)

    assert run.info.run_name.split("-")[0] in _GENERATOR_PREDICATES

    name_empty_str_run = store.create_run(**{**configs, **{"run_name": ""}})
    run_name = name_empty_str_run.info.run_name
    assert run_name.split("-")[0] in _GENERATOR_PREDICATES


def test_to_mlflow_entity_and_proto(store: SqlAlchemyStore):
    # Create a run and log metrics, params, tags to the run
    created_run = _run_factory(store)
    run_id = created_run.info.run_id
    store.log_metric(
        run_id=run_id,
        metric=entities.Metric(key="my-metric", value=3.4, timestamp=0, step=0),
    )
    store.log_param(run_id=run_id, param=Param(key="my-param", value="param-val"))
    store.set_tag(run_id=run_id, tag=RunTag(key="my-tag", value="tag-val"))

    # Verify that we can fetch the run & convert it to proto - Python protobuf bindings
    # will perform type-checking to ensure all values have the right types
    run = store.get_run(run_id)
    run.to_proto()

    # Verify attributes of the Python run entity
    assert isinstance(run.info, entities.RunInfo)
    assert isinstance(run.data, entities.RunData)

    assert run.data.metrics == {"my-metric": 3.4}
    assert run.data.params == {"my-param": "param-val"}
    assert run.data.tags["my-tag"] == "tag-val"

    # Get the parent experiment of the run, verify it can be converted to protobuf
    exp = store.get_experiment(run.info.experiment_id)
    exp.to_proto()


def test_delete_run(store: SqlAlchemyStore):
    run = _run_factory(store)

    store.delete_run(run.info.run_id)

    with store.ManagedSessionMaker() as session:
        actual = session.query(models.SqlRun).filter_by(run_uuid=run.info.run_id).first()
        assert actual.lifecycle_stage == entities.LifecycleStage.DELETED
        assert (
            actual.deleted_time is not None
        )  # deleted time should be updated and thus not None anymore

        deleted_run = store.get_run(run.info.run_id)
        assert actual.run_uuid == deleted_run.info.run_id


def test_hard_delete_run(store: SqlAlchemyStore):
    run = _run_factory(store)
    metric = entities.Metric("blahmetric", 100.0, get_current_time_millis(), 0)
    store.log_metric(run.info.run_id, metric)
    param = entities.Param("blahparam", "100.0")
    store.log_param(run.info.run_id, param)
    tag = entities.RunTag("test tag", "a boogie")
    store.set_tag(run.info.run_id, tag)

    store._hard_delete_run(run.info.run_id)

    with store.ManagedSessionMaker() as session:
        actual_run = session.query(models.SqlRun).filter_by(run_uuid=run.info.run_id).first()
        assert actual_run is None
        actual_metric = session.query(models.SqlMetric).filter_by(run_uuid=run.info.run_id).first()
        assert actual_metric is None
        actual_param = session.query(models.SqlParam).filter_by(run_uuid=run.info.run_id).first()
        assert actual_param is None
        actual_tag = session.query(models.SqlTag).filter_by(run_uuid=run.info.run_id).first()
        assert actual_tag is None


def test_get_deleted_runs(store: SqlAlchemyStore):
    run = _run_factory(store)
    deleted_run_ids = store._get_deleted_runs()
    assert deleted_run_ids == []

    store.delete_run(run.info.run_id)
    deleted_run_ids = store._get_deleted_runs()
    assert deleted_run_ids == [run.info.run_id]


def test_log_metric(store: SqlAlchemyStore):
    run = _run_factory(store)

    tkey = "blahmetric"
    tval = 100.0
    metric = entities.Metric(tkey, tval, get_current_time_millis(), 0)
    metric2 = entities.Metric(tkey, tval, get_current_time_millis() + 2, 0)
    nan_metric = entities.Metric("NaN", float("nan"), 0, 0)
    pos_inf_metric = entities.Metric("PosInf", float("inf"), 0, 0)
    neg_inf_metric = entities.Metric("NegInf", -float("inf"), 0, 0)
    store.log_metric(run.info.run_id, metric)
    store.log_metric(run.info.run_id, metric2)
    store.log_metric(run.info.run_id, nan_metric)
    store.log_metric(run.info.run_id, pos_inf_metric)
    store.log_metric(run.info.run_id, neg_inf_metric)

    run = store.get_run(run.info.run_id)
    assert tkey in run.data.metrics
    assert run.data.metrics[tkey] == tval

    # SQL store _get_run method returns full history of recorded metrics.
    # Should return duplicates as well
    # MLflow RunData contains only the last reported values for metrics.
    with store.ManagedSessionMaker() as session:
        sql_run_metrics = store._get_run(session, run.info.run_id).metrics
        assert len(sql_run_metrics) == 5
        assert len(run.data.metrics) == 4
        assert math.isnan(run.data.metrics["NaN"])
        assert run.data.metrics["PosInf"] == 1.7976931348623157e308
        assert run.data.metrics["NegInf"] == -1.7976931348623157e308


def test_log_metric_concurrent_logging_succeeds(store: SqlAlchemyStore):
    """
    Verifies that concurrent logging succeeds without deadlock, which has been an issue
    in previous MLflow releases
    """
    experiment_id = _create_experiments(store, "concurrency_exp")
    run_config = _get_run_configs(experiment_id=experiment_id)
    run1 = _run_factory(store, run_config)
    run2 = _run_factory(store, run_config)

    def log_metrics(run):
        for metric_val in range(100):
            store.log_metric(
                run.info.run_id,
                Metric("metric_key", metric_val, get_current_time_millis(), 0),
            )
        for batch_idx in range(5):
            store.log_batch(
                run.info.run_id,
                metrics=[
                    Metric(
                        f"metric_batch_{batch_idx}",
                        (batch_idx * 100) + val_offset,
                        get_current_time_millis(),
                        0,
                    )
                    for val_offset in range(100)
                ],
                params=[],
                tags=[],
            )
        for metric_val in range(100):
            store.log_metric(
                run.info.run_id,
                Metric("metric_key", metric_val, get_current_time_millis(), 0),
            )
        return "success"

    log_metrics_futures = []
    with ThreadPoolExecutor(max_workers=4) as executor:
        # Log metrics to two runs across four threads
        log_metrics_futures = [
            executor.submit(log_metrics, run) for run in [run1, run2, run1, run2]
        ]

    for future in log_metrics_futures:
        assert future.result() == "success"

    for run in [run1, run2, run1, run2]:
        # We visit each run twice, logging 100 metric entries for 6 metric names; the same entry
        # may be written multiple times concurrently; we assert that at least 100 metric entries
        # are present because at least 100 unique entries must have been written
        assert len(store.get_metric_history(run.info.run_id, "metric_key")) >= 100
        for batch_idx in range(5):
            assert (
                len(store.get_metric_history(run.info.run_id, f"metric_batch_{batch_idx}")) >= 100
            )


def test_record_logged_model(
    store: SqlAlchemyStore,
):
    run = _run_factory(store)
    flavors_with_config = {
        "tf": "flavor body",
        "python_function": {"config": {"a": 1}, "code": "code"},
    }
    m_with_config = Model(artifact_path="model/path", run_id="run_id", flavors=flavors_with_config)
    store.record_logged_model(run.info.run_id, m_with_config)
    with store.ManagedSessionMaker() as session:
        run = store._get_run(run_uuid=run.info.run_id, session=session)
        tags = [t.value for t in run.tags if t.key == mlflow_tags.MLFLOW_LOGGED_MODELS]
        flavors = m_with_config.get_tags_dict().get("flavors", {})
        assert all("config" not in v for v in flavors.values())
        assert tags[0] == json.dumps([m_with_config.get_tags_dict()])


def test_log_metric_allows_multiple_values_at_same_ts_and_run_data_uses_max_ts_value(
    store: SqlAlchemyStore,
):
    run = _run_factory(store)
    run_id = run.info.run_id
    metric_name = "test-metric-1"
    # Check that we get the max of (step, timestamp, value) in that order
    tuples_to_log = [
        (0, 100, 1000),
        (3, 40, 100),  # larger step wins even though it has smaller value
        (3, 50, 10),  # larger timestamp wins even though it has smaller value
        (3, 50, 20),  # tiebreak by max value
        (3, 50, 20),  # duplicate metrics with same (step, timestamp, value) are ok
        # verify that we can log steps out of order / negative steps
        (-3, 900, 900),
        (-1, 800, 800),
    ]
    for step, timestamp, value in reversed(tuples_to_log):
        store.log_metric(run_id, Metric(metric_name, value, timestamp, step))

    metric_history = store.get_metric_history(run_id, metric_name)
    logged_tuples = [(m.step, m.timestamp, m.value) for m in metric_history]
    assert set(logged_tuples) == set(tuples_to_log)

    run_data = store.get_run(run_id).data
    run_metrics = run_data.metrics
    assert len(run_metrics) == 1
    assert run_metrics[metric_name] == 20
    metric_obj = run_data._metric_objs[0]
    assert metric_obj.key == metric_name
    assert metric_obj.step == 3
    assert metric_obj.timestamp == 50
    assert metric_obj.value == 20


def test_log_null_metric(store: SqlAlchemyStore):
    run = _run_factory(store)

    tkey = "blahmetric"
    tval = None
    metric = entities.Metric(tkey, tval, get_current_time_millis(), 0)

    with pytest.raises(
        MlflowException, match=r"Missing value for required parameter 'value'"
    ) as exception_context:
        store.log_metric(run.info.run_id, metric)
    assert exception_context.value.error_code == ErrorCode.Name(INVALID_PARAMETER_VALUE)


def test_log_param(store: SqlAlchemyStore):
    run = _run_factory(store)

    tkey = "blahmetric"
    tval = "100.0"
    param = entities.Param(tkey, tval)
    param2 = entities.Param("new param", "new key")
    store.log_param(run.info.run_id, param)
    store.log_param(run.info.run_id, param2)
    store.log_param(run.info.run_id, param2)

    run = store.get_run(run.info.run_id)
    assert len(run.data.params) == 2
    assert tkey in run.data.params
    assert run.data.params[tkey] == tval


def test_log_param_uniqueness(store: SqlAlchemyStore):
    run = _run_factory(store)

    tkey = "blahmetric"
    tval = "100.0"
    param = entities.Param(tkey, tval)
    param2 = entities.Param(tkey, "newval")
    store.log_param(run.info.run_id, param)

    with pytest.raises(MlflowException, match=r"Changing param values is not allowed"):
        store.log_param(run.info.run_id, param2)


def test_log_empty_str(store: SqlAlchemyStore):
    run = _run_factory(store)

    tkey = "blahmetric"
    tval = ""
    param = entities.Param(tkey, tval)
    param2 = entities.Param("new param", "new key")
    store.log_param(run.info.run_id, param)
    store.log_param(run.info.run_id, param2)

    run = store.get_run(run.info.run_id)
    assert len(run.data.params) == 2
    assert tkey in run.data.params
    assert run.data.params[tkey] == tval


def test_log_null_param(store: SqlAlchemyStore):
    run = _run_factory(store)

    tkey = "blahmetric"
    tval = None
    param = entities.Param(tkey, tval)

    dialect = store._get_dialect()
    regex = {
        SQLITE: r"NOT NULL constraint failed",
        POSTGRES: r"null value in column .+ of relation .+ violates not-null constrain",
        MYSQL: r"Column .+ cannot be null",
        MSSQL: r"Cannot insert the value NULL into column .+, table .+",
    }[dialect]
    with pytest.raises(MlflowException, match=regex) as exception_context:
        store.log_param(run.info.run_id, param)
    if dialect != MYSQL:
        assert exception_context.value.error_code == ErrorCode.Name(BAD_REQUEST)
    else:
        # Some MySQL client packages (and there are several available, e.g.
        # PyMySQL, mysqlclient, mysql-connector-python... reports some
        # errors, including NULL constraint violations, as a SQLAlchemy
        # OperationalError, even though they should be reported as a more
        # generic SQLAlchemyError. If that is fixed, we can remove this
        # special case.
        assert exception_context.value.error_code == ErrorCode.Name(
            BAD_REQUEST
        ) or exception_context.value.error_code == ErrorCode.Name(TEMPORARILY_UNAVAILABLE)


@pytest.mark.skipif(
    Version(sqlalchemy.__version__) < Version("2.0")
    and mlflow.get_tracking_uri().startswith("mssql"),
    reason="large string parameters are sent as TEXT/NTEXT; see tests/db/compose.yml for details",
)
def test_log_param_max_length_value(store: SqlAlchemyStore, monkeypatch):
    run = _run_factory(store)
    tkey = "blahmetric"
    tval = "x" * 6000
    param = entities.Param(tkey, tval)
    store.log_param(run.info.run_id, param)
    run = store.get_run(run.info.run_id)
    assert run.data.params[tkey] == str(tval)
    monkeypatch.setenv("MLFLOW_TRUNCATE_LONG_VALUES", "false")
    with pytest.raises(MlflowException, match="exceeds the maximum length"):
        store.log_param(run.info.run_id, entities.Param(tkey, "x" * 6001))

    monkeypatch.setenv("MLFLOW_TRUNCATE_LONG_VALUES", "true")
    store.log_param(run.info.run_id, entities.Param(tkey, "x" * 6001))


def test_set_experiment_tag(store: SqlAlchemyStore):
    exp_id = _create_experiments(store, "setExperimentTagExp")
    tag = entities.ExperimentTag("tag0", "value0")
    new_tag = entities.RunTag("tag0", "value00000")
    store.set_experiment_tag(exp_id, tag)
    experiment = store.get_experiment(exp_id)
    assert experiment.tags["tag0"] == "value0"
    # test that updating a tag works
    store.set_experiment_tag(exp_id, new_tag)
    experiment = store.get_experiment(exp_id)
    assert experiment.tags["tag0"] == "value00000"
    # test that setting a tag on 1 experiment does not impact another experiment.
    exp_id_2 = _create_experiments(store, "setExperimentTagExp2")
    experiment2 = store.get_experiment(exp_id_2)
    assert len(experiment2.tags) == 0
    # setting a tag on different experiments maintains different values across experiments
    different_tag = entities.RunTag("tag0", "differentValue")
    store.set_experiment_tag(exp_id_2, different_tag)
    experiment = store.get_experiment(exp_id)
    assert experiment.tags["tag0"] == "value00000"
    experiment2 = store.get_experiment(exp_id_2)
    assert experiment2.tags["tag0"] == "differentValue"
    # test can set multi-line tags
    multi_line_Tag = entities.ExperimentTag("multiline tag", "value2\nvalue2\nvalue2")
    store.set_experiment_tag(exp_id, multi_line_Tag)
    experiment = store.get_experiment(exp_id)
    assert experiment.tags["multiline tag"] == "value2\nvalue2\nvalue2"
    # test cannot set tags that are too long
    long_tag = entities.ExperimentTag("longTagKey", "a" * 100_001)
    with pytest.raises(MlflowException, match="exceeds the maximum length of 5000"):
        store.set_experiment_tag(exp_id, long_tag)
    # test can set tags that are somewhat long
    long_tag = entities.ExperimentTag("longTagKey", "a" * 4999)
    store.set_experiment_tag(exp_id, long_tag)
    # test cannot set tags on deleted experiments
    store.delete_experiment(exp_id)
    with pytest.raises(MlflowException, match="must be in the 'active' state"):
        store.set_experiment_tag(exp_id, entities.ExperimentTag("should", "notset"))


def test_delete_experiment_tag(store: SqlAlchemyStore):
    exp_id = _create_experiments(store, "setExperimentTagExp")
    tag = entities.ExperimentTag("tag0", "value0")
    store.set_experiment_tag(exp_id, tag)
    experiment = store.get_experiment(exp_id)
    assert experiment.tags["tag0"] == "value0"
    # test that deleting a tag works
    store.delete_experiment_tag(exp_id, tag.key)
    experiment = store.get_experiment(exp_id)
    assert "tag0" not in experiment.tags


def test_set_tag(store: SqlAlchemyStore, monkeypatch):
    run = _run_factory(store)

    tkey = "test tag"
    tval = "a boogie"
    new_val = "new val"
    tag = entities.RunTag(tkey, tval)
    new_tag = entities.RunTag(tkey, new_val)
    store.set_tag(run.info.run_id, tag)
    # Overwriting tags is allowed
    store.set_tag(run.info.run_id, new_tag)
    # test setting tags that are too long fails.
    monkeypatch.setenv("MLFLOW_TRUNCATE_LONG_VALUES", "false")
    with pytest.raises(
        MlflowException, match=f"exceeds the maximum length of {MAX_TAG_VAL_LENGTH} characters"
    ):
        store.set_tag(
            run.info.run_id, entities.RunTag("longTagKey", "a" * (MAX_TAG_VAL_LENGTH + 1))
        )

    monkeypatch.setenv("MLFLOW_TRUNCATE_LONG_VALUES", "true")
    store.set_tag(run.info.run_id, entities.RunTag("longTagKey", "a" * (MAX_TAG_VAL_LENGTH + 1)))

    # test can set tags that are somewhat long
    store.set_tag(run.info.run_id, entities.RunTag("longTagKey", "a" * (MAX_TAG_VAL_LENGTH - 1)))
    run = store.get_run(run.info.run_id)
    assert tkey in run.data.tags
    assert run.data.tags[tkey] == new_val


def test_delete_tag(store: SqlAlchemyStore):
    run = _run_factory(store)
    k0 = "tag0"
    v0 = "val0"
    k1 = "tag1"
    v1 = "val1"
    tag0 = entities.RunTag(k0, v0)
    tag1 = entities.RunTag(k1, v1)
    store.set_tag(run.info.run_id, tag0)
    store.set_tag(run.info.run_id, tag1)
    # delete a tag and check whether it is correctly deleted.
    store.delete_tag(run.info.run_id, k0)
    run = store.get_run(run.info.run_id)
    assert k0 not in run.data.tags
    assert k1 in run.data.tags
    assert run.data.tags[k1] == v1

    # test that deleting a tag works correctly with multiple runs having the same tag.
    run2 = _run_factory(store, config=_get_run_configs(run.info.experiment_id))
    store.set_tag(run.info.run_id, tag0)
    store.set_tag(run2.info.run_id, tag0)
    store.delete_tag(run.info.run_id, k0)
    run = store.get_run(run.info.run_id)
    run2 = store.get_run(run2.info.run_id)
    assert k0 not in run.data.tags
    assert k0 in run2.data.tags
    # test that you cannot delete tags that don't exist.
    with pytest.raises(MlflowException, match="No tag with name"):
        store.delete_tag(run.info.run_id, "fakeTag")
    # test that you cannot delete tags for nonexistent runs
    with pytest.raises(MlflowException, match="Run with id=randomRunId not found"):
        store.delete_tag("randomRunId", k0)
    # test that you cannot delete tags for deleted runs.
    store.delete_run(run.info.run_id)
    with pytest.raises(MlflowException, match="must be in the 'active' state"):
        store.delete_tag(run.info.run_id, k1)


def test_get_metric_history(store: SqlAlchemyStore):
    run = _run_factory(store)

    key = "test"
    expected = [
        models.SqlMetric(key=key, value=0.6, timestamp=1, step=0).to_mlflow_entity(),
        models.SqlMetric(key=key, value=0.7, timestamp=2, step=0).to_mlflow_entity(),
    ]

    for metric in expected:
        store.log_metric(run.info.run_id, metric)

    actual = store.get_metric_history(run.info.run_id, key)

    assert sorted(
        [(m.key, m.value, m.timestamp) for m in expected],
    ) == sorted(
        [(m.key, m.value, m.timestamp) for m in actual],
    )


def test_get_metric_history_with_max_results(store: SqlAlchemyStore):
    run = _run_factory(store)
    run_id = run.info.run_id

    metric_key = "test_metric"
    expected_metrics = []
    for i in range(5):
        metric = models.SqlMetric(
            key=metric_key, value=float(i), timestamp=1000 + i, step=i
        ).to_mlflow_entity()
        store.log_metric(run_id, metric)
        expected_metrics.append(metric)

    # Test without max_results - should return all 5 metrics
    all_metrics = store.get_metric_history(run_id, metric_key)
    assert len(all_metrics) == 5

    # Test with max_results=3 - should return only first 3 metrics
    limited_metrics = store.get_metric_history(run_id, metric_key, max_results=3)
    assert len(limited_metrics) == 3

    all_metric_tuples = {(m.key, m.value, m.timestamp, m.step) for m in all_metrics}
    limited_metric_tuples = {(m.key, m.value, m.timestamp, m.step) for m in limited_metrics}
    assert limited_metric_tuples.issubset(all_metric_tuples)

    # Test with max_results=0 - should return no metrics
    no_metrics = store.get_metric_history(run_id, metric_key, max_results=0)
    assert len(no_metrics) == 0

    # Test with max_results larger than available metrics - should return all metrics
    more_metrics = store.get_metric_history(run_id, metric_key, max_results=10)
    assert len(more_metrics) == 5

    more_metric_tuples = {(m.key, m.value, m.timestamp, m.step) for m in more_metrics}
    assert more_metric_tuples == all_metric_tuples


def test_get_metric_history_with_page_token(store: SqlAlchemyStore):
    run = _run_factory(store)
    run_id = run.info.run_id

    metric_key = "test_metric"
    for i in range(10):
        metric = models.SqlMetric(
            key=metric_key, value=float(i), timestamp=1000 + i, step=i
        ).to_mlflow_entity()
        store.log_metric(run_id, metric)

    page_size = 4

    first_page = store.get_metric_history(
        run_id, metric_key, max_results=page_size, page_token=None
    )
    assert isinstance(first_page, PagedList)
    assert first_page.token is not None
    assert len(first_page) == 4

    second_page = store.get_metric_history(
        run_id, metric_key, max_results=page_size, page_token=first_page.token
    )
    assert isinstance(first_page, PagedList)
    assert second_page.token is not None
    assert len(second_page) == 4

    third_page = store.get_metric_history(
        run_id, metric_key, max_results=page_size, page_token=second_page.token
    )
    assert isinstance(first_page, PagedList)
    assert third_page.token is None
    assert len(third_page) == 2

    all_paginated_metrics = list(first_page) + list(second_page) + list(third_page)
    assert len(all_paginated_metrics) == 10

    metric_values = [m.value for m in all_paginated_metrics]
    expected_values = [float(i) for i in range(10)]
    assert sorted(metric_values) == sorted(expected_values)

    # Test with invalid page_token
    with pytest.raises(MlflowException, match="Invalid page token"):
        store.get_metric_history(run_id, metric_key, page_token="invalid_token")

    # Test pagination without max_results (should return all in one page)
    result = store.get_metric_history(run_id, metric_key, page_token=None)
    assert len(result) == 10
    assert result.token is None  # No next page


def test_rename_experiment(store: SqlAlchemyStore):
    new_name = "new name"
    experiment_id = _create_experiments(store, "test name")
    experiment = store.get_experiment(experiment_id)
    time.sleep(0.01)
    store.rename_experiment(experiment_id, new_name)

    renamed_experiment = store.get_experiment(experiment_id)

    assert renamed_experiment.name == new_name
    assert renamed_experiment.last_update_time > experiment.last_update_time


def test_update_run_info(store: SqlAlchemyStore):
    experiment_id = _create_experiments(store, "test_update_run_info")
    for new_status_string in models.RunStatusTypes:
        run = _run_factory(store, config=_get_run_configs(experiment_id=experiment_id))
        endtime = get_current_time_millis()
        actual = store.update_run_info(
            run.info.run_id, RunStatus.from_string(new_status_string), endtime, None
        )
        assert actual.status == new_status_string
        assert actual.end_time == endtime

    # test updating run name without changing other attributes.
    origin_run_info = store.get_run(run.info.run_id).info
    updated_info = store.update_run_info(run.info.run_id, None, None, "name_abc2")
    assert updated_info.run_name == "name_abc2"
    assert updated_info.status == origin_run_info.status
    assert updated_info.end_time == origin_run_info.end_time


def test_update_run_name(store: SqlAlchemyStore):
    experiment_id = _create_experiments(store, "test_update_run_name")
    configs = _get_run_configs(experiment_id=experiment_id)

    run_id = store.create_run(**configs).info.run_id
    run = store.get_run(run_id)
    assert run.info.run_name == configs["run_name"]

    store.update_run_info(run_id, RunStatus.FINISHED, 1000, "new name")
    run = store.get_run(run_id)
    assert run.info.run_name == "new name"
    assert run.data.tags.get(mlflow_tags.MLFLOW_RUN_NAME) == "new name"

    store.update_run_info(run_id, RunStatus.FINISHED, 1000, None)
    run = store.get_run(run_id)
    assert run.info.run_name == "new name"
    assert run.data.tags.get(mlflow_tags.MLFLOW_RUN_NAME) == "new name"

    store.update_run_info(run_id, RunStatus.FINISHED, 1000, "")
    run = store.get_run(run_id)
    assert run.info.run_name == "new name"
    assert run.data.tags.get(mlflow_tags.MLFLOW_RUN_NAME) == "new name"

    store.delete_tag(run_id, mlflow_tags.MLFLOW_RUN_NAME)
    run = store.get_run(run_id)
    assert run.info.run_name == "new name"
    assert run.data.tags.get(mlflow_tags.MLFLOW_RUN_NAME) is None

    store.update_run_info(run_id, RunStatus.FINISHED, 1000, "newer name")
    run = store.get_run(run_id)
    assert run.info.run_name == "newer name"
    assert run.data.tags.get(mlflow_tags.MLFLOW_RUN_NAME) == "newer name"

    store.set_tag(run_id, entities.RunTag(mlflow_tags.MLFLOW_RUN_NAME, "newest name"))
    run = store.get_run(run_id)
    assert run.data.tags.get(mlflow_tags.MLFLOW_RUN_NAME) == "newest name"
    assert run.info.run_name == "newest name"

    store.log_batch(
        run_id,
        metrics=[],
        params=[],
        tags=[entities.RunTag(mlflow_tags.MLFLOW_RUN_NAME, "batch name")],
    )
    run = store.get_run(run_id)
    assert run.data.tags.get(mlflow_tags.MLFLOW_RUN_NAME) == "batch name"
    assert run.info.run_name == "batch name"


def test_restore_experiment(store: SqlAlchemyStore):
    experiment_id = _create_experiments(store, "helloexp")
    exp = store.get_experiment(experiment_id)
    assert exp.lifecycle_stage == entities.LifecycleStage.ACTIVE

    experiment_id = exp.experiment_id
    store.delete_experiment(experiment_id)

    deleted = store.get_experiment(experiment_id)
    assert deleted.experiment_id == experiment_id
    assert deleted.lifecycle_stage == entities.LifecycleStage.DELETED
    time.sleep(0.01)
    store.restore_experiment(exp.experiment_id)
    restored = store.get_experiment(exp.experiment_id)
    assert restored.experiment_id == experiment_id
    assert restored.lifecycle_stage == entities.LifecycleStage.ACTIVE
    assert restored.last_update_time > deleted.last_update_time


def test_delete_restore_run(store: SqlAlchemyStore):
    run = _run_factory(store)
    assert run.info.lifecycle_stage == entities.LifecycleStage.ACTIVE

    # Verify that active runs can be restored (run restoration is idempotent)
    store.restore_run(run.info.run_id)

    # Verify that run deletion is idempotent
    store.delete_run(run.info.run_id)
    store.delete_run(run.info.run_id)

    deleted = store.get_run(run.info.run_id)
    assert deleted.info.run_id == run.info.run_id
    assert deleted.info.lifecycle_stage == entities.LifecycleStage.DELETED
    with store.ManagedSessionMaker() as session:
        assert store._get_run(session, deleted.info.run_id).deleted_time is not None
    # Verify that restoration of a deleted run is idempotent
    store.restore_run(run.info.run_id)
    store.restore_run(run.info.run_id)
    restored = store.get_run(run.info.run_id)
    assert restored.info.run_id == run.info.run_id
    assert restored.info.lifecycle_stage == entities.LifecycleStage.ACTIVE
    with store.ManagedSessionMaker() as session:
        assert store._get_run(session, restored.info.run_id).deleted_time is None


def test_error_logging_to_deleted_run(store: SqlAlchemyStore):
    exp = _create_experiments(store, "error_logging")
    run_id = _run_factory(store, _get_run_configs(experiment_id=exp)).info.run_id

    store.delete_run(run_id)
    assert store.get_run(run_id).info.lifecycle_stage == entities.LifecycleStage.DELETED
    with pytest.raises(MlflowException, match=r"The run .+ must be in the 'active' state"):
        store.log_param(run_id, entities.Param("p1345", "v1"))

    with pytest.raises(MlflowException, match=r"The run .+ must be in the 'active' state"):
        store.log_metric(run_id, entities.Metric("m1345", 1.0, 123, 0))

    with pytest.raises(MlflowException, match=r"The run .+ must be in the 'active' state"):
        store.set_tag(run_id, entities.RunTag("t1345", "tv1"))

    # restore this run and try again
    store.restore_run(run_id)
    assert store.get_run(run_id).info.lifecycle_stage == entities.LifecycleStage.ACTIVE
    store.log_param(run_id, entities.Param("p1345", "v22"))
    store.log_metric(run_id, entities.Metric("m1345", 34.0, 85, 1))  # earlier timestamp
    store.set_tag(run_id, entities.RunTag("t1345", "tv44"))

    run = store.get_run(run_id)
    assert run.data.params == {"p1345": "v22"}
    assert run.data.metrics == {"m1345": 34.0}
    metric_history = store.get_metric_history(run_id, "m1345")
    assert len(metric_history) == 1
    metric_obj = metric_history[0]
    assert metric_obj.key == "m1345"
    assert metric_obj.value == 34.0
    assert metric_obj.timestamp == 85
    assert metric_obj.step == 1
    assert {("t1345", "tv44")} <= set(run.data.tags.items())


def test_order_by_metric_tag_param(store: SqlAlchemyStore):
    experiment_id = store.create_experiment("order_by_metric")

    def create_and_log_run(names):
        name = str(names[0]) + "/" + names[1]
        run_id = store.create_run(
            experiment_id,
            user_id="MrDuck",
            start_time=123,
            tags=[entities.RunTag("metric", names[1])],
            run_name=name,
        ).info.run_id
        if names[0] is not None:
            store.log_metric(run_id, entities.Metric("x", float(names[0]), 1, 0))
            store.log_metric(run_id, entities.Metric("y", float(names[1]), 1, 0))
        store.log_param(run_id, entities.Param("metric", names[1]))
        return run_id

    # the expected order in ascending sort is :
    # inf > number > -inf > None > nan
    for names in zip(
        [None, "nan", "inf", "-inf", "-1000", "0", "0", "1000"],
        ["1", "2", "3", "4", "5", "6", "7", "8"],
    ):
        create_and_log_run(names)

    # asc/asc
    assert _get_ordered_runs(store, ["metrics.x asc", "metrics.y asc"], experiment_id) == [
        "-inf/4",
        "-1000/5",
        "0/6",
        "0/7",
        "1000/8",
        "inf/3",
        "nan/2",
        "None/1",
    ]

    assert _get_ordered_runs(store, ["metrics.x asc", "tag.metric asc"], experiment_id) == [
        "-inf/4",
        "-1000/5",
        "0/6",
        "0/7",
        "1000/8",
        "inf/3",
        "nan/2",
        "None/1",
    ]

    # asc/desc
    assert _get_ordered_runs(store, ["metrics.x asc", "metrics.y desc"], experiment_id) == [
        "-inf/4",
        "-1000/5",
        "0/7",
        "0/6",
        "1000/8",
        "inf/3",
        "nan/2",
        "None/1",
    ]

    assert _get_ordered_runs(store, ["metrics.x asc", "tag.metric desc"], experiment_id) == [
        "-inf/4",
        "-1000/5",
        "0/7",
        "0/6",
        "1000/8",
        "inf/3",
        "nan/2",
        "None/1",
    ]

    # desc / asc
    assert _get_ordered_runs(store, ["metrics.x desc", "metrics.y asc"], experiment_id) == [
        "inf/3",
        "1000/8",
        "0/6",
        "0/7",
        "-1000/5",
        "-inf/4",
        "nan/2",
        "None/1",
    ]

    # desc / desc
    assert _get_ordered_runs(store, ["metrics.x desc", "param.metric desc"], experiment_id) == [
        "inf/3",
        "1000/8",
        "0/7",
        "0/6",
        "-1000/5",
        "-inf/4",
        "nan/2",
        "None/1",
    ]


def test_order_by_attributes(store: SqlAlchemyStore):
    experiment_id = store.create_experiment("order_by_attributes")

    def create_run(start_time, end):
        return store.create_run(
            experiment_id,
            user_id="MrDuck",
            start_time=start_time,
            tags=[],
            run_name=str(end),
        ).info.run_id

    start_time = 123
    for end in [234, None, 456, -123, 789, 123]:
        run_id = create_run(start_time, end)
        store.update_run_info(run_id, run_status=RunStatus.FINISHED, end_time=end, run_name=None)
        start_time += 1

    # asc
    assert _get_ordered_runs(store, ["attribute.end_time asc"], experiment_id) == [
        "-123",
        "123",
        "234",
        "456",
        "789",
        "None",
    ]

    # desc
    assert _get_ordered_runs(store, ["attribute.end_time desc"], experiment_id) == [
        "789",
        "456",
        "234",
        "123",
        "-123",
        "None",
    ]

    # Sort priority correctly handled
    assert _get_ordered_runs(
        store, ["attribute.start_time asc", "attribute.end_time desc"], experiment_id
    ) == ["234", "None", "456", "-123", "789", "123"]


def test_search_vanilla(store: SqlAlchemyStore):
    exp = _create_experiments(store, "search_vanilla")
    runs = [_run_factory(store, _get_run_configs(exp)).info.run_id for r in range(3)]

    assert sorted(
        runs,
    ) == sorted(_search_runs(store, exp, run_view_type=ViewType.ALL))
    assert sorted(
        runs,
    ) == sorted(_search_runs(store, exp, run_view_type=ViewType.ACTIVE_ONLY))
    assert _search_runs(store, exp, run_view_type=ViewType.DELETED_ONLY) == []

    first = runs[0]

    store.delete_run(first)
    assert sorted(
        runs,
    ) == sorted(_search_runs(store, exp, run_view_type=ViewType.ALL))
    assert sorted(
        runs[1:],
    ) == sorted(_search_runs(store, exp, run_view_type=ViewType.ACTIVE_ONLY))
    assert _search_runs(store, exp, run_view_type=ViewType.DELETED_ONLY) == [first]

    store.restore_run(first)
    assert sorted(
        runs,
    ) == sorted(_search_runs(store, exp, run_view_type=ViewType.ALL))
    assert sorted(
        runs,
    ) == sorted(_search_runs(store, exp, run_view_type=ViewType.ACTIVE_ONLY))
    assert _search_runs(store, exp, run_view_type=ViewType.DELETED_ONLY) == []


def test_search_params(store: SqlAlchemyStore):
    experiment_id = _create_experiments(store, "search_params")
    r1 = _run_factory(store, _get_run_configs(experiment_id)).info.run_id
    r2 = _run_factory(store, _get_run_configs(experiment_id)).info.run_id

    store.log_param(r1, entities.Param("generic_param", "p_val"))
    store.log_param(r2, entities.Param("generic_param", "p_val"))

    store.log_param(r1, entities.Param("generic_2", "some value"))
    store.log_param(r2, entities.Param("generic_2", "another value"))

    store.log_param(r1, entities.Param("p_a", "abc"))
    store.log_param(r2, entities.Param("p_b", "ABC"))

    # test search returns both runs
    filter_string = "params.generic_param = 'p_val'"
    assert sorted(
        [r1, r2],
    ) == sorted(_search_runs(store, experiment_id, filter_string))

    # test search returns appropriate run (same key different values per run)
    filter_string = "params.generic_2 = 'some value'"
    assert _search_runs(store, experiment_id, filter_string) == [r1]
    filter_string = "params.generic_2 = 'another value'"
    assert _search_runs(store, experiment_id, filter_string) == [r2]

    filter_string = "params.generic_param = 'wrong_val'"
    assert _search_runs(store, experiment_id, filter_string) == []

    filter_string = "params.generic_param != 'p_val'"
    assert _search_runs(store, experiment_id, filter_string) == []

    filter_string = "params.generic_param != 'wrong_val'"
    assert sorted(
        [r1, r2],
    ) == sorted(_search_runs(store, experiment_id, filter_string))
    filter_string = "params.generic_2 != 'wrong_val'"
    assert sorted(
        [r1, r2],
    ) == sorted(_search_runs(store, experiment_id, filter_string))

    filter_string = "params.p_a = 'abc'"
    assert _search_runs(store, experiment_id, filter_string) == [r1]

    filter_string = "params.p_a = 'ABC'"
    assert _search_runs(store, experiment_id, filter_string) == []

    filter_string = "params.p_a != 'ABC'"
    assert _search_runs(store, experiment_id, filter_string) == [r1]

    filter_string = "params.p_b = 'ABC'"
    assert _search_runs(store, experiment_id, filter_string) == [r2]

    filter_string = "params.generic_2 LIKE '%other%'"
    assert _search_runs(store, experiment_id, filter_string) == [r2]

    filter_string = "params.generic_2 LIKE 'other%'"
    assert _search_runs(store, experiment_id, filter_string) == []

    filter_string = "params.generic_2 LIKE '%other'"
    assert _search_runs(store, experiment_id, filter_string) == []

    filter_string = "params.generic_2 LIKE 'other'"
    assert _search_runs(store, experiment_id, filter_string) == []

    filter_string = "params.generic_2 LIKE '%Other%'"
    assert _search_runs(store, experiment_id, filter_string) == []

    filter_string = "params.generic_2 ILIKE '%Other%'"
    assert _search_runs(store, experiment_id, filter_string) == [r2]


def test_search_tags(store: SqlAlchemyStore):
    experiment_id = _create_experiments(store, "search_tags")
    r1 = _run_factory(store, _get_run_configs(experiment_id)).info.run_id
    r2 = _run_factory(store, _get_run_configs(experiment_id)).info.run_id

    store.set_tag(r1, entities.RunTag("generic_tag", "p_val"))
    store.set_tag(r2, entities.RunTag("generic_tag", "p_val"))

    store.set_tag(r1, entities.RunTag("generic_2", "some value"))
    store.set_tag(r2, entities.RunTag("generic_2", "another value"))

    store.set_tag(r1, entities.RunTag("p_a", "abc"))
    store.set_tag(r2, entities.RunTag("p_b", "ABC"))

    # test search returns both runs
    assert sorted(
        [r1, r2],
    ) == sorted(_search_runs(store, experiment_id, filter_string="tags.generic_tag = 'p_val'"))
    assert _search_runs(store, experiment_id, filter_string="tags.generic_tag = 'P_VAL'") == []
    assert sorted(
        [r1, r2],
    ) == sorted(_search_runs(store, experiment_id, filter_string="tags.generic_tag != 'P_VAL'"))
    # test search returns appropriate run (same key different values per run)
    assert _search_runs(store, experiment_id, filter_string="tags.generic_2 = 'some value'") == [r1]
    assert _search_runs(store, experiment_id, filter_string="tags.generic_2 = 'another value'") == [
        r2
    ]
    assert _search_runs(store, experiment_id, filter_string="tags.generic_tag = 'wrong_val'") == []
    assert _search_runs(store, experiment_id, filter_string="tags.generic_tag != 'p_val'") == []
    assert sorted(
        [r1, r2],
    ) == sorted(
        _search_runs(store, experiment_id, filter_string="tags.generic_tag != 'wrong_val'"),
    )
    assert sorted(
        [r1, r2],
    ) == sorted(
        _search_runs(store, experiment_id, filter_string="tags.generic_2 != 'wrong_val'"),
    )
    assert _search_runs(store, experiment_id, filter_string="tags.p_a = 'abc'") == [r1]
    assert _search_runs(store, experiment_id, filter_string="tags.p_b = 'ABC'") == [r2]
    assert _search_runs(store, experiment_id, filter_string="tags.generic_2 LIKE '%other%'") == [r2]
    assert _search_runs(store, experiment_id, filter_string="tags.generic_2 LIKE '%Other%'") == []
    assert _search_runs(store, experiment_id, filter_string="tags.generic_2 LIKE 'other%'") == []
    assert _search_runs(store, experiment_id, filter_string="tags.generic_2 LIKE '%other'") == []
    assert _search_runs(store, experiment_id, filter_string="tags.generic_2 LIKE 'other'") == []
    assert _search_runs(store, experiment_id, filter_string="tags.generic_2 ILIKE '%Other%'") == [
        r2
    ]
    assert _search_runs(
        store,
        experiment_id,
        filter_string="tags.generic_2 ILIKE '%Other%' and tags.generic_tag = 'p_val'",
    ) == [r2]
    assert _search_runs(
        store,
        experiment_id,
        filter_string="tags.generic_2 ILIKE '%Other%' and tags.generic_tag ILIKE 'p_val'",
    ) == [r2]


def test_search_metrics(store: SqlAlchemyStore):
    experiment_id = _create_experiments(store, "search_metric")
    r1 = _run_factory(store, _get_run_configs(experiment_id)).info.run_id
    r2 = _run_factory(store, _get_run_configs(experiment_id)).info.run_id

    store.log_metric(r1, entities.Metric("common", 1.0, 1, 0))
    store.log_metric(r2, entities.Metric("common", 1.0, 1, 0))

    store.log_metric(r1, entities.Metric("measure_a", 1.0, 1, 0))
    store.log_metric(r2, entities.Metric("measure_a", 200.0, 2, 0))
    store.log_metric(r2, entities.Metric("measure_a", 400.0, 3, 0))

    store.log_metric(r1, entities.Metric("m_a", 2.0, 2, 0))
    store.log_metric(r2, entities.Metric("m_b", 3.0, 2, 0))
    store.log_metric(r2, entities.Metric("m_b", 4.0, 8, 0))  # this is last timestamp
    store.log_metric(r2, entities.Metric("m_b", 8.0, 3, 0))

    filter_string = "metrics.common = 1.0"
    assert sorted(
        [r1, r2],
    ) == sorted(_search_runs(store, experiment_id, filter_string))

    filter_string = "metrics.common > 0.0"
    assert sorted(
        [r1, r2],
    ) == sorted(_search_runs(store, experiment_id, filter_string))

    filter_string = "metrics.common >= 0.0"
    assert sorted(
        [r1, r2],
    ) == sorted(_search_runs(store, experiment_id, filter_string))

    filter_string = "metrics.common < 4.0"
    assert sorted(
        [r1, r2],
    ) == sorted(_search_runs(store, experiment_id, filter_string))

    filter_string = "metrics.common <= 4.0"
    assert sorted(
        [r1, r2],
    ) == sorted(_search_runs(store, experiment_id, filter_string))

    filter_string = "metrics.common != 1.0"
    assert _search_runs(store, experiment_id, filter_string) == []

    filter_string = "metrics.common >= 3.0"
    assert _search_runs(store, experiment_id, filter_string) == []

    filter_string = "metrics.common <= 0.75"
    assert _search_runs(store, experiment_id, filter_string) == []

    # tests for same metric name across runs with different values and timestamps
    filter_string = "metrics.measure_a > 0.0"
    assert sorted(
        [r1, r2],
    ) == sorted(_search_runs(store, experiment_id, filter_string))

    filter_string = "metrics.measure_a < 50.0"
    assert _search_runs(store, experiment_id, filter_string) == [r1]

    filter_string = "metrics.measure_a < 1000.0"
    assert sorted(
        [r1, r2],
    ) == sorted(_search_runs(store, experiment_id, filter_string))

    filter_string = "metrics.measure_a != -12.0"
    assert sorted(
        [r1, r2],
    ) == sorted(_search_runs(store, experiment_id, filter_string))

    filter_string = "metrics.measure_a > 50.0"
    assert _search_runs(store, experiment_id, filter_string) == [r2]

    filter_string = "metrics.measure_a = 1.0"
    assert _search_runs(store, experiment_id, filter_string) == [r1]

    filter_string = "metrics.measure_a = 400.0"
    assert _search_runs(store, experiment_id, filter_string) == [r2]

    # test search with unique metric keys
    filter_string = "metrics.m_a > 1.0"
    assert _search_runs(store, experiment_id, filter_string) == [r1]

    filter_string = "metrics.m_b > 1.0"
    assert _search_runs(store, experiment_id, filter_string) == [r2]

    # there is a recorded metric this threshold but not last timestamp
    filter_string = "metrics.m_b > 5.0"
    assert _search_runs(store, experiment_id, filter_string) == []

    # metrics matches last reported timestamp for 'm_b'
    filter_string = "metrics.m_b = 4.0"
    assert _search_runs(store, experiment_id, filter_string) == [r2]


def test_search_attrs(store: SqlAlchemyStore, tmp_path):
    e1 = _create_experiments(store, "search_attributes_1")
    r1 = _run_factory(store, _get_run_configs(experiment_id=e1)).info.run_id

    e2 = _create_experiments(store, "search_attrs_2")
    r2 = _run_factory(store, _get_run_configs(experiment_id=e2)).info.run_id

    filter_string = ""
    assert sorted(
        [r1, r2],
    ) == sorted(_search_runs(store, [e1, e2], filter_string))

    filter_string = "attribute.status != 'blah'"
    assert sorted(
        [r1, r2],
    ) == sorted(_search_runs(store, [e1, e2], filter_string))

    filter_string = f"attribute.status = '{RunStatus.to_string(RunStatus.RUNNING)}'"
    assert sorted(
        [r1, r2],
    ) == sorted(_search_runs(store, [e1, e2], filter_string))

    # change status for one of the runs
    store.update_run_info(r2, RunStatus.FAILED, 300, None)

    filter_string = "attribute.status = 'RUNNING'"
    assert _search_runs(store, [e1, e2], filter_string) == [r1]

    filter_string = "attribute.status = 'FAILED'"
    assert _search_runs(store, [e1, e2], filter_string) == [r2]

    filter_string = "attribute.status != 'SCHEDULED'"
    assert sorted(
        [r1, r2],
    ) == sorted(_search_runs(store, [e1, e2], filter_string))

    filter_string = "attribute.status = 'SCHEDULED'"
    assert _search_runs(store, [e1, e2], filter_string) == []

    filter_string = "attribute.status = 'KILLED'"
    assert _search_runs(store, [e1, e2], filter_string) == []

    expected_artifact_uri = (
        pathlib.Path.cwd().joinpath(tmp_path, "artifacts", e1, r1, "artifacts").as_uri()
    )
    filter_string = f"attr.artifact_uri = '{expected_artifact_uri}'"
    assert _search_runs(store, [e1, e2], filter_string) == [r1]

    filter_string = (
        f"attr.artifact_uri = '{tmp_path}/artifacts/{e1.upper()}/{r1.upper()}/artifacts'"
    )
    assert _search_runs(store, [e1, e2], filter_string) == []

    filter_string = (
        f"attr.artifact_uri != '{tmp_path}/artifacts/{e1.upper()}/{r1.upper()}/artifacts'"
    )
    assert sorted(
        [r1, r2],
    ) == sorted(_search_runs(store, [e1, e2], filter_string))

    filter_string = f"attr.artifact_uri = '{tmp_path}/artifacts/{e2}/{r1}/artifacts'"
    assert _search_runs(store, [e1, e2], filter_string) == []

    filter_string = "attribute.artifact_uri = 'random_artifact_path'"
    assert _search_runs(store, [e1, e2], filter_string) == []

    filter_string = "attribute.artifact_uri != 'random_artifact_path'"
    assert sorted(
        [r1, r2],
    ) == sorted(_search_runs(store, [e1, e2], filter_string))

    filter_string = f"attribute.artifact_uri LIKE '%{r1}%'"
    assert _search_runs(store, [e1, e2], filter_string) == [r1]

    filter_string = f"attribute.artifact_uri LIKE '%{r1[:16]}%'"
    assert _search_runs(store, [e1, e2], filter_string) == [r1]

    filter_string = f"attribute.artifact_uri LIKE '%{r1[-16:]}%'"
    assert _search_runs(store, [e1, e2], filter_string) == [r1]

    filter_string = f"attribute.artifact_uri LIKE '%{r1.upper()}%'"
    assert _search_runs(store, [e1, e2], filter_string) == []

    filter_string = f"attribute.artifact_uri ILIKE '%{r1.upper()}%'"
    assert _search_runs(store, [e1, e2], filter_string) == [r1]

    filter_string = f"attribute.artifact_uri ILIKE '%{r1[:16].upper()}%'"
    assert _search_runs(store, [e1, e2], filter_string) == [r1]

    filter_string = f"attribute.artifact_uri ILIKE '%{r1[-16:].upper()}%'"
    assert _search_runs(store, [e1, e2], filter_string) == [r1]

    for k, v in {"experiment_id": e1, "lifecycle_stage": "ACTIVE"}.items():
        with pytest.raises(MlflowException, match=r"Invalid attribute key '.+' specified"):
            _search_runs(store, [e1, e2], f"attribute.{k} = '{v}'")


def test_search_full(store: SqlAlchemyStore):
    experiment_id = _create_experiments(store, "search_params")
    r1 = _run_factory(store, _get_run_configs(experiment_id)).info.run_id
    r2 = _run_factory(store, _get_run_configs(experiment_id)).info.run_id

    store.log_param(r1, entities.Param("generic_param", "p_val"))
    store.log_param(r2, entities.Param("generic_param", "p_val"))

    store.log_param(r1, entities.Param("p_a", "abc"))
    store.log_param(r2, entities.Param("p_b", "ABC"))

    store.log_metric(r1, entities.Metric("common", 1.0, 1, 0))
    store.log_metric(r2, entities.Metric("common", 1.0, 1, 0))

    store.log_metric(r1, entities.Metric("m_a", 2.0, 2, 0))
    store.log_metric(r2, entities.Metric("m_b", 3.0, 2, 0))
    store.log_metric(r2, entities.Metric("m_b", 4.0, 8, 0))
    store.log_metric(r2, entities.Metric("m_b", 8.0, 3, 0))

    filter_string = "params.generic_param = 'p_val' and metrics.common = 1.0"
    assert sorted(
        [r1, r2],
    ) == sorted(_search_runs(store, experiment_id, filter_string))

    # all params and metrics match
    filter_string = "params.generic_param = 'p_val' and metrics.common = 1.0 and metrics.m_a > 1.0"
    assert _search_runs(store, experiment_id, filter_string) == [r1]

    filter_string = (
        "params.generic_param = 'p_val' and metrics.common = 1.0 "
        "and metrics.m_a > 1.0 and params.p_a LIKE 'a%'"
    )
    assert _search_runs(store, experiment_id, filter_string) == [r1]

    filter_string = (
        "params.generic_param = 'p_val' and metrics.common = 1.0 "
        "and metrics.m_a > 1.0 and params.p_a LIKE 'A%'"
    )
    assert _search_runs(store, experiment_id, filter_string) == []

    filter_string = (
        "params.generic_param = 'p_val' and metrics.common = 1.0 "
        "and metrics.m_a > 1.0 and params.p_a ILIKE 'A%'"
    )
    assert _search_runs(store, experiment_id, filter_string) == [r1]

    # test with mismatch param
    filter_string = (
        "params.random_bad_name = 'p_val' and metrics.common = 1.0 and metrics.m_a > 1.0"
    )
    assert _search_runs(store, experiment_id, filter_string) == []

    # test with mismatch metric
    filter_string = (
        "params.generic_param = 'p_val' and metrics.common = 1.0 and metrics.m_a > 100.0"
    )
    assert _search_runs(store, experiment_id, filter_string) == []


def test_search_with_max_results(store: SqlAlchemyStore):
    exp = _create_experiments(store, "search_with_max_results")
    runs = [
        _run_factory(store, _get_run_configs(exp, start_time=r)).info.run_id for r in range(1200)
    ]
    # reverse the ordering, since we created in increasing order of start_time
    runs.reverse()

    assert runs[:1000] == _search_runs(store, exp)
    for n in [1, 2, 4, 8, 10, 20, 50, 100, 500, 1000, 1200, 2000]:
        assert runs[: min(1200, n)] == _search_runs(store, exp, max_results=n)

    maxPlusOne = SEARCH_MAX_RESULTS_THRESHOLD + 1

    with pytest.raises(
        MlflowException,
        match=rf"Invalid value {maxPlusOne} for parameter 'max_results'",
    ):
        _search_runs(store, exp, max_results=maxPlusOne)


def test_search_with_deterministic_max_results(store: SqlAlchemyStore):
    exp = _create_experiments(store, "test_search_with_deterministic_max_results")
    # Create 10 runs with the same start_time.
    # Sort based on run_id
    runs = sorted(
        [_run_factory(store, _get_run_configs(exp, start_time=10)).info.run_id for r in range(10)]
    )
    for n in [1, 2, 4, 8, 10, 20]:
        assert runs[: min(10, n)] == _search_runs(store, exp, max_results=n)


def test_search_runs_pagination(store: SqlAlchemyStore):
    exp = _create_experiments(store, "test_search_runs_pagination")
    # test returned token behavior
    runs = sorted(
        [_run_factory(store, _get_run_configs(exp, start_time=10)).info.run_id for r in range(10)]
    )
    result = store.search_runs([exp], None, ViewType.ALL, max_results=4)
    assert [r.info.run_id for r in result] == runs[0:4]
    assert result.token is not None
    result = store.search_runs([exp], None, ViewType.ALL, max_results=4, page_token=result.token)
    assert [r.info.run_id for r in result] == runs[4:8]
    assert result.token is not None
    result = store.search_runs([exp], None, ViewType.ALL, max_results=4, page_token=result.token)
    assert [r.info.run_id for r in result] == runs[8:]
    assert result.token is None


def test_search_runs_run_name(store: SqlAlchemyStore):
    exp_id = _create_experiments(store, "test_search_runs_pagination")
    run1 = _run_factory(store, dict(_get_run_configs(exp_id), run_name="run_name1"))
    run2 = _run_factory(store, dict(_get_run_configs(exp_id), run_name="run_name2"))
    result = store.search_runs(
        [exp_id],
        filter_string="attributes.run_name = 'run_name1'",
        run_view_type=ViewType.ACTIVE_ONLY,
    )
    assert [r.info.run_id for r in result] == [run1.info.run_id]
    result = store.search_runs(
        [exp_id],
        filter_string="attributes.`Run name` = 'run_name1'",
        run_view_type=ViewType.ACTIVE_ONLY,
    )
    assert [r.info.run_id for r in result] == [run1.info.run_id]
    result = store.search_runs(
        [exp_id],
        filter_string="attributes.`run name` = 'run_name2'",
        run_view_type=ViewType.ACTIVE_ONLY,
    )
    assert [r.info.run_id for r in result] == [run2.info.run_id]
    result = store.search_runs(
        [exp_id],
        filter_string="attributes.`Run Name` = 'run_name2'",
        run_view_type=ViewType.ACTIVE_ONLY,
    )
    assert [r.info.run_id for r in result] == [run2.info.run_id]
    result = store.search_runs(
        [exp_id],
        filter_string="tags.`mlflow.runName` = 'run_name2'",
        run_view_type=ViewType.ACTIVE_ONLY,
    )
    assert [r.info.run_id for r in result] == [run2.info.run_id]

    store.update_run_info(
        run1.info.run_id,
        RunStatus.FINISHED,
        end_time=run1.info.end_time,
        run_name="new_run_name1",
    )
    result = store.search_runs(
        [exp_id],
        filter_string="attributes.run_name = 'new_run_name1'",
        run_view_type=ViewType.ACTIVE_ONLY,
    )
    assert [r.info.run_id for r in result] == [run1.info.run_id]

    # TODO: Test attribute-based search after set_tag

    # Test run name filter works for runs logged in MLflow <= 1.29.0
    with store.ManagedSessionMaker() as session:
        sql_run1 = session.query(SqlRun).filter(SqlRun.run_uuid == run1.info.run_id).one()
        sql_run1.name = ""

    result = store.search_runs(
        [exp_id],
        filter_string="attributes.run_name = 'new_run_name1'",
        run_view_type=ViewType.ACTIVE_ONLY,
    )
    assert [r.info.run_id for r in result] == [run1.info.run_id]

    result = store.search_runs(
        [exp_id],
        filter_string="tags.`mlflow.runName` = 'new_run_name1'",
        run_view_type=ViewType.ACTIVE_ONLY,
    )
    assert [r.info.run_id for r in result] == [run1.info.run_id]


def test_search_runs_run_id(store: SqlAlchemyStore):
    exp_id = _create_experiments(store, "test_search_runs_run_id")
    # Set start_time to ensure the search result is deterministic
    run1 = _run_factory(store, dict(_get_run_configs(exp_id), start_time=1))
    run2 = _run_factory(store, dict(_get_run_configs(exp_id), start_time=2))
    run_id1 = run1.info.run_id
    run_id2 = run2.info.run_id

    result = store.search_runs(
        [exp_id],
        filter_string=f"attributes.run_id = '{run_id1}'",
        run_view_type=ViewType.ACTIVE_ONLY,
    )
    assert [r.info.run_id for r in result] == [run_id1]

    result = store.search_runs(
        [exp_id],
        filter_string=f"attributes.run_id != '{run_id1}'",
        run_view_type=ViewType.ACTIVE_ONLY,
    )
    assert [r.info.run_id for r in result] == [run_id2]

    result = store.search_runs(
        [exp_id],
        filter_string=f"attributes.run_id IN ('{run_id1}')",
        run_view_type=ViewType.ACTIVE_ONLY,
    )
    assert [r.info.run_id for r in result] == [run_id1]

    result = store.search_runs(
        [exp_id],
        filter_string=f"attributes.run_id NOT IN ('{run_id1}')",
        run_view_type=ViewType.ACTIVE_ONLY,
    )

    result = store.search_runs(
        [exp_id],
        filter_string=f"run_name = '{run1.info.run_name}' AND run_id IN ('{run_id1}')",
        run_view_type=ViewType.ACTIVE_ONLY,
    )
    assert [r.info.run_id for r in result] == [run_id1]

    for filter_string in [
        f"attributes.run_id IN ('{run_id1}','{run_id2}')",
        f"attributes.run_id IN ('{run_id1}', '{run_id2}')",
        f"attributes.run_id IN ('{run_id1}',  '{run_id2}')",
    ]:
        result = store.search_runs(
            [exp_id], filter_string=filter_string, run_view_type=ViewType.ACTIVE_ONLY
        )
        assert [r.info.run_id for r in result] == [run_id2, run_id1]

    result = store.search_runs(
        [exp_id],
        filter_string=f"attributes.run_id NOT IN ('{run_id1}', '{run_id2}')",
        run_view_type=ViewType.ACTIVE_ONLY,
    )
    assert result == []


def test_search_runs_start_time_alias(store: SqlAlchemyStore):
    exp_id = _create_experiments(store, "test_search_runs_start_time_alias")
    # Set start_time to ensure the search result is deterministic
    run1 = _run_factory(store, dict(_get_run_configs(exp_id), start_time=1))
    run2 = _run_factory(store, dict(_get_run_configs(exp_id), start_time=2))
    run_id1 = run1.info.run_id
    run_id2 = run2.info.run_id

    result = store.search_runs(
        [exp_id],
        filter_string="attributes.run_name = 'name'",
        run_view_type=ViewType.ACTIVE_ONLY,
        order_by=["attributes.start_time DESC"],
    )
    assert [r.info.run_id for r in result] == [run_id2, run_id1]

    result = store.search_runs(
        [exp_id],
        filter_string="attributes.run_name = 'name'",
        run_view_type=ViewType.ACTIVE_ONLY,
        order_by=["attributes.created ASC"],
    )
    assert [r.info.run_id for r in result] == [run_id1, run_id2]

    result = store.search_runs(
        [exp_id],
        filter_string="attributes.run_name = 'name'",
        run_view_type=ViewType.ACTIVE_ONLY,
        order_by=["attributes.Created DESC"],
    )
    assert [r.info.run_id for r in result] == [run_id2, run_id1]

    result = store.search_runs(
        [exp_id],
        filter_string="attributes.start_time > 0",
        run_view_type=ViewType.ACTIVE_ONLY,
    )
    assert {r.info.run_id for r in result} == {run_id1, run_id2}

    result = store.search_runs(
        [exp_id],
        filter_string="attributes.created > 1",
        run_view_type=ViewType.ACTIVE_ONLY,
    )
    assert [r.info.run_id for r in result] == [run_id2]

    result = store.search_runs(
        [exp_id],
        filter_string="attributes.Created > 2",
        run_view_type=ViewType.ACTIVE_ONLY,
    )
    assert result == []


def test_search_runs_datasets(store: SqlAlchemyStore):
    exp_id = _create_experiments(store, "test_search_runs_datasets")
    # Set start_time to ensure the search result is deterministic
    run1 = _run_factory(store, dict(_get_run_configs(exp_id), start_time=1))
    run2 = _run_factory(store, dict(_get_run_configs(exp_id), start_time=3))
    run3 = _run_factory(store, dict(_get_run_configs(exp_id), start_time=2))

    dataset1 = entities.Dataset(
        name="name1",
        digest="digest1",
        source_type="st1",
        source="source1",
        schema="schema1",
        profile="profile1",
    )
    dataset2 = entities.Dataset(
        name="name2",
        digest="digest2",
        source_type="st2",
        source="source2",
        schema="schema2",
        profile="profile2",
    )
    dataset3 = entities.Dataset(
        name="name3",
        digest="digest3",
        source_type="st3",
        source="source3",
        schema="schema3",
        profile="profile3",
    )

    test_tag = [entities.InputTag(key=MLFLOW_DATASET_CONTEXT, value="test")]
    train_tag = [entities.InputTag(key=MLFLOW_DATASET_CONTEXT, value="train")]
    eval_tag = [entities.InputTag(key=MLFLOW_DATASET_CONTEXT, value="eval")]

    inputs_run1 = [
        entities.DatasetInput(dataset1, train_tag),
        entities.DatasetInput(dataset2, eval_tag),
    ]
    inputs_run2 = [
        entities.DatasetInput(dataset1, train_tag),
        entities.DatasetInput(dataset3, eval_tag),
    ]
    inputs_run3 = [entities.DatasetInput(dataset2, test_tag)]

    store.log_inputs(run1.info.run_id, inputs_run1)
    store.log_inputs(run2.info.run_id, inputs_run2)
    store.log_inputs(run3.info.run_id, inputs_run3)
    run_id1 = run1.info.run_id
    run_id2 = run2.info.run_id
    run_id3 = run3.info.run_id

    result = store.search_runs(
        [exp_id],
        filter_string="dataset.name = 'name1'",
        run_view_type=ViewType.ACTIVE_ONLY,
    )
    assert {r.info.run_id for r in result} == {run_id2, run_id1}

    result = store.search_runs(
        [exp_id],
        filter_string="dataset.digest = 'digest2'",
        run_view_type=ViewType.ACTIVE_ONLY,
    )
    assert {r.info.run_id for r in result} == {run_id3, run_id1}

    result = store.search_runs(
        [exp_id],
        filter_string="dataset.name = 'name4'",
        run_view_type=ViewType.ACTIVE_ONLY,
    )
    assert set(result) == set()

    result = store.search_runs(
        [exp_id],
        filter_string="dataset.context = 'train'",
        run_view_type=ViewType.ACTIVE_ONLY,
    )
    assert {r.info.run_id for r in result} == {run_id2, run_id1}

    result = store.search_runs(
        [exp_id],
        filter_string="dataset.context = 'test'",
        run_view_type=ViewType.ACTIVE_ONLY,
    )
    assert {r.info.run_id for r in result} == {run_id3}

    result = store.search_runs(
        [exp_id],
        filter_string="dataset.context = 'test' and dataset.name = 'name2'",
        run_view_type=ViewType.ACTIVE_ONLY,
    )
    assert {r.info.run_id for r in result} == {run_id3}

    result = store.search_runs(
        [exp_id],
        filter_string="dataset.name = 'name2' and dataset.context = 'test'",
        run_view_type=ViewType.ACTIVE_ONLY,
    )
    assert {r.info.run_id for r in result} == {run_id3}

    result = store.search_runs(
        [exp_id],
        filter_string="datasets.name IN ('name1', 'name2')",
        run_view_type=ViewType.ACTIVE_ONLY,
    )
    assert {r.info.run_id for r in result} == {run_id3, run_id1, run_id2}

    result = store.search_runs(
        [exp_id],
        filter_string="datasets.digest IN ('digest1', 'digest2')",
        run_view_type=ViewType.ACTIVE_ONLY,
    )
    assert {r.info.run_id for r in result} == {run_id3, run_id1, run_id2}

    result = store.search_runs(
        [exp_id],
        filter_string="datasets.name LIKE 'Name%'",
        run_view_type=ViewType.ACTIVE_ONLY,
    )
    assert {r.info.run_id for r in result} == set()

    result = store.search_runs(
        [exp_id],
        filter_string="datasets.name ILIKE 'Name%'",
        run_view_type=ViewType.ACTIVE_ONLY,
    )
    assert {r.info.run_id for r in result} == {run_id3, run_id1, run_id2}

    result = store.search_runs(
        [exp_id],
        filter_string="datasets.context ILIKE 'test%'",
        run_view_type=ViewType.ACTIVE_ONLY,
    )
    assert {r.info.run_id for r in result} == {run_id3}

    result = store.search_runs(
        [exp_id],
        filter_string="datasets.context IN ('test', 'train')",
        run_view_type=ViewType.ACTIVE_ONLY,
    )
    assert {r.info.run_id for r in result} == {run_id3, run_id1, run_id2}


def test_search_datasets(store: SqlAlchemyStore):
    exp_id1 = _create_experiments(store, "test_search_datasets_1")
    # Create an additional experiment to ensure we filter on specified experiment
    # and search works on multiple experiments.
    exp_id2 = _create_experiments(store, "test_search_datasets_2")

    run1 = _run_factory(store, dict(_get_run_configs(exp_id1), start_time=1))
    run2 = _run_factory(store, dict(_get_run_configs(exp_id1), start_time=2))
    run3 = _run_factory(store, dict(_get_run_configs(exp_id2), start_time=3))

    dataset1 = entities.Dataset(
        name="name1",
        digest="digest1",
        source_type="st1",
        source="source1",
        schema="schema1",
        profile="profile1",
    )
    dataset2 = entities.Dataset(
        name="name2",
        digest="digest2",
        source_type="st2",
        source="source2",
        schema="schema2",
        profile="profile2",
    )
    dataset3 = entities.Dataset(
        name="name3",
        digest="digest3",
        source_type="st3",
        source="source3",
        schema="schema3",
        profile="profile3",
    )
    dataset4 = entities.Dataset(
        name="name4",
        digest="digest4",
        source_type="st4",
        source="source4",
        schema="schema4",
        profile="profile4",
    )

    test_tag = [entities.InputTag(key=MLFLOW_DATASET_CONTEXT, value="test")]
    train_tag = [entities.InputTag(key=MLFLOW_DATASET_CONTEXT, value="train")]
    eval_tag = [entities.InputTag(key=MLFLOW_DATASET_CONTEXT, value="eval")]
    no_context_tag = [entities.InputTag(key="not_context", value="test")]

    inputs_run1 = [
        entities.DatasetInput(dataset1, train_tag),
        entities.DatasetInput(dataset2, eval_tag),
        entities.DatasetInput(dataset4, no_context_tag),
    ]
    inputs_run2 = [
        entities.DatasetInput(dataset1, train_tag),
        entities.DatasetInput(dataset2, test_tag),
    ]
    inputs_run3 = [entities.DatasetInput(dataset3, train_tag)]

    store.log_inputs(run1.info.run_id, inputs_run1)
    store.log_inputs(run2.info.run_id, inputs_run2)
    store.log_inputs(run3.info.run_id, inputs_run3)

    # Verify actual and expected results are same size and that all elements are equal.
    def assert_has_same_elements(actual_list, expected_list):
        assert len(actual_list) == len(expected_list)
        for actual in actual_list:
            # Verify the expected results list contains same element.
            isEqual = False
            for expected in expected_list:
                isEqual = actual == expected
                if isEqual:
                    break
            assert isEqual

    # Verify no results from exp_id2 are returned.
    results = store._search_datasets([exp_id1])
    expected_results = [
        _DatasetSummary(exp_id1, dataset1.name, dataset1.digest, "train"),
        _DatasetSummary(exp_id1, dataset2.name, dataset2.digest, "eval"),
        _DatasetSummary(exp_id1, dataset2.name, dataset2.digest, "test"),
        _DatasetSummary(exp_id1, dataset4.name, dataset4.digest, None),
    ]
    assert_has_same_elements(results, expected_results)

    # Verify results from both experiment are returned.
    results = store._search_datasets([exp_id1, exp_id2])
    expected_results.append(_DatasetSummary(exp_id2, dataset3.name, dataset3.digest, "train"))
    assert_has_same_elements(results, expected_results)


def test_search_datasets_returns_no_more_than_max_results(store: SqlAlchemyStore):
    exp_id = store.create_experiment("test_search_datasets")
    run = _run_factory(store, dict(_get_run_configs(exp_id), start_time=1))
    inputs = []
    # We intentionally add more than 1000 datasets here to test we only return 1000.
    for i in range(1010):
        dataset = entities.Dataset(
            name="name" + str(i),
            digest="digest" + str(i),
            source_type="st" + str(i),
            source="source" + str(i),
            schema="schema" + str(i),
            profile="profile" + str(i),
        )
        input_tag = [entities.InputTag(key=MLFLOW_DATASET_CONTEXT, value=str(i))]
        inputs.append(entities.DatasetInput(dataset, input_tag))

    store.log_inputs(run.info.run_id, inputs)

    results = store._search_datasets([exp_id])
    assert len(results) == 1000


def test_log_batch(store: SqlAlchemyStore):
    experiment_id = _create_experiments(store, "log_batch")
    run_id = _run_factory(store, _get_run_configs(experiment_id)).info.run_id
    metric_entities = [Metric("m1", 0.87, 12345, 0), Metric("m2", 0.49, 12345, 1)]
    param_entities = [Param("p1", "p1val"), Param("p2", "p2val")]
    tag_entities = [
        RunTag("t1", "t1val"),
        RunTag("t2", "t2val"),
        RunTag(MLFLOW_RUN_NAME, "my_run"),
    ]
    store.log_batch(
        run_id=run_id, metrics=metric_entities, params=param_entities, tags=tag_entities
    )
    run = store.get_run(run_id)
    assert run.data.tags == {"t1": "t1val", "t2": "t2val", MLFLOW_RUN_NAME: "my_run"}
    assert run.data.params == {"p1": "p1val", "p2": "p2val"}
    metric_histories = sum([store.get_metric_history(run_id, key) for key in run.data.metrics], [])
    metrics = [(m.key, m.value, m.timestamp, m.step) for m in metric_histories]
    assert set(metrics) == {("m1", 0.87, 12345, 0), ("m2", 0.49, 12345, 1)}


def test_log_batch_limits(store: SqlAlchemyStore):
    # Test that log batch at the maximum allowed request size succeeds (i.e doesn't hit
    # SQL limitations, etc)
    experiment_id = _create_experiments(store, "log_batch_limits")
    run_id = _run_factory(store, _get_run_configs(experiment_id)).info.run_id
    metric_tuples = [(f"m{i}", i, 12345, i * 2) for i in range(1000)]
    metric_entities = [Metric(*metric_tuple) for metric_tuple in metric_tuples]
    store.log_batch(run_id=run_id, metrics=metric_entities, params=[], tags=[])
    run = store.get_run(run_id)
    metric_histories = sum([store.get_metric_history(run_id, key) for key in run.data.metrics], [])
    metrics = [(m.key, m.value, m.timestamp, m.step) for m in metric_histories]
    assert set(metrics) == set(metric_tuples)


def test_log_batch_param_overwrite_disallowed(store: SqlAlchemyStore):
    # Test that attempting to overwrite a param via log_batch results in an exception and that
    # no partial data is logged
    run = _run_factory(store)
    tkey = "my-param"
    param = entities.Param(tkey, "orig-val")
    store.log_param(run.info.run_id, param)

    overwrite_param = entities.Param(tkey, "newval")
    tag = entities.RunTag("tag-key", "tag-val")
    metric = entities.Metric("metric-key", 3.0, 12345, 0)
    with pytest.raises(
        MlflowException, match=r"Changing param values is not allowed"
    ) as exception_context:
        store.log_batch(run.info.run_id, metrics=[metric], params=[overwrite_param], tags=[tag])
    assert exception_context.value.error_code == ErrorCode.Name(INVALID_PARAMETER_VALUE)
    _verify_logged(store, run.info.run_id, metrics=[], params=[param], tags=[])


def test_log_batch_with_unchanged_and_new_params(store: SqlAlchemyStore):
    """
    Test case to ensure the following code works:
    ---------------------------------------------
    mlflow.log_params({"a": 0, "b": 1})
    mlflow.log_params({"a": 0, "c": 2})
    ---------------------------------------------
    """
    run = _run_factory(store)
    store.log_batch(
        run.info.run_id,
        metrics=[],
        params=[entities.Param("a", "0"), entities.Param("b", "1")],
        tags=[],
    )
    store.log_batch(
        run.info.run_id,
        metrics=[],
        params=[entities.Param("a", "0"), entities.Param("c", "2")],
        tags=[],
    )
    _verify_logged(
        store,
        run.info.run_id,
        metrics=[],
        params=[
            entities.Param("a", "0"),
            entities.Param("b", "1"),
            entities.Param("c", "2"),
        ],
        tags=[],
    )


def test_log_batch_param_overwrite_disallowed_single_req(store: SqlAlchemyStore):
    # Test that attempting to overwrite a param via log_batch results in an exception
    run = _run_factory(store)
    pkey = "common-key"
    param0 = entities.Param(pkey, "orig-val")
    param1 = entities.Param(pkey, "newval")
    tag = entities.RunTag("tag-key", "tag-val")
    metric = entities.Metric("metric-key", 3.0, 12345, 0)
    with pytest.raises(
        MlflowException, match=r"Duplicate parameter keys have been submitted"
    ) as exception_context:
        store.log_batch(run.info.run_id, metrics=[metric], params=[param0, param1], tags=[tag])
    assert exception_context.value.error_code == ErrorCode.Name(INVALID_PARAMETER_VALUE)
    _verify_logged(store, run.info.run_id, metrics=[], params=[], tags=[])


def test_log_batch_accepts_empty_payload(store: SqlAlchemyStore):
    run = _run_factory(store)
    store.log_batch(run.info.run_id, metrics=[], params=[], tags=[])
    _verify_logged(store, run.info.run_id, metrics=[], params=[], tags=[])


def test_log_batch_internal_error(store: SqlAlchemyStore):
    # Verify that internal errors during the DB save step for log_batch result in
    # MlflowExceptions
    run = _run_factory(store)

    def _raise_exception_fn(*args, **kwargs):
        raise Exception("Some internal error")

    package = "mlflow.store.tracking.sqlalchemy_store.SqlAlchemyStore"
    with (
        mock.patch(package + "._log_metrics") as metric_mock,
        mock.patch(package + "._log_params") as param_mock,
        mock.patch(package + "._set_tags") as tags_mock,
    ):
        metric_mock.side_effect = _raise_exception_fn
        param_mock.side_effect = _raise_exception_fn
        tags_mock.side_effect = _raise_exception_fn
        for kwargs in [
            {"metrics": [Metric("a", 3, 1, 0)]},
            {"params": [Param("b", "c")]},
            {"tags": [RunTag("c", "d")]},
        ]:
            log_batch_kwargs = {"metrics": [], "params": [], "tags": []}
            log_batch_kwargs.update(kwargs)
            with pytest.raises(MlflowException, match=r"Some internal error"):
                store.log_batch(run.info.run_id, **log_batch_kwargs)


def test_log_batch_nonexistent_run(store: SqlAlchemyStore):
    nonexistent_run_id = uuid.uuid4().hex
    with pytest.raises(
        MlflowException, match=rf"Run with id={nonexistent_run_id} not found"
    ) as exception_context:
        store.log_batch(nonexistent_run_id, [], [], [])
    assert exception_context.value.error_code == ErrorCode.Name(RESOURCE_DOES_NOT_EXIST)


def test_log_batch_params_idempotency(store: SqlAlchemyStore):
    run = _run_factory(store)
    params = [Param("p-key", "p-val")]
    store.log_batch(run.info.run_id, metrics=[], params=params, tags=[])
    store.log_batch(run.info.run_id, metrics=[], params=params, tags=[])
    _verify_logged(store, run.info.run_id, metrics=[], params=params, tags=[])


def test_log_batch_tags_idempotency(store: SqlAlchemyStore):
    run = _run_factory(store)
    store.log_batch(run.info.run_id, metrics=[], params=[], tags=[RunTag("t-key", "t-val")])
    store.log_batch(run.info.run_id, metrics=[], params=[], tags=[RunTag("t-key", "t-val")])
    _verify_logged(store, run.info.run_id, metrics=[], params=[], tags=[RunTag("t-key", "t-val")])


def test_log_batch_allows_tag_overwrite(store: SqlAlchemyStore):
    run = _run_factory(store)
    store.log_batch(run.info.run_id, metrics=[], params=[], tags=[RunTag("t-key", "val")])
    store.log_batch(run.info.run_id, metrics=[], params=[], tags=[RunTag("t-key", "newval")])
    _verify_logged(store, run.info.run_id, metrics=[], params=[], tags=[RunTag("t-key", "newval")])


def test_log_batch_allows_tag_overwrite_single_req(store: SqlAlchemyStore):
    run = _run_factory(store)
    tags = [RunTag("t-key", "val"), RunTag("t-key", "newval")]
    store.log_batch(run.info.run_id, metrics=[], params=[], tags=tags)
    _verify_logged(store, run.info.run_id, metrics=[], params=[], tags=[tags[-1]])


def test_log_batch_metrics(store: SqlAlchemyStore):
    run = _run_factory(store)

    tkey = "blahmetric"
    tval = 100.0
    metric = entities.Metric(tkey, tval, get_current_time_millis(), 0)
    metric2 = entities.Metric(tkey, tval, get_current_time_millis() + 2, 0)
    nan_metric = entities.Metric("NaN", float("nan"), 0, 0)
    pos_inf_metric = entities.Metric("PosInf", float("inf"), 0, 0)
    neg_inf_metric = entities.Metric("NegInf", -float("inf"), 0, 0)

    # duplicate metric and metric2 values should be eliminated
    metrics = [
        metric,
        metric2,
        nan_metric,
        pos_inf_metric,
        neg_inf_metric,
        metric,
        metric2,
    ]
    store._log_metrics(run.info.run_id, metrics)

    run = store.get_run(run.info.run_id)
    assert tkey in run.data.metrics
    assert run.data.metrics[tkey] == tval

    # SQL store _get_run method returns full history of recorded metrics.
    # Should return duplicates as well
    # MLflow RunData contains only the last reported values for metrics.
    with store.ManagedSessionMaker() as session:
        sql_run_metrics = store._get_run(session, run.info.run_id).metrics
        assert len(sql_run_metrics) == 5
        assert len(run.data.metrics) == 4
        assert math.isnan(run.data.metrics["NaN"])
        assert run.data.metrics["PosInf"] == 1.7976931348623157e308
        assert run.data.metrics["NegInf"] == -1.7976931348623157e308


def test_log_batch_same_metric_repeated_single_req(store: SqlAlchemyStore):
    run = _run_factory(store)
    metric0 = Metric(key="metric-key", value=1, timestamp=2, step=0)
    metric1 = Metric(key="metric-key", value=2, timestamp=3, step=0)
    store.log_batch(run.info.run_id, params=[], metrics=[metric0, metric1], tags=[])
    _verify_logged(store, run.info.run_id, params=[], metrics=[metric0, metric1], tags=[])


def test_log_batch_same_metric_repeated_multiple_reqs(store: SqlAlchemyStore):
    run = _run_factory(store)
    metric0 = Metric(key="metric-key", value=1, timestamp=2, step=0)
    metric1 = Metric(key="metric-key", value=2, timestamp=3, step=0)
    store.log_batch(run.info.run_id, params=[], metrics=[metric0], tags=[])
    _verify_logged(store, run.info.run_id, params=[], metrics=[metric0], tags=[])
    store.log_batch(run.info.run_id, params=[], metrics=[metric1], tags=[])
    _verify_logged(store, run.info.run_id, params=[], metrics=[metric0, metric1], tags=[])


def test_log_batch_same_metrics_repeated_multiple_reqs(store: SqlAlchemyStore):
    run = _run_factory(store)
    metric0 = Metric(key="metric-key", value=1, timestamp=2, step=0)
    metric1 = Metric(key="metric-key", value=2, timestamp=3, step=0)
    store.log_batch(run.info.run_id, params=[], metrics=[metric0, metric1], tags=[])
    _verify_logged(store, run.info.run_id, params=[], metrics=[metric0, metric1], tags=[])
    store.log_batch(run.info.run_id, params=[], metrics=[metric0, metric1], tags=[])
    _verify_logged(store, run.info.run_id, params=[], metrics=[metric0, metric1], tags=[])


def test_log_batch_null_metrics(store: SqlAlchemyStore):
    run = _run_factory(store)

    tkey = "blahmetric"
    tval = None
    metric_1 = entities.Metric(tkey, tval, get_current_time_millis(), 0)

    tkey = "blahmetric2"
    tval = None
    metric_2 = entities.Metric(tkey, tval, get_current_time_millis(), 0)

    metrics = [metric_1, metric_2]

    with pytest.raises(
        MlflowException,
        match=r"Missing value for required parameter 'metrics\[0\]\.value'",
    ) as exception_context:
        store.log_batch(run.info.run_id, metrics=metrics, params=[], tags=[])
    assert exception_context.value.error_code == ErrorCode.Name(INVALID_PARAMETER_VALUE)


def test_log_batch_params_max_length_value(store: SqlAlchemyStore, monkeypatch):
    run = _run_factory(store)
    param_entities = [Param("long param", "x" * 6000), Param("short param", "xyz")]
    expected_param_entities = [
        Param("long param", "x" * 6000),
        Param("short param", "xyz"),
    ]
    store.log_batch(run.info.run_id, [], param_entities, [])
    _verify_logged(store, run.info.run_id, [], expected_param_entities, [])
    param_entities = [Param("long param", "x" * 6001)]
    monkeypatch.setenv("MLFLOW_TRUNCATE_LONG_VALUES", "false")
    with pytest.raises(MlflowException, match="exceeds the maximum length"):
        store.log_batch(run.info.run_id, [], param_entities, [])

    monkeypatch.setenv("MLFLOW_TRUNCATE_LONG_VALUES", "true")
    store.log_batch(run.info.run_id, [], param_entities, [])


def test_upgrade_cli_idempotence(store: SqlAlchemyStore):
    # Repeatedly run `mlflow db upgrade` against our database, verifying that the command
    # succeeds and that the DB has the latest schema
    engine = sqlalchemy.create_engine(store.db_uri)
    assert _get_schema_version(engine) == _get_latest_schema_revision()
    for _ in range(3):
        invoke_cli_runner(mlflow.db.commands, ["upgrade", store.db_uri])
        assert _get_schema_version(engine) == _get_latest_schema_revision()
    engine.dispose()


def test_metrics_materialization_upgrade_succeeds_and_produces_expected_latest_metric_values(
    store: SqlAlchemyStore, tmp_path
):
    """
    Tests the ``89d4b8295536_create_latest_metrics_table`` migration by migrating and querying
    the MLflow Tracking SQLite database located at
    /mlflow/tests/resources/db/db_version_7ac759974ad8_with_metrics.sql. This database contains
    metric entries populated by the following metrics generation script:
    https://gist.github.com/dbczumar/343173c6b8982a0cc9735ff19b5571d9.

    First, the database is upgraded from its HEAD revision of
    ``7ac755974ad8_update_run_tags_with_larger_limit`` to the latest revision via
    ``mlflow db upgrade``.

    Then, the test confirms that the metric entries returned by calls
    to ``SqlAlchemyStore.get_run()`` are consistent between the latest revision and the
    ``7ac755974ad8_update_run_tags_with_larger_limit`` revision. This is confirmed by
    invoking ``SqlAlchemyStore.get_run()`` for each run id that is present in the upgraded
    database and comparing the resulting runs' metric entries to a JSON dump taken from the
    SQLite database prior to the upgrade (located at
    mlflow/tests/resources/db/db_version_7ac759974ad8_with_metrics_expected_values.json).
    This JSON dump can be replicated by installing MLflow version 1.2.0 and executing the
    following code from the directory containing this test suite:

    .. code-block:: python

        import json
        import mlflow
        from mlflow import MlflowClient

        mlflow.set_tracking_uri(
            "sqlite:///../../resources/db/db_version_7ac759974ad8_with_metrics.sql"
        )
        client = MlflowClient()
        summary_metrics = {
            run.info.run_id: run.data.metrics for run in client.search_runs(experiment_ids="0")
        }
        with open("dump.json", "w") as dump_file:
            json.dump(summary_metrics, dump_file, indent=4)

    """
    current_dir = os.path.dirname(os.path.abspath(__file__))
    db_resources_path = os.path.normpath(
        os.path.join(current_dir, os.pardir, os.pardir, "resources", "db")
    )
    expected_metric_values_path = os.path.join(
        db_resources_path, "db_version_7ac759974ad8_with_metrics_expected_values.json"
    )
    db_path = tmp_path / "tmp_db.sql"
    db_url = "sqlite:///" + str(db_path)
    shutil.copy2(
        src=os.path.join(db_resources_path, "db_version_7ac759974ad8_with_metrics.sql"),
        dst=db_path,
    )

    invoke_cli_runner(mlflow.db.commands, ["upgrade", db_url])
    artifact_uri = tmp_path / "artifacts"
    artifact_uri.mkdir(exist_ok=True)
    store = SqlAlchemyStore(db_url, artifact_uri.as_uri())
    with open(expected_metric_values_path) as f:
        expected_metric_values = json.load(f)

    for run_id, expected_metrics in expected_metric_values.items():
        fetched_run = store.get_run(run_id=run_id)
        assert fetched_run.data.metrics == expected_metrics


def get_ordered_runs(store, order_clauses, experiment_id):
    return [
        r.data.tags[mlflow_tags.MLFLOW_RUN_NAME]
        for r in store.search_runs(
            experiment_ids=[experiment_id],
            filter_string="",
            run_view_type=ViewType.ALL,
            order_by=order_clauses,
        )
    ]


def _generate_large_data(store, nb_runs=1000):
    experiment_id = store.create_experiment("test_experiment")

    current_run = 0

    run_ids = []
    metrics_list = []
    tags_list = []
    params_list = []
    latest_metrics_list = []

    for _ in range(nb_runs):
        run_id = store.create_run(
            experiment_id=experiment_id,
            start_time=current_run,
            tags=[],
            user_id="Anderson",
            run_name="name",
        ).info.run_id

        run_ids.append(run_id)

        for i in range(100):
            metric = {
                "key": f"mkey_{i}",
                "value": i,
                "timestamp": i * 2,
                "step": i * 3,
                "is_nan": False,
                "run_uuid": run_id,
            }
            metrics_list.append(metric)
            tag = {
                "key": f"tkey_{i}",
                "value": "tval_%s" % (current_run % 10),
                "run_uuid": run_id,
            }
            tags_list.append(tag)
            param = {
                "key": f"pkey_{i}",
                "value": "pval_%s" % ((current_run + 1) % 11),
                "run_uuid": run_id,
            }
            params_list.append(param)
        latest_metrics_list.append(
            {
                "key": "mkey_0",
                "value": current_run,
                "timestamp": 100 * 2,
                "step": 100 * 3,
                "is_nan": False,
                "run_uuid": run_id,
            }
        )
        current_run += 1

    with store.engine.begin() as conn:
        conn.execute(sqlalchemy.insert(SqlParam), params_list)
        conn.execute(sqlalchemy.insert(SqlMetric), metrics_list)
        conn.execute(sqlalchemy.insert(SqlLatestMetric), latest_metrics_list)
        conn.execute(sqlalchemy.insert(SqlTag), tags_list)

    return experiment_id, run_ids


def test_search_runs_returns_expected_results_with_large_experiment(
    store: SqlAlchemyStore,
):
    """
    This case tests the SQLAlchemyStore implementation of the SearchRuns API to ensure
    that search queries over an experiment containing many runs, each with a large number
    of metrics, parameters, and tags, are performant and return the expected results.
    """
    experiment_id, run_ids = _generate_large_data(store)

    run_results = store.search_runs([experiment_id], None, ViewType.ALL, max_results=100)
    assert len(run_results) == 100
    # runs are sorted by desc start_time
    assert [run.info.run_id for run in run_results] == list(reversed(run_ids[900:]))


def test_search_runs_correctly_filters_large_data(store: SqlAlchemyStore):
    experiment_id, _ = _generate_large_data(store, 1000)

    run_results = store.search_runs(
        [experiment_id],
        "metrics.mkey_0 < 26 and metrics.mkey_0 > 5 ",
        ViewType.ALL,
        max_results=50,
    )
    assert len(run_results) == 20

    run_results = store.search_runs(
        [experiment_id],
        "metrics.mkey_0 < 26 and metrics.mkey_0 > 5 and tags.tkey_0 = 'tval_0' ",
        ViewType.ALL,
        max_results=10,
    )
    assert len(run_results) == 2  # 20 runs between 9 and 26, 2 of which have a 0 tkey_0 value

    run_results = store.search_runs(
        [experiment_id],
        "metrics.mkey_0 < 26 and metrics.mkey_0 > 5 "
        "and tags.tkey_0 = 'tval_0' "
        "and params.pkey_0 = 'pval_0'",
        ViewType.ALL,
        max_results=5,
    )
    assert len(run_results) == 1  # 2 runs on previous request, 1 of which has a 0 pkey_0 value


def test_search_runs_keep_all_runs_when_sorting(store: SqlAlchemyStore):
    experiment_id = store.create_experiment("test_experiment1")

    r1 = store.create_run(
        experiment_id=experiment_id,
        start_time=0,
        tags=[],
        user_id="Me",
        run_name="name",
    ).info.run_id
    r2 = store.create_run(
        experiment_id=experiment_id,
        start_time=0,
        tags=[],
        user_id="Me",
        run_name="name",
    ).info.run_id
    store.set_tag(r1, RunTag(key="t1", value="1"))
    store.set_tag(r1, RunTag(key="t2", value="1"))
    store.set_tag(r2, RunTag(key="t2", value="1"))

    run_results = store.search_runs(
        [experiment_id], None, ViewType.ALL, max_results=1000, order_by=["tag.t1"]
    )
    assert len(run_results) == 2


def test_try_get_run_tag(store: SqlAlchemyStore):
    run = _run_factory(store)
    store.set_tag(run.info.run_id, entities.RunTag("k1", "v1"))
    store.set_tag(run.info.run_id, entities.RunTag("k2", "v2"))

    with store.ManagedSessionMaker() as session:
        tag = store._try_get_run_tag(session, run.info.run_id, "k0")
        assert tag is None

        tag = store._try_get_run_tag(session, run.info.run_id, "k1")
        assert tag.key == "k1"
        assert tag.value == "v1"

        tag = store._try_get_run_tag(session, run.info.run_id, "k2")
        assert tag.key == "k2"
        assert tag.value == "v2"


def test_get_metric_history_on_non_existent_metric_key(store: SqlAlchemyStore):
    experiment_id = _create_experiments(store, "test_exp")[0]
    run = store.create_run(
        experiment_id=experiment_id,
        user_id="user",
        start_time=0,
        tags=[],
        run_name="name",
    )
    run_id = run.info.run_id
    metrics = store.get_metric_history(run_id, "test_metric")
    assert metrics == []


def test_insert_large_text_in_dataset_table(store: SqlAlchemyStore):
    with store.engine.begin() as conn:
        # cursor = conn.cursor()
        dataset_source = "a" * 65535  # 65535 is the max size for a TEXT column
        dataset_profile = "a" * 16777215  # 16777215 is the max size for a MEDIUMTEXT column
        conn.execute(
            sqlalchemy.sql.text(
                f"""
            INSERT INTO datasets
                (dataset_uuid,
                experiment_id,
                name,
                digest,
                dataset_source_type,
                dataset_source,
                dataset_schema,
                dataset_profile)
            VALUES
                ('test_uuid',
                0,
                'test_name',
                'test_digest',
                'test_source_type',
                '{dataset_source}', '
                test_schema',
                '{dataset_profile}')
            """
            )
        )
        results = conn.execute(
            sqlalchemy.sql.text("SELECT dataset_source, dataset_profile from datasets")
        ).first()
        dataset_source_from_db = results[0]
        assert len(dataset_source_from_db) == len(dataset_source)
        dataset_profile_from_db = results[1]
        assert len(dataset_profile_from_db) == len(dataset_profile)

        # delete contents of datasets table
        conn.execute(sqlalchemy.sql.text("DELETE FROM datasets"))


def test_log_inputs_and_retrieve_runs_behaves_as_expected(store: SqlAlchemyStore):
    experiment_id = _create_experiments(store, "test exp")
    run1 = _run_factory(store, config=_get_run_configs(experiment_id, start_time=1))
    run2 = _run_factory(store, config=_get_run_configs(experiment_id, start_time=3))
    run3 = _run_factory(store, config=_get_run_configs(experiment_id, start_time=2))

    dataset1 = entities.Dataset(
        name="name1",
        digest="digest1",
        source_type="st1",
        source="source1",
        schema="schema1",
        profile="profile1",
    )
    dataset2 = entities.Dataset(
        name="name2",
        digest="digest2",
        source_type="st2",
        source="source2",
        schema="schema2",
        profile="profile2",
    )
    dataset3 = entities.Dataset(
        name="name3",
        digest="digest3",
        source_type="st3",
        source="source3",
        schema="schema3",
        profile="profile3",
    )

    tags1 = [
        entities.InputTag(key="key1", value="value1"),
        entities.InputTag(key="key2", value="value2"),
    ]
    tags2 = [
        entities.InputTag(key="key3", value="value3"),
        entities.InputTag(key="key4", value="value4"),
    ]
    tags3 = [
        entities.InputTag(key="key5", value="value5"),
        entities.InputTag(key="key6", value="value6"),
    ]

    inputs_run1 = [
        entities.DatasetInput(dataset1, tags1),
        entities.DatasetInput(dataset2, tags1),
    ]
    inputs_run2 = [
        entities.DatasetInput(dataset1, tags2),
        entities.DatasetInput(dataset3, tags3),
    ]
    inputs_run3 = [entities.DatasetInput(dataset2, tags3)]

    store.log_inputs(run1.info.run_id, inputs_run1)
    store.log_inputs(run2.info.run_id, inputs_run2)
    store.log_inputs(run3.info.run_id, inputs_run3)

    run1 = store.get_run(run1.info.run_id)
    assert_dataset_inputs_equal(run1.inputs.dataset_inputs, inputs_run1)
    run2 = store.get_run(run2.info.run_id)
    assert_dataset_inputs_equal(run2.inputs.dataset_inputs, inputs_run2)
    run3 = store.get_run(run3.info.run_id)
    assert_dataset_inputs_equal(run3.inputs.dataset_inputs, inputs_run3)

    search_results_1 = store.search_runs(
        [experiment_id], None, ViewType.ALL, max_results=4, order_by=["start_time ASC"]
    )
    run1 = search_results_1[0]
    assert_dataset_inputs_equal(run1.inputs.dataset_inputs, inputs_run1)
    run2 = search_results_1[2]
    assert_dataset_inputs_equal(run2.inputs.dataset_inputs, inputs_run2)
    run3 = search_results_1[1]
    assert_dataset_inputs_equal(run3.inputs.dataset_inputs, inputs_run3)

    search_results_2 = store.search_runs(
        [experiment_id], None, ViewType.ALL, max_results=4, order_by=["start_time DESC"]
    )
    run1 = search_results_2[2]
    assert_dataset_inputs_equal(run1.inputs.dataset_inputs, inputs_run1)
    run2 = search_results_2[0]
    assert_dataset_inputs_equal(run2.inputs.dataset_inputs, inputs_run2)
    run3 = search_results_2[1]
    assert_dataset_inputs_equal(run3.inputs.dataset_inputs, inputs_run3)


def test_log_input_multiple_times_does_not_overwrite_tags_or_dataset(
    store: SqlAlchemyStore,
):
    experiment_id = _create_experiments(store, "test exp")
    run = _run_factory(store, config=_get_run_configs(experiment_id))
    dataset = entities.Dataset(
        name="name",
        digest="digest",
        source_type="st",
        source="source",
        schema="schema",
        profile="profile",
    )
    tags = [
        entities.InputTag(key="key1", value="value1"),
        entities.InputTag(key="key2", value="value2"),
    ]
    store.log_inputs(run.info.run_id, [entities.DatasetInput(dataset, tags)])

    for i in range(3):
        # Since the dataset name and digest are the same as the previously logged dataset,
        # no changes should be made
        overwrite_dataset = entities.Dataset(
            name="name",
            digest="digest",
            source_type="st{i}",
            source=f"source{i}",
            schema=f"schema{i}",
            profile=f"profile{i}",
        )
        # Since the dataset has already been logged as an input to the run, no changes should be
        # made to the input tags
        overwrite_tags = [
            entities.InputTag(key=f"key{i}", value=f"value{i}"),
            entities.InputTag(key=f"key{i + 1}", value=f"value{i + 1}"),
        ]
        store.log_inputs(
            run.info.run_id, [entities.DatasetInput(overwrite_dataset, overwrite_tags)]
        )

    run = store.get_run(run.info.run_id)
    assert_dataset_inputs_equal(run.inputs.dataset_inputs, [entities.DatasetInput(dataset, tags)])

    # Logging a dataset with a different name or digest to the original run should result
    # in the addition of another dataset input
    other_name_dataset = entities.Dataset(
        name="other_name",
        digest="digest",
        source_type="st",
        source="source",
        schema="schema",
        profile="profile",
    )
    other_name_input_tags = [entities.InputTag(key="k1", value="v1")]
    store.log_inputs(
        run.info.run_id,
        [entities.DatasetInput(other_name_dataset, other_name_input_tags)],
    )

    other_digest_dataset = entities.Dataset(
        name="name",
        digest="other_digest",
        source_type="st",
        source="source",
        schema="schema",
        profile="profile",
    )
    other_digest_input_tags = [entities.InputTag(key="k2", value="v2")]
    store.log_inputs(
        run.info.run_id,
        [entities.DatasetInput(other_digest_dataset, other_digest_input_tags)],
    )

    run = store.get_run(run.info.run_id)
    assert_dataset_inputs_equal(
        run.inputs.dataset_inputs,
        [
            entities.DatasetInput(dataset, tags),
            entities.DatasetInput(other_name_dataset, other_name_input_tags),
            entities.DatasetInput(other_digest_dataset, other_digest_input_tags),
        ],
    )

    # Logging the same dataset with different tags to new runs should result in each run
    # having its own new input tags and the same dataset input
    for i in range(3):
        new_run = store.create_run(
            experiment_id=experiment_id,
            user_id="user",
            start_time=0,
            tags=[],
            run_name=None,
        )
        new_tags = [
            entities.InputTag(key=f"key{i}", value=f"value{i}"),
            entities.InputTag(key=f"key{i + 1}", value=f"value{i + 1}"),
        ]
        store.log_inputs(new_run.info.run_id, [entities.DatasetInput(dataset, new_tags)])
        new_run = store.get_run(new_run.info.run_id)
        assert_dataset_inputs_equal(
            new_run.inputs.dataset_inputs, [entities.DatasetInput(dataset, new_tags)]
        )


def test_log_inputs_handles_case_when_no_datasets_are_specified(store: SqlAlchemyStore):
    experiment_id = _create_experiments(store, "test exp")
    run = _run_factory(store, config=_get_run_configs(experiment_id))
    store.log_inputs(run.info.run_id)
    store.log_inputs(run.info.run_id, datasets=None)


def test_log_inputs_fails_with_missing_inputs(store: SqlAlchemyStore):
    experiment_id = _create_experiments(store, "test exp")
    run = _run_factory(store, config=_get_run_configs(experiment_id))

    dataset = entities.Dataset(name="name1", digest="digest1", source_type="type", source="source")

    tags = [entities.InputTag(key="key", value="train")]

    # Test input key missing
    with pytest.raises(MlflowException, match="InputTag key cannot be None"):
        store.log_inputs(
            run.info.run_id,
            [
                entities.DatasetInput(
                    tags=[entities.InputTag(key=None, value="train")], dataset=dataset
                )
            ],
        )

    # Test input value missing
    with pytest.raises(MlflowException, match="InputTag value cannot be None"):
        store.log_inputs(
            run.info.run_id,
            [
                entities.DatasetInput(
                    tags=[entities.InputTag(key="key", value=None)], dataset=dataset
                )
            ],
        )

    # Test dataset name missing
    with pytest.raises(MlflowException, match="Dataset name cannot be None"):
        store.log_inputs(
            run.info.run_id,
            [
                entities.DatasetInput(
                    tags=tags,
                    dataset=entities.Dataset(
                        name=None, digest="digest1", source_type="type", source="source"
                    ),
                )
            ],
        )

    # Test dataset digest missing
    with pytest.raises(MlflowException, match="Dataset digest cannot be None"):
        store.log_inputs(
            run.info.run_id,
            [
                entities.DatasetInput(
                    tags=tags,
                    dataset=entities.Dataset(
                        name="name", digest=None, source_type="type", source="source"
                    ),
                )
            ],
        )

    # Test dataset source type missing
    with pytest.raises(MlflowException, match="Dataset source_type cannot be None"):
        store.log_inputs(
            run.info.run_id,
            [
                entities.DatasetInput(
                    tags=tags,
                    dataset=entities.Dataset(
                        name="name", digest="digest1", source_type=None, source="source"
                    ),
                )
            ],
        )

    # Test dataset source missing
    with pytest.raises(MlflowException, match="Dataset source cannot be None"):
        store.log_inputs(
            run.info.run_id,
            [
                entities.DatasetInput(
                    tags=tags,
                    dataset=entities.Dataset(
                        name="name", digest="digest1", source_type="type", source=None
                    ),
                )
            ],
        )


def _validate_log_inputs(
    store: SqlAlchemyStore,
    exp_name,
    dataset_inputs,
):
    run = _run_factory(store, _get_run_configs(_create_experiments(store, exp_name)))
    store.log_inputs(run.info.run_id, dataset_inputs)
    run1 = store.get_run(run.info.run_id)
    assert_dataset_inputs_equal(run1.inputs.dataset_inputs, dataset_inputs)


def _validate_invalid_log_inputs(store: SqlAlchemyStore, run_id, dataset_inputs, error_message):
    with pytest.raises(MlflowException, match=error_message):
        store.log_inputs(run_id, dataset_inputs)


def test_log_inputs_with_large_inputs_limit_check(store: SqlAlchemyStore):
    run = _run_factory(store, _get_run_configs(_create_experiments(store, "test_invalid_inputs")))
    run_id = run.info.run_id

    # Test input key
    dataset = entities.Dataset(name="name1", digest="digest1", source_type="type", source="source")
    _validate_log_inputs(
        store,
        "test_input_key",
        [
            entities.DatasetInput(
                tags=[entities.InputTag(key="a" * MAX_INPUT_TAG_KEY_SIZE, value="train")],
                dataset=dataset,
            )
        ],
    )
    _validate_invalid_log_inputs(
        store,
        run_id,
        [
            entities.DatasetInput(
                tags=[entities.InputTag(key="a" * (MAX_INPUT_TAG_KEY_SIZE + 1), value="train")],
                dataset=dataset,
            )
        ],
        f"'key' exceeds the maximum length of {MAX_INPUT_TAG_KEY_SIZE}",
    )

    # Test input value
    dataset = entities.Dataset(name="name2", digest="digest1", source_type="type", source="source")
    _validate_log_inputs(
        store,
        "test_input_value",
        [
            entities.DatasetInput(
                tags=[entities.InputTag(key="key", value="a" * MAX_INPUT_TAG_VALUE_SIZE)],
                dataset=dataset,
            )
        ],
    )
    _validate_invalid_log_inputs(
        store,
        run_id,
        [
            entities.DatasetInput(
                tags=[entities.InputTag(key="key", value="a" * (MAX_INPUT_TAG_VALUE_SIZE + 1))],
                dataset=dataset,
            )
        ],
        f"'value' exceeds the maximum length of {MAX_INPUT_TAG_VALUE_SIZE}",
    )

    # Test dataset name
    tags = [entities.InputTag(key="key", value="train")]
    _validate_log_inputs(
        store,
        "test_dataset_name",
        [
            entities.DatasetInput(
                tags=tags,
                dataset=entities.Dataset(
                    name="a" * MAX_DATASET_NAME_SIZE,
                    digest="digest1",
                    source_type="type",
                    source="source",
                ),
            )
        ],
    )
    _validate_invalid_log_inputs(
        store,
        run_id,
        [
            entities.DatasetInput(
                tags=tags,
                dataset=entities.Dataset(
                    name="a" * (MAX_DATASET_NAME_SIZE + 1),
                    digest="digest1",
                    source_type="type",
                    source="source",
                ),
            )
        ],
        f"'name' exceeds the maximum length of {MAX_DATASET_NAME_SIZE}",
    )

    # Test dataset digest
    _validate_log_inputs(
        store,
        "test_dataset_digest",
        [
            entities.DatasetInput(
                tags=tags,
                dataset=entities.Dataset(
                    name="name1",
                    digest="a" * MAX_DATASET_DIGEST_SIZE,
                    source_type="type",
                    source="source",
                ),
            )
        ],
    )
    _validate_invalid_log_inputs(
        store,
        run_id,
        [
            entities.DatasetInput(
                tags=tags,
                dataset=entities.Dataset(
                    name="name1",
                    digest="a" * (MAX_DATASET_DIGEST_SIZE + 1),
                    source_type="type",
                    source="source",
                ),
            )
        ],
        f"'digest' exceeds the maximum length of {MAX_DATASET_DIGEST_SIZE}",
    )

    # Test dataset source
    _validate_log_inputs(
        store,
        "test_dataset_source",
        [
            entities.DatasetInput(
                tags=tags,
                dataset=entities.Dataset(
                    name="name3",
                    digest="digest1",
                    source_type="type",
                    source="a" * MAX_DATASET_SOURCE_SIZE,
                ),
            )
        ],
    )
    _validate_invalid_log_inputs(
        store,
        run_id,
        [
            entities.DatasetInput(
                tags=tags,
                dataset=entities.Dataset(
                    name="name3",
                    digest="digest1",
                    source_type="type",
                    source="a" * (MAX_DATASET_SOURCE_SIZE + 1),
                ),
            )
        ],
        f"'source' exceeds the maximum length of {MAX_DATASET_SOURCE_SIZE}",
    )

    # Test dataset schema
    _validate_log_inputs(
        store,
        "test_dataset_schema",
        [
            entities.DatasetInput(
                tags=tags,
                dataset=entities.Dataset(
                    name="name4",
                    digest="digest1",
                    source_type="type",
                    source="source",
                    schema="a" * MAX_DATASET_SCHEMA_SIZE,
                ),
            )
        ],
    )
    _validate_invalid_log_inputs(
        store,
        run_id,
        [
            entities.DatasetInput(
                tags=tags,
                dataset=entities.Dataset(
                    name="name4",
                    digest="digest1",
                    source_type="type",
                    source="source",
                    schema="a" * (MAX_DATASET_SCHEMA_SIZE + 1),
                ),
            )
        ],
        f"'schema' exceeds the maximum length of {MAX_DATASET_SCHEMA_SIZE}",
    )

    # Test dataset profile
    _validate_log_inputs(
        store,
        "test_dataset_profile",
        [
            entities.DatasetInput(
                tags=tags,
                dataset=entities.Dataset(
                    name="name5",
                    digest="digest1",
                    source_type="type",
                    source="source",
                    profile="a" * MAX_DATASET_PROFILE_SIZE,
                ),
            )
        ],
    )
    _validate_invalid_log_inputs(
        store,
        run_id,
        [
            entities.DatasetInput(
                tags=tags,
                dataset=entities.Dataset(
                    name="name5",
                    digest="digest1",
                    source_type="type",
                    source="source",
                    profile="a" * (MAX_DATASET_PROFILE_SIZE + 1),
                ),
            )
        ],
        f"'profile' exceeds the maximum length of {MAX_DATASET_PROFILE_SIZE}",
    )


def test_log_inputs_with_duplicates_in_single_request(store: SqlAlchemyStore):
    experiment_id = _create_experiments(store, "test exp")
    run1 = _run_factory(store, config=_get_run_configs(experiment_id, start_time=1))

    dataset1 = entities.Dataset(
        name="name1",
        digest="digest1",
        source_type="st1",
        source="source1",
        schema="schema1",
        profile="profile1",
    )

    tags1 = [
        entities.InputTag(key="key1", value="value1"),
        entities.InputTag(key="key2", value="value2"),
    ]

    inputs_run1 = [
        entities.DatasetInput(dataset1, tags1),
        entities.DatasetInput(dataset1, tags1),
    ]

    store.log_inputs(run1.info.run_id, inputs_run1)
    run1 = store.get_run(run1.info.run_id)
    assert_dataset_inputs_equal(
        run1.inputs.dataset_inputs, [entities.DatasetInput(dataset1, tags1)]
    )


def test_sqlalchemy_store_behaves_as_expected_with_inmemory_sqlite_db(monkeypatch):
    monkeypatch.setenv("MLFLOW_SQLALCHEMYSTORE_POOLCLASS", "SingletonThreadPool")
    store = SqlAlchemyStore("sqlite:///:memory:", ARTIFACT_URI)
    experiment_id = store.create_experiment(name="exp1")
    run = store.create_run(
        experiment_id=experiment_id,
        user_id="user",
        start_time=0,
        tags=[],
        run_name="name",
    )
    run_id = run.info.run_id
    metric = entities.Metric("mymetric", 1, 0, 0)
    store.log_metric(run_id=run_id, metric=metric)
    param = entities.Param("myparam", "A")
    store.log_param(run_id=run_id, param=param)
    fetched_run = store.get_run(run_id=run_id)
    assert fetched_run.info.run_id == run_id
    assert metric.key in fetched_run.data.metrics
    assert param.key in fetched_run.data.params


def test_sqlalchemy_store_can_be_initialized_when_default_experiment_has_been_deleted(
    tmp_sqlite_uri,
):
    store = SqlAlchemyStore(tmp_sqlite_uri, ARTIFACT_URI)
    store.delete_experiment("0")
    assert store.get_experiment("0").lifecycle_stage == entities.LifecycleStage.DELETED
    SqlAlchemyStore(tmp_sqlite_uri, ARTIFACT_URI)


class TextClauseMatcher:
    def __init__(self, text):
        self.text = text

    def __eq__(self, other):
        return self.text == other.text


@mock.patch("sqlalchemy.orm.session.Session", spec=True)
def test_set_zero_value_insertion_for_autoincrement_column_MYSQL(mock_session):
    mock_store = mock.Mock(SqlAlchemyStore)
    mock_store.db_type = MYSQL
    SqlAlchemyStore._set_zero_value_insertion_for_autoincrement_column(mock_store, mock_session)
    mock_session.execute.assert_called_with(
        TextClauseMatcher("SET @@SESSION.sql_mode='NO_AUTO_VALUE_ON_ZERO';")
    )


@mock.patch("sqlalchemy.orm.session.Session", spec=True)
def test_set_zero_value_insertion_for_autoincrement_column_MSSQL(mock_session):
    mock_store = mock.Mock(SqlAlchemyStore)
    mock_store.db_type = MSSQL
    SqlAlchemyStore._set_zero_value_insertion_for_autoincrement_column(mock_store, mock_session)
    mock_session.execute.assert_called_with(
        TextClauseMatcher("SET IDENTITY_INSERT experiments ON;")
    )


@mock.patch("sqlalchemy.orm.session.Session", spec=True)
def test_unset_zero_value_insertion_for_autoincrement_column_MYSQL(mock_session):
    mock_store = mock.Mock(SqlAlchemyStore)
    mock_store.db_type = MYSQL
    SqlAlchemyStore._unset_zero_value_insertion_for_autoincrement_column(mock_store, mock_session)
    mock_session.execute.assert_called_with(TextClauseMatcher("SET @@SESSION.sql_mode='';"))


@mock.patch("sqlalchemy.orm.session.Session", spec=True)
def test_unset_zero_value_insertion_for_autoincrement_column_MSSQL(mock_session):
    mock_store = mock.Mock(SqlAlchemyStore)
    mock_store.db_type = MSSQL
    SqlAlchemyStore._unset_zero_value_insertion_for_autoincrement_column(mock_store, mock_session)
    mock_session.execute.assert_called_with(
        TextClauseMatcher("SET IDENTITY_INSERT experiments OFF;")
    )


def test_get_attribute_name():
    assert models.SqlRun.get_attribute_name("artifact_uri") == "artifact_uri"
    assert models.SqlRun.get_attribute_name("status") == "status"
    assert models.SqlRun.get_attribute_name("start_time") == "start_time"
    assert models.SqlRun.get_attribute_name("end_time") == "end_time"
    assert models.SqlRun.get_attribute_name("deleted_time") == "deleted_time"
    assert models.SqlRun.get_attribute_name("run_name") == "name"
    assert models.SqlRun.get_attribute_name("run_id") == "run_uuid"

    # we want this to break if a searchable or orderable attribute has been added
    # and not referred to in this test
    # searchable attributes are also orderable
    assert len(entities.RunInfo.get_orderable_attributes()) == 7


def test_get_orderby_clauses(tmp_sqlite_uri):
    store = SqlAlchemyStore(tmp_sqlite_uri, ARTIFACT_URI)
    with store.ManagedSessionMaker() as session:
        # test that ['runs.start_time DESC', 'SqlRun.run_uuid'] is returned by default
        parsed = [str(x) for x in _get_orderby_clauses([], session)[1]]
        assert parsed == ["runs.start_time DESC", "SqlRun.run_uuid"]

        # test that the given 'start_time' replaces the default one ('runs.start_time DESC')
        parsed = [str(x) for x in _get_orderby_clauses(["attribute.start_time ASC"], session)[1]]
        assert "SqlRun.start_time" in parsed
        assert "SqlRun.start_time DESC" not in parsed

        # test that an exception is raised when 'order_by' contains duplicates
        match = "`order_by` contains duplicate fields"
        with pytest.raises(MlflowException, match=match):
            _get_orderby_clauses(["attribute.start_time", "attribute.start_time"], session)

        with pytest.raises(MlflowException, match=match):
            _get_orderby_clauses(["param.p", "param.p"], session)

        with pytest.raises(MlflowException, match=match):
            _get_orderby_clauses(["metric.m", "metric.m"], session)

        with pytest.raises(MlflowException, match=match):
            _get_orderby_clauses(["tag.t", "tag.t"], session)

        # test that an exception is NOT raised when key types are different
        _get_orderby_clauses(["param.a", "metric.a", "tag.a"], session)

        select_clause, parsed, _ = _get_orderby_clauses(["metric.a"], session)
        select_clause = [str(x) for x in select_clause]
        parsed = [str(x) for x in parsed]
        # test that "=" is used rather than "is" when comparing to True
        assert "is_nan = true" in select_clause[0]
        assert "value IS NULL" in select_clause[0]
        # test that clause name is in parsed
        assert "clause_1" in parsed[0]


def _assert_create_experiment_appends_to_artifact_uri_path_correctly(
    artifact_root_uri, expected_artifact_uri_format
):
    # Patch `is_local_uri` to prevent the SqlAlchemy store from attempting to create local
    # filesystem directories for file URI and POSIX path test cases
    with mock.patch("mlflow.store.tracking.sqlalchemy_store.is_local_uri", return_value=False):
        with TempDir() as tmp:
            dbfile_path = tmp.path("db")
            store = SqlAlchemyStore(
                db_uri="sqlite:///" + dbfile_path,
                default_artifact_root=artifact_root_uri,
            )
            exp_id = store.create_experiment(name="exp")
            exp = store.get_experiment(exp_id)

            if hasattr(store, "__del__"):
                store.__del__()

            cwd = Path.cwd().as_posix()
            drive = Path.cwd().drive
            if is_windows() and expected_artifact_uri_format.startswith("file:"):
                cwd = f"/{cwd}"
                drive = f"{drive}/"
            assert exp.artifact_location == expected_artifact_uri_format.format(
                e=exp_id, cwd=cwd, drive=drive
            )


@pytest.mark.skipif(not is_windows(), reason="This test only passes on Windows")
@pytest.mark.parametrize(
    ("input_uri", "expected_uri"),
    [
        (
            "\\my_server/my_path/my_sub_path",
            "file:///{drive}my_server/my_path/my_sub_path/{e}",
        ),
        ("path/to/local/folder", "file://{cwd}/path/to/local/folder/{e}"),
        ("/path/to/local/folder", "file:///{drive}path/to/local/folder/{e}"),
        ("#path/to/local/folder?", "file://{cwd}/{e}#path/to/local/folder?"),
        ("file:path/to/local/folder", "file://{cwd}/path/to/local/folder/{e}"),
        ("file:///path/to/local/folder", "file:///{drive}path/to/local/folder/{e}"),
        (
            "file:path/to/local/folder?param=value",
            "file://{cwd}/path/to/local/folder/{e}?param=value",
        ),
        (
            "file:///path/to/local/folder?param=value#fragment",
            "file:///{drive}path/to/local/folder/{e}?param=value#fragment",
        ),
    ],
)
def test_create_experiment_appends_to_artifact_local_path_file_uri_correctly_on_windows(
    input_uri, expected_uri
):
    _assert_create_experiment_appends_to_artifact_uri_path_correctly(input_uri, expected_uri)


@pytest.mark.skipif(is_windows(), reason="This test fails on Windows")
@pytest.mark.parametrize(
    ("input_uri", "expected_uri"),
    [
        ("path/to/local/folder", "{cwd}/path/to/local/folder/{e}"),
        ("/path/to/local/folder", "/path/to/local/folder/{e}"),
        ("#path/to/local/folder?", "{cwd}/#path/to/local/folder?/{e}"),
        ("file:path/to/local/folder", "file://{cwd}/path/to/local/folder/{e}"),
        ("file:///path/to/local/folder", "file:///path/to/local/folder/{e}"),
        (
            "file:path/to/local/folder?param=value",
            "file://{cwd}/path/to/local/folder/{e}?param=value",
        ),
        (
            "file:///path/to/local/folder?param=value#fragment",
            "file:///path/to/local/folder/{e}?param=value#fragment",
        ),
    ],
)
def test_create_experiment_appends_to_artifact_local_path_file_uri_correctly(
    input_uri, expected_uri
):
    _assert_create_experiment_appends_to_artifact_uri_path_correctly(input_uri, expected_uri)


@pytest.mark.parametrize(
    ("input_uri", "expected_uri"),
    [
        ("s3://bucket/path/to/root", "s3://bucket/path/to/root/{e}"),
        (
            "s3://bucket/path/to/root?creds=mycreds",
            "s3://bucket/path/to/root/{e}?creds=mycreds",
        ),
        (
            "dbscheme+driver://root@host/dbname?creds=mycreds#myfragment",
            "dbscheme+driver://root@host/dbname/{e}?creds=mycreds#myfragment",
        ),
        (
            "dbscheme+driver://root:password@hostname.com?creds=mycreds#myfragment",
            "dbscheme+driver://root:password@hostname.com/{e}?creds=mycreds#myfragment",
        ),
        (
            "dbscheme+driver://root:password@hostname.com/mydb?creds=mycreds#myfragment",
            "dbscheme+driver://root:password@hostname.com/mydb/{e}?creds=mycreds#myfragment",
        ),
    ],
)
def test_create_experiment_appends_to_artifact_uri_path_correctly(input_uri, expected_uri):
    _assert_create_experiment_appends_to_artifact_uri_path_correctly(input_uri, expected_uri)


def _assert_create_run_appends_to_artifact_uri_path_correctly(
    artifact_root_uri, expected_artifact_uri_format
):
    # Patch `is_local_uri` to prevent the SqlAlchemy store from attempting to create local
    # filesystem directories for file URI and POSIX path test cases
    with mock.patch("mlflow.store.tracking.sqlalchemy_store.is_local_uri", return_value=False):
        with TempDir() as tmp:
            dbfile_path = tmp.path("db")
            store = SqlAlchemyStore(
                db_uri="sqlite:///" + dbfile_path,
                default_artifact_root=artifact_root_uri,
            )
            exp_id = store.create_experiment(name="exp")
            run = store.create_run(
                experiment_id=exp_id,
                user_id="user",
                start_time=0,
                tags=[],
                run_name="name",
            )

            if hasattr(store, "__del__"):
                store.__del__()

            cwd = Path.cwd().as_posix()
            drive = Path.cwd().drive
            if is_windows() and expected_artifact_uri_format.startswith("file:"):
                cwd = f"/{cwd}"
                drive = f"{drive}/"
            assert run.info.artifact_uri == expected_artifact_uri_format.format(
                e=exp_id, r=run.info.run_id, cwd=cwd, drive=drive
            )


@pytest.mark.skipif(not is_windows(), reason="This test only passes on Windows")
@pytest.mark.parametrize(
    ("input_uri", "expected_uri"),
    [
        (
            "\\my_server/my_path/my_sub_path",
            "file:///{drive}my_server/my_path/my_sub_path/{e}/{r}/artifacts",
        ),
        ("path/to/local/folder", "file://{cwd}/path/to/local/folder/{e}/{r}/artifacts"),
        (
            "/path/to/local/folder",
            "file:///{drive}path/to/local/folder/{e}/{r}/artifacts",
        ),
        (
            "#path/to/local/folder?",
            "file://{cwd}/{e}/{r}/artifacts#path/to/local/folder?",
        ),
        (
            "file:path/to/local/folder",
            "file://{cwd}/path/to/local/folder/{e}/{r}/artifacts",
        ),
        (
            "file:///path/to/local/folder",
            "file:///{drive}path/to/local/folder/{e}/{r}/artifacts",
        ),
        (
            "file:path/to/local/folder?param=value",
            "file://{cwd}/path/to/local/folder/{e}/{r}/artifacts?param=value",
        ),
        (
            "file:///path/to/local/folder?param=value#fragment",
            "file:///{drive}path/to/local/folder/{e}/{r}/artifacts?param=value#fragment",
        ),
    ],
)
def test_create_run_appends_to_artifact_local_path_file_uri_correctly_on_windows(
    input_uri, expected_uri
):
    _assert_create_run_appends_to_artifact_uri_path_correctly(input_uri, expected_uri)


@pytest.mark.skipif(is_windows(), reason="This test fails on Windows")
@pytest.mark.parametrize(
    ("input_uri", "expected_uri"),
    [
        ("path/to/local/folder", "{cwd}/path/to/local/folder/{e}/{r}/artifacts"),
        ("/path/to/local/folder", "/path/to/local/folder/{e}/{r}/artifacts"),
        ("#path/to/local/folder?", "{cwd}/#path/to/local/folder?/{e}/{r}/artifacts"),
        (
            "file:path/to/local/folder",
            "file://{cwd}/path/to/local/folder/{e}/{r}/artifacts",
        ),
        (
            "file:///path/to/local/folder",
            "file:///path/to/local/folder/{e}/{r}/artifacts",
        ),
        (
            "file:path/to/local/folder?param=value",
            "file://{cwd}/path/to/local/folder/{e}/{r}/artifacts?param=value",
        ),
        (
            "file:///path/to/local/folder?param=value#fragment",
            "file:///path/to/local/folder/{e}/{r}/artifacts?param=value#fragment",
        ),
    ],
)
def test_create_run_appends_to_artifact_local_path_file_uri_correctly(input_uri, expected_uri):
    _assert_create_run_appends_to_artifact_uri_path_correctly(input_uri, expected_uri)


@pytest.mark.parametrize(
    ("input_uri", "expected_uri"),
    [
        ("s3://bucket/path/to/root", "s3://bucket/path/to/root/{e}/{r}/artifacts"),
        (
            "s3://bucket/path/to/root?creds=mycreds",
            "s3://bucket/path/to/root/{e}/{r}/artifacts?creds=mycreds",
        ),
        (
            "dbscheme+driver://root@host/dbname?creds=mycreds#myfragment",
            "dbscheme+driver://root@host/dbname/{e}/{r}/artifacts?creds=mycreds#myfragment",
        ),
        (
            "dbscheme+driver://root:password@hostname.com?creds=mycreds#myfragment",
            "dbscheme+driver://root:password@hostname.com/{e}/{r}/artifacts"
            "?creds=mycreds#myfragment",
        ),
        (
            "dbscheme+driver://root:password@hostname.com/mydb?creds=mycreds#myfragment",
            "dbscheme+driver://root:password@hostname.com/mydb/{e}/{r}/artifacts"
            "?creds=mycreds#myfragment",
        ),
    ],
)
def test_create_run_appends_to_artifact_uri_path_correctly(input_uri, expected_uri):
    _assert_create_run_appends_to_artifact_uri_path_correctly(input_uri, expected_uri)


def test_legacy_start_and_end_trace_v2(store: SqlAlchemyStore):
    experiment_id = store.create_experiment("test_experiment")
    trace_info = store.deprecated_start_trace_v2(
        experiment_id=experiment_id,
        timestamp_ms=1234,
        request_metadata={"rq1": "foo", "rq2": "bar"},
        tags={"tag1": "apple", "tag2": "orange"},
    )
    request_id = trace_info.request_id

    assert trace_info.request_id is not None
    assert trace_info.experiment_id == experiment_id
    assert trace_info.timestamp_ms == 1234
    assert trace_info.execution_time_ms is None
    assert trace_info.status == TraceStatus.IN_PROGRESS
    assert trace_info.request_metadata == {
        "rq1": "foo",
        "rq2": "bar",
        TRACE_SCHEMA_VERSION_KEY: "2",
    }
    artifact_location = trace_info.tags[MLFLOW_ARTIFACT_LOCATION]
    assert artifact_location.endswith(f"/{experiment_id}/traces/{request_id}/artifacts")
    assert trace_info.tags == {
        "tag1": "apple",
        "tag2": "orange",
        MLFLOW_ARTIFACT_LOCATION: artifact_location,
    }
    assert trace_info.to_v3() == store.get_trace_info(request_id)

    trace_info = store.deprecated_end_trace_v2(
        request_id=request_id,
        timestamp_ms=2345,
        status=TraceStatus.OK,
        # Update one key and add a new key
        request_metadata={
            "rq1": "updated",
            "rq3": "baz",
        },
        tags={"tag1": "updated", "tag3": "grape"},
    )
    assert trace_info.request_id == request_id
    assert trace_info.experiment_id == experiment_id
    assert trace_info.timestamp_ms == 1234
    assert trace_info.execution_time_ms == 2345 - 1234
    assert trace_info.status == TraceStatus.OK
    assert trace_info.request_metadata == {
        "rq1": "updated",
        "rq2": "bar",
        "rq3": "baz",
        TRACE_SCHEMA_VERSION_KEY: "2",
    }
    assert trace_info.tags == {
        "tag1": "updated",
        "tag2": "orange",
        "tag3": "grape",
        MLFLOW_ARTIFACT_LOCATION: artifact_location,
    }
    assert trace_info.to_v3() == store.get_trace_info(request_id)


def test_start_trace(store: SqlAlchemyStore):
    experiment_id = store.create_experiment("test_experiment")
    trace_info = TraceInfo(
        trace_id="tr-123",
        trace_location=trace_location.TraceLocation.from_experiment_id(experiment_id),
        request_time=1234,
        execution_duration=100,
        state=TraceState.OK,
        tags={"tag1": "apple", "tag2": "orange"},
        trace_metadata={"rq1": "foo", "rq2": "bar"},
    )
    trace_info = store.start_trace(trace_info)
    trace_id = trace_info.trace_id

    assert trace_info.trace_id is not None
    assert trace_info.experiment_id == experiment_id
    assert trace_info.request_time == 1234
    assert trace_info.execution_duration == 100
    assert trace_info.state == TraceState.OK
    assert trace_info.trace_metadata == {"rq1": "foo", "rq2": "bar", TRACE_SCHEMA_VERSION_KEY: "3"}
    artifact_location = trace_info.tags[MLFLOW_ARTIFACT_LOCATION]
    assert artifact_location.endswith(f"/{experiment_id}/traces/{trace_id}/artifacts")
    assert trace_info.tags == {
        "tag1": "apple",
        "tag2": "orange",
        MLFLOW_ARTIFACT_LOCATION: artifact_location,
    }
    assert trace_info == store.get_trace_info(trace_id)


def _create_trace(
    store: SqlAlchemyStore,
    trace_id: str,
    experiment_id=0,
    request_time=0,
    execution_duration=0,
    state=TraceState.OK,
    trace_metadata=None,
    tags=None,
) -> TraceInfo:
    """Helper function to create a test trace in the database."""
    if not store.get_experiment(experiment_id):
        store.create_experiment(store, experiment_id)

    trace_info = TraceInfo(
        trace_id=trace_id,
        trace_location=trace_location.TraceLocation.from_experiment_id(experiment_id),
        request_time=request_time,
        execution_duration=execution_duration,
        state=state,
        tags=tags or {},
        trace_metadata=trace_metadata or {},
    )
    return store.start_trace(trace_info)


@pytest.fixture
def store_with_traces(tmp_path):
    store = _get_store(tmp_path)
    exp1 = store.create_experiment("exp1")
    exp2 = store.create_experiment("exp2")

    _create_trace(
        store,
        "tr-0",
        exp2,
        request_time=0,
        execution_duration=6,
        state=TraceState.OK,
        tags={"mlflow.traceName": "ddd"},
        trace_metadata={TraceMetadataKey.SOURCE_RUN: "run0"},
    )
    _create_trace(
        store,
        "tr-1",
        exp2,
        request_time=1,
        execution_duration=2,
        state=TraceState.ERROR,
        tags={"mlflow.traceName": "aaa", "fruit": "apple", "color": "red"},
        trace_metadata={TraceMetadataKey.SOURCE_RUN: "run1"},
    )
    _create_trace(
        store,
        "tr-2",
        exp1,
        request_time=2,
        execution_duration=4,
        state=TraceState.STATE_UNSPECIFIED,
        tags={"mlflow.traceName": "bbb", "fruit": "apple", "color": "green"},
    )
    _create_trace(
        store,
        "tr-3",
        exp1,
        request_time=3,
        execution_duration=10,
        state=TraceState.OK,
        tags={"mlflow.traceName": "ccc", "fruit": "orange"},
    )
    _create_trace(
        store,
        "tr-4",
        exp1,
        request_time=4,
        execution_duration=10,
        state=TraceState.OK,
        tags={"mlflow.traceName": "ddd", "color": "blue"},
    )

    yield store
    _cleanup_database(store)


@pytest.mark.parametrize(
    ("order_by", "expected_ids"),
    [
        # Default order: descending by start time
        ([], ["tr-4", "tr-3", "tr-2", "tr-1", "tr-0"]),
        # Order by start time
        (["timestamp"], ["tr-0", "tr-1", "tr-2", "tr-3", "tr-4"]),
        (["timestamp DESC"], ["tr-4", "tr-3", "tr-2", "tr-1", "tr-0"]),
        # Order by execution_time and timestamp
        (
            ["execution_time DESC", "timestamp ASC"],
            ["tr-3", "tr-4", "tr-0", "tr-2", "tr-1"],
        ),
        # Order by experiment ID
        (["experiment_id"], ["tr-4", "tr-3", "tr-2", "tr-1", "tr-0"]),
        # Order by status
        (["status"], ["tr-1", "tr-4", "tr-3", "tr-0", "tr-2"]),
        # Order by name
        (["name"], ["tr-1", "tr-2", "tr-3", "tr-4", "tr-0"]),
        # Order by tag (null comes last)
        (["tag.fruit"], ["tr-2", "tr-1", "tr-3", "tr-4", "tr-0"]),
        # Order by multiple tags
        (["tag.fruit", "tag.color"], ["tr-2", "tr-1", "tr-3", "tr-4", "tr-0"]),
        # Order by non-existent tag (should be ordered by default order)
        (["tag.nonexistent"], ["tr-4", "tr-3", "tr-2", "tr-1", "tr-0"]),
        # Order by run Id
        (["run_id"], ["tr-0", "tr-1", "tr-4", "tr-3", "tr-2"]),
    ],
)
def test_search_traces_order_by(store_with_traces, order_by, expected_ids):
    exp1 = store_with_traces.get_experiment_by_name("exp1").experiment_id
    exp2 = store_with_traces.get_experiment_by_name("exp2").experiment_id
    trace_infos, _ = store_with_traces.search_traces(
        experiment_ids=[exp1, exp2],
        filter_string=None,
        max_results=5,
        order_by=order_by,
    )
    actual_ids = [trace_info.trace_id for trace_info in trace_infos]
    assert actual_ids == expected_ids


@pytest.mark.parametrize(
    ("filter_string", "expected_ids"),
    [
        # Search by name
        ("name = 'aaa'", ["tr-1"]),
        ("name != 'aaa'", ["tr-4", "tr-3", "tr-2", "tr-0"]),
        # Search by status
        ("status = 'OK'", ["tr-4", "tr-3", "tr-0"]),
        ("status != 'OK'", ["tr-2", "tr-1"]),
        ("attributes.status = 'OK'", ["tr-4", "tr-3", "tr-0"]),
        ("attributes.name != 'aaa'", ["tr-4", "tr-3", "tr-2", "tr-0"]),
        ("trace.status = 'OK'", ["tr-4", "tr-3", "tr-0"]),
        ("trace.name != 'aaa'", ["tr-4", "tr-3", "tr-2", "tr-0"]),
        # Search by timestamp
        ("`timestamp` >= 1 AND execution_time < 10", ["tr-2", "tr-1"]),
        # Search by tag
        ("tag.fruit = 'apple'", ["tr-2", "tr-1"]),
        # tags is an alias for tag
        ("tags.fruit = 'apple' and tags.color != 'red'", ["tr-2"]),
        # Search by request metadata
        ("run_id = 'run0'", ["tr-0"]),
        (f"request_metadata.{TraceMetadataKey.SOURCE_RUN} = 'run0'", ["tr-0"]),
        (f"request_metadata.{TraceMetadataKey.SOURCE_RUN} = 'run1'", ["tr-1"]),
        (f"request_metadata.`{TraceMetadataKey.SOURCE_RUN}` = 'run0'", ["tr-0"]),
        (f"metadata.{TraceMetadataKey.SOURCE_RUN} = 'run0'", ["tr-0"]),
        (f"metadata.{TraceMetadataKey.SOURCE_RUN} != 'run0'", ["tr-1"]),
    ],
)
def test_search_traces_with_filter(store_with_traces, filter_string, expected_ids):
    exp1 = store_with_traces.get_experiment_by_name("exp1").experiment_id
    exp2 = store_with_traces.get_experiment_by_name("exp2").experiment_id

    trace_infos, _ = store_with_traces.search_traces(
        experiment_ids=[exp1, exp2],
        filter_string=filter_string,
        max_results=5,
        order_by=[],
    )
    actual_ids = [trace_info.trace_id for trace_info in trace_infos]
    assert actual_ids == expected_ids


@pytest.mark.parametrize(
    ("filter_string", "error"),
    [
        ("invalid", r"Invalid clause\(s\) in filter string"),
        ("name = 'foo' AND invalid", r"Invalid clause\(s\) in filter string"),
        ("foo.bar = 'baz'", r"Invalid entity type 'foo'"),
        ("invalid = 'foo'", r"Invalid attribute key 'invalid'"),
        ("trace.tags.foo = 'bar'", r"Invalid attribute key 'tags\.foo'"),
        ("trace.status < 'OK'", r"Invalid comparator '<'"),
        ("name IN ('foo', 'bar')", r"Invalid comparator 'IN'"),
        # We don't support LIKE/ILIKE operators for trace search because it may
        # cause performance issues with large attributes and tags.
        ("name LIKE 'b%'", r"Invalid comparator 'LIKE'"),
        ("name ILIKE 'd%'", r"Invalid comparator 'ILIKE'"),
        ("tag.color LIKE 're%'", r"Invalid comparator 'LIKE'"),
    ],
)
def test_search_traces_with_invalid_filter(store_with_traces, filter_string, error):
    exp1 = store_with_traces.get_experiment_by_name("exp1").experiment_id
    exp2 = store_with_traces.get_experiment_by_name("exp2").experiment_id

    with pytest.raises(MlflowException, match=error):
        store_with_traces.search_traces(
            experiment_ids=[exp1, exp2],
            filter_string=filter_string,
        )


def test_search_traces_raise_if_max_results_arg_is_invalid(store):
    with pytest.raises(
        MlflowException,
        match="Invalid value 50001 for parameter 'max_results' supplied.",
    ):
        store.search_traces(experiment_ids=[], max_results=50001)

    with pytest.raises(
        MlflowException, match="Invalid value -1 for parameter 'max_results' supplied."
    ):
        store.search_traces(experiment_ids=[], max_results=-1)


def test_search_traces_pagination(store_with_traces):
    exps = [
        store_with_traces.get_experiment_by_name("exp1").experiment_id,
        store_with_traces.get_experiment_by_name("exp2").experiment_id,
    ]

    traces, token = store_with_traces.search_traces(exps, max_results=2)
    assert [t.trace_id for t in traces] == ["tr-4", "tr-3"]

    traces, token = store_with_traces.search_traces(exps, max_results=2, page_token=token)
    assert [t.trace_id for t in traces] == ["tr-2", "tr-1"]

    traces, token = store_with_traces.search_traces(exps, max_results=2, page_token=token)
    assert [t.trace_id for t in traces] == ["tr-0"]
    assert token is None


def test_search_traces_pagination_tie_breaker(store):
    # This test is for ensuring the tie breaker for ordering traces with the same timestamp
    # works correctly.
    exp1 = store.create_experiment("exp1")

    trace_ids = [f"tr-{i}" for i in range(5)]
    random.shuffle(trace_ids)
    # Insert traces with random order
    for rid in trace_ids:
        _create_trace(store, rid, exp1, request_time=0)

    # Insert 5 more traces with newer timestamp
    trace_ids = [f"tr-{i + 5}" for i in range(5)]
    random.shuffle(trace_ids)
    for rid in trace_ids:
        _create_trace(store, rid, exp1, request_time=1)

    traces, token = store.search_traces([exp1], max_results=3)
    assert [t.trace_id for t in traces] == ["tr-5", "tr-6", "tr-7"]
    traces, token = store.search_traces([exp1], max_results=3, page_token=token)
    assert [t.trace_id for t in traces] == ["tr-8", "tr-9", "tr-0"]
    traces, token = store.search_traces([exp1], max_results=3, page_token=token)
    assert [t.trace_id for t in traces] == ["tr-1", "tr-2", "tr-3"]
    traces, token = store.search_traces([exp1], max_results=3, page_token=token)
    assert [t.trace_id for t in traces] == ["tr-4"]


def test_search_traces_with_run_id_filter(store: SqlAlchemyStore):
    """Test that search_traces returns traces linked to a run via entity associations."""
    # Create experiment and run
    exp_id = store.create_experiment("test_run_filter")
    run = store.create_run(exp_id, user_id="user", start_time=0, tags=[], run_name="test_run")
    run_id = run.info.run_id

    # Create traces with different relationships to the run
    # Trace 1: Has run_id in metadata (direct association)
    trace1_id = "tr-direct"
    _create_trace(store, trace1_id, exp_id, trace_metadata={"mlflow.sourceRun": run_id})

    # Trace 2: Linked via entity association
    trace2_id = "tr-linked"
    _create_trace(store, trace2_id, exp_id)
    store.link_traces_to_run([trace2_id], run_id)

    # Trace 3: Both metadata and entity association
    trace3_id = "tr-both"
    _create_trace(store, trace3_id, exp_id, trace_metadata={"mlflow.sourceRun": run_id})
    store.link_traces_to_run([trace3_id], run_id)

    # Trace 4: No association with the run
    trace4_id = "tr-unrelated"
    _create_trace(store, trace4_id, exp_id)

    # Search for traces with run_id filter
    traces, _ = store.search_traces([exp_id], filter_string=f'attributes.run_id = "{run_id}"')
    trace_ids = {t.trace_id for t in traces}

    # Should return traces 1, 2, and 3 but not 4
    assert trace_ids == {trace1_id, trace2_id, trace3_id}

    # Test with another run to ensure isolation
    run2 = store.create_run(exp_id, user_id="user", start_time=0, tags=[], run_name="test_run2")
    run2_id = run2.info.run_id

    # Create a trace linked to run2
    trace5_id = "tr-run2"
    _create_trace(store, trace5_id, exp_id)
    store.link_traces_to_run([trace5_id], run2_id)

    # Search for traces with run2_id filter
    traces, _ = store.search_traces([exp_id], filter_string=f'attributes.run_id = "{run2_id}"')
    trace_ids = {t.trace_id for t in traces}

    # Should only return trace5
    assert trace_ids == {trace5_id}

    # Original run_id search should still return the same traces
    traces, _ = store.search_traces([exp_id], filter_string=f'attributes.run_id = "{run_id}"')
    trace_ids = {t.trace_id for t in traces}
    assert trace_ids == {trace1_id, trace2_id, trace3_id}


def test_search_traces_with_run_id_and_other_filters(store: SqlAlchemyStore):
    """Test that search_traces with run_id filter works correctly with other filters."""
    # Create experiment and run
    exp_id = store.create_experiment("test_combined_filters")
    run = store.create_run(exp_id, user_id="user", start_time=0, tags=[], run_name="test_run")
    run_id = run.info.run_id

    # Create traces with different tags and run associations
    trace1_id = "tr-tag1-linked"
    _create_trace(store, trace1_id, exp_id, tags={"type": "training"})
    store.link_traces_to_run([trace1_id], run_id)

    trace2_id = "tr-tag2-linked"
    _create_trace(store, trace2_id, exp_id, tags={"type": "inference"})
    store.link_traces_to_run([trace2_id], run_id)

    trace3_id = "tr-tag1-notlinked"
    _create_trace(store, trace3_id, exp_id, tags={"type": "training"})

    # Search with run_id and tag filter
    traces, _ = store.search_traces(
        [exp_id], filter_string=f'run_id = "{run_id}" AND tags.type = "training"'
    )
    trace_ids = {t.trace_id for t in traces}

    # Should only return trace1 (linked to run AND has training tag)
    assert trace_ids == {trace1_id}

    # Search with run_id only
    traces, _ = store.search_traces([exp_id], filter_string=f'run_id = "{run_id}"')
    trace_ids = {t.trace_id for t in traces}

    # Should return both linked traces
    assert trace_ids == {trace1_id, trace2_id}


def test_set_and_delete_tags(store: SqlAlchemyStore):
    exp1 = store.create_experiment("exp1")
    trace_id = "tr-123"
    _create_trace(store, trace_id, experiment_id=exp1)

    # Delete system tag for easier testing
    store.delete_trace_tag(trace_id, MLFLOW_ARTIFACT_LOCATION)

    assert store.get_trace_info(trace_id).tags == {}

    store.set_trace_tag(trace_id, "tag1", "apple")
    assert store.get_trace_info(trace_id).tags == {"tag1": "apple"}

    store.set_trace_tag(trace_id, "tag1", "grape")
    assert store.get_trace_info(trace_id).tags == {"tag1": "grape"}

    store.set_trace_tag(trace_id, "tag2", "orange")
    assert store.get_trace_info(trace_id).tags == {"tag1": "grape", "tag2": "orange"}

    store.delete_trace_tag(trace_id, "tag1")
    assert store.get_trace_info(trace_id).tags == {"tag2": "orange"}

    # test value length
    store.set_trace_tag(trace_id, "key", "v" * MAX_CHARS_IN_TRACE_INFO_TAGS_VALUE)
    assert store.get_trace_info(trace_id).tags["key"] == "v" * MAX_CHARS_IN_TRACE_INFO_TAGS_VALUE

    with pytest.raises(MlflowException, match="No trace tag with key 'tag1'"):
        store.delete_trace_tag(trace_id, "tag1")


@pytest.mark.parametrize(
    ("key", "value", "expected_error"),
    [
        (None, "value", "Missing value for required parameter 'key'"),
        (
            "invalid?tag!name:(",
            "value",
            "Invalid value \"invalid\\?tag!name:\\(\" for parameter 'key' supplied",
        ),
        (
            "/.:\\.",
            "value",
            "Invalid value \"/\\.:\\\\\\\\.\" for parameter 'key' supplied",
        ),
        ("../", "value", "Invalid value \"\\.\\./\" for parameter 'key' supplied"),
        ("a" * 251, "value", "'key' exceeds the maximum length of 250 characters"),
    ],
    # Name each test case too avoid including the long string arguments in the test name
    ids=["null-key", "bad-key-1", "bad-key-2", "bad-key-3", "too-long-key"],
)
def test_set_invalid_tag(key, value, expected_error, store: SqlAlchemyStore):
    with pytest.raises(MlflowException, match=expected_error):
        store.set_trace_tag("tr-123", key, value)


def test_set_tag_truncate_too_long_tag(store: SqlAlchemyStore):
    exp1 = store.create_experiment("exp1")
    trace_id = "tr-123"
    _create_trace(store, trace_id, experiment_id=exp1)

    store.set_trace_tag(trace_id, "key", "123" + "a" * 8000)
    tags = store.get_trace_info(trace_id).tags
    assert len(tags["key"]) == 8000
    assert tags["key"] == "123" + "a" * 7997


def test_delete_traces(store):
    exp1 = store.create_experiment("exp1")
    exp2 = store.create_experiment("exp2")
    now = int(time.time() * 1000)

    for i in range(10):
        _create_trace(
            store,
            f"tr-exp1-{i}",
            exp1,
            tags={"tag": "apple"},
            trace_metadata={"rq": "foo"},
        )
        _create_trace(
            store,
            f"tr-exp2-{i}",
            exp2,
            tags={"tag": "orange"},
            trace_metadata={"rq": "bar"},
        )

    traces, _ = store.search_traces([exp1, exp2])
    assert len(traces) == 20

    deleted = store.delete_traces(experiment_id=exp1, max_timestamp_millis=now)
    assert deleted == 10
    traces, _ = store.search_traces([exp1, exp2])
    assert len(traces) == 10
    for trace in traces:
        assert trace.experiment_id == exp2

    deleted = store.delete_traces(experiment_id=exp2, max_timestamp_millis=now)
    assert deleted == 10
    traces, _ = store.search_traces([exp1, exp2])
    assert len(traces) == 0

    deleted = store.delete_traces(experiment_id=exp1, max_timestamp_millis=now)
    assert deleted == 0


def test_delete_traces_with_max_timestamp(store):
    exp1 = store.create_experiment("exp1")
    for i in range(10):
        _create_trace(store, f"tr-{i}", exp1, request_time=i)

    deleted = store.delete_traces(exp1, max_timestamp_millis=3)
    assert deleted == 4  # inclusive (0, 1, 2, 3)
    traces, _ = store.search_traces([exp1])
    assert len(traces) == 6
    for trace in traces:
        assert trace.timestamp_ms >= 4

    deleted = store.delete_traces(exp1, max_timestamp_millis=10)
    assert deleted == 6
    traces, _ = store.search_traces([exp1])
    assert len(traces) == 0


def test_delete_traces_with_max_count(store):
    exp1 = store.create_experiment("exp1")
    for i in range(10):
        _create_trace(store, f"tr-{i}", exp1, request_time=i)

    deleted = store.delete_traces(exp1, max_traces=4, max_timestamp_millis=10)
    assert deleted == 4
    traces, _ = store.search_traces([exp1])
    assert len(traces) == 6
    # Traces should be deleted from the oldest
    for trace in traces:
        assert trace.timestamp_ms >= 4

    deleted = store.delete_traces(exp1, max_traces=10, max_timestamp_millis=8)
    assert deleted == 5
    traces, _ = store.search_traces([exp1])
    assert len(traces) == 1


def test_delete_traces_with_trace_ids(store):
    exp1 = store.create_experiment("exp1")
    for i in range(10):
        _create_trace(store, f"tr-{i}", exp1, request_time=i)

    deleted = store.delete_traces(exp1, trace_ids=[f"tr-{i}" for i in range(8)])
    assert deleted == 8
    traces, _ = store.search_traces([exp1])
    assert len(traces) == 2
    assert [trace.trace_id for trace in traces] == ["tr-9", "tr-8"]


def test_delete_traces_raises_error(store):
    exp_id = store.create_experiment("test")

    with pytest.raises(
        MlflowException,
        match=r"Either `max_timestamp_millis` or `trace_ids` must be specified.",
    ):
        store.delete_traces(exp_id)
    with pytest.raises(
        MlflowException,
        match=r"Only one of `max_timestamp_millis` and `trace_ids` can be specified.",
    ):
        store.delete_traces(exp_id, max_timestamp_millis=100, trace_ids=["trace_id"])
    with pytest.raises(
        MlflowException,
        match=r"`max_traces` can't be specified if `trace_ids` is specified.",
    ):
        store.delete_traces(exp_id, max_traces=2, trace_ids=["trace_id"])
    with pytest.raises(
        MlflowException, match=r"`max_traces` must be a positive integer, received 0"
    ):
        store.delete_traces(exp_id, 100, max_traces=0)


@pytest.mark.asyncio
@pytest.mark.parametrize("is_async", [False, True])
async def test_log_spans(store: SqlAlchemyStore, is_async: bool):
    """Test the log_spans and log_spans_async methods."""

    # Create an experiment and trace first
    experiment_id = store.create_experiment("test_span_experiment")
    trace_info = TraceInfo(
        trace_id="tr-span-test-123",
        trace_location=trace_location.TraceLocation.from_experiment_id(experiment_id),
        request_time=1234,
        execution_duration=100,
        state=TraceState.OK,
    )
    trace_info = store.start_trace(trace_info)

    # Create a mock OpenTelemetry span

    # Create mock context
    mock_context = mock.Mock()
    mock_context.trace_id = 12345
    mock_context.span_id = 222 if not is_async else 333
    mock_context.is_remote = False
    mock_context.trace_flags = trace_api.TraceFlags(1)
    mock_context.trace_state = trace_api.TraceState()  # Empty TraceState

    parent_mock_context = mock.Mock()
    parent_mock_context.trace_id = 12345
    parent_mock_context.span_id = 111
    parent_mock_context.is_remote = False
    parent_mock_context.trace_flags = trace_api.TraceFlags(1)
    parent_mock_context.trace_state = trace_api.TraceState()  # Empty TraceState

    readable_span = OTelReadableSpan(
        name="test_span",
        context=mock_context,
        parent=parent_mock_context if not is_async else None,
        attributes={
            "mlflow.traceRequestId": json.dumps(trace_info.trace_id),
            "mlflow.spanInputs": json.dumps({"input": "test_input"}, cls=TraceJSONEncoder),
            "mlflow.spanOutputs": json.dumps({"output": "test_output"}, cls=TraceJSONEncoder),
            "mlflow.spanType": json.dumps("LLM" if not is_async else "CHAIN", cls=TraceJSONEncoder),
            "custom_attr": json.dumps("custom_value", cls=TraceJSONEncoder),
        },
        start_time=1000000000 if not is_async else 3000000000,
        end_time=2000000000 if not is_async else 4000000000,
        resource=_OTelResource.get_empty(),
    )

    # Create MLflow span from OpenTelemetry span
    span = create_mlflow_span(readable_span, trace_info.trace_id, "LLM")
    assert isinstance(span, Span)

    # Test logging the span using sync or async method
    if is_async:
        logged_spans = await store.log_spans_async(experiment_id, [span])
    else:
        logged_spans = store.log_spans(experiment_id, [span])

    # Verify the returned spans are the same
    assert len(logged_spans) == 1
    assert logged_spans[0] == span
    assert logged_spans[0].trace_id == trace_info.trace_id
    assert logged_spans[0].span_id == span.span_id

    # Verify the span was saved to the database
    with store.ManagedSessionMaker() as session:
        saved_span = (
            session.query(SqlSpan)
            .filter(SqlSpan.trace_id == trace_info.trace_id, SqlSpan.span_id == span.span_id)
            .first()
        )

        assert saved_span is not None
        assert saved_span.experiment_id == int(experiment_id)
        assert saved_span.parent_span_id == span.parent_id
        assert saved_span.status == "UNSET"  # Default OpenTelemetry status
        assert saved_span.status == span.status.status_code
        assert saved_span.start_time_unix_nano == span.start_time_ns
        assert saved_span.end_time_unix_nano == span.end_time_ns
        # Check the computed duration
        assert saved_span.duration_ns == (span.end_time_ns - span.start_time_ns)

        # Verify the content is properly serialized
        content_dict = json.loads(saved_span.content)
        assert content_dict["name"] == "test_span"
        # Inputs and outputs are stored in attributes as strings
        assert content_dict["attributes"]["mlflow.spanInputs"] == json.dumps(
            {"input": "test_input"}, cls=TraceJSONEncoder
        )
        assert content_dict["attributes"]["mlflow.spanOutputs"] == json.dumps(
            {"output": "test_output"}, cls=TraceJSONEncoder
        )
        expected_type = "LLM" if not is_async else "CHAIN"
        assert content_dict["attributes"]["mlflow.spanType"] == json.dumps(
            expected_type, cls=TraceJSONEncoder
        )


@pytest.mark.asyncio
@pytest.mark.parametrize("is_async", [False, True])
async def test_log_spans_different_traces_raises_error(store: SqlAlchemyStore, is_async: bool):
    """Test that logging spans from different traces raises an error."""
    # Create two different traces
    experiment_id = store.create_experiment("test_multi_trace_experiment")
    trace_info1 = TraceInfo(
        trace_id="tr-span-test-789",
        trace_location=trace_location.TraceLocation.from_experiment_id(experiment_id),
        request_time=1234,
        execution_duration=100,
        state=TraceState.OK,
    )
    trace_info2 = TraceInfo(
        trace_id="tr-span-test-999",
        trace_location=trace_location.TraceLocation.from_experiment_id(experiment_id),
        request_time=5678,
        execution_duration=200,
        state=TraceState.OK,
    )
    trace_info1 = store.start_trace(trace_info1)
    trace_info2 = store.start_trace(trace_info2)

    # Create spans for different traces
    span1 = create_mlflow_span(
        OTelReadableSpan(
            name="span_trace1",
            context=trace_api.SpanContext(
                trace_id=12345,
                span_id=111,
                is_remote=False,
                trace_flags=trace_api.TraceFlags(1),
            ),
            parent=None,
            attributes={
                "mlflow.traceRequestId": json.dumps(trace_info1.trace_id, cls=TraceJSONEncoder)
            },
            start_time=1000000000,
            end_time=2000000000,
            resource=_OTelResource.get_empty(),
        ),
        trace_info1.trace_id,
    )

    span2 = create_mlflow_span(
        OTelReadableSpan(
            name="span_trace2",
            context=trace_api.SpanContext(
                trace_id=67890,
                span_id=222,
                is_remote=False,
                trace_flags=trace_api.TraceFlags(1),
            ),
            parent=None,
            attributes={
                "mlflow.traceRequestId": json.dumps(trace_info2.trace_id, cls=TraceJSONEncoder)
            },
            start_time=3000000000,
            end_time=4000000000,
            resource=_OTelResource.get_empty(),
        ),
        trace_info2.trace_id,
    )

    # Try to log spans from different traces - should raise MlflowException
    if is_async:
        with pytest.raises(MlflowException, match="All spans must belong to the same trace"):
            await store.log_spans_async(experiment_id, [span1, span2])
    else:
        with pytest.raises(MlflowException, match="All spans must belong to the same trace"):
            store.log_spans(experiment_id, [span1, span2])


@pytest.mark.asyncio
@pytest.mark.parametrize("is_async", [False, True])
async def test_log_spans_creates_trace_if_not_exists(store: SqlAlchemyStore, is_async: bool):
    """Test that log_spans creates a trace if it doesn't exist."""
    # Create an experiment but no trace
    experiment_id = store.create_experiment("test_auto_trace_experiment")

    # Create a span without a pre-existing trace
    trace_id = "tr-auto-created-trace"
    readable_span = OTelReadableSpan(
        name="auto_trace_span",
        context=trace_api.SpanContext(
            trace_id=98765,
            span_id=555,
            is_remote=False,
            trace_flags=trace_api.TraceFlags(1),
        ),
        parent=None,
        attributes={
            "mlflow.traceRequestId": json.dumps(trace_id, cls=TraceJSONEncoder),
            "mlflow.experimentId": json.dumps(experiment_id, cls=TraceJSONEncoder),
        },
        start_time=5000000000,
        end_time=6000000000,
        resource=_OTelResource.get_empty(),
    )

    span = create_mlflow_span(readable_span, trace_id)

    # Log the span - should create the trace automatically
    if is_async:
        logged_spans = await store.log_spans_async(experiment_id, [span])
    else:
        logged_spans = store.log_spans(experiment_id, [span])

    assert len(logged_spans) == 1
    assert logged_spans[0] == span

    # Verify the trace was created
    with store.ManagedSessionMaker() as session:
        created_trace = (
            session.query(SqlTraceInfo).filter(SqlTraceInfo.request_id == trace_id).first()
        )

        assert created_trace is not None
        assert created_trace.experiment_id == int(experiment_id)
        assert created_trace.timestamp_ms == 5000000000 // 1_000_000
        assert created_trace.execution_time_ms == 1000000000 // 1_000_000
        # Trace status defaults to OK now
        assert created_trace.status == "OK"


@pytest.mark.asyncio
@pytest.mark.parametrize("is_async", [False, True])
async def test_log_spans_empty_list(store: SqlAlchemyStore, is_async: bool):
    """Test logging an empty list of spans."""
    experiment_id = store.create_experiment("test_empty_experiment")

    if is_async:
        result = await store.log_spans_async(experiment_id, [])
    else:
        result = store.log_spans(experiment_id, [])
    assert result == []


@pytest.mark.asyncio
@pytest.mark.parametrize("is_async", [False, True])
async def test_log_spans_concurrent_trace_creation(store: SqlAlchemyStore, is_async: bool):
    """Test that concurrent trace creation is handled correctly."""
    # Create an experiment
    experiment_id = store.create_experiment("test_concurrent_trace")
    trace_id = "tr-concurrent-test"

    # Create a span
    readable_span = OTelReadableSpan(
        name="concurrent_span",
        context=trace_api.SpanContext(
            trace_id=12345,
            span_id=999,
            is_remote=False,
            trace_flags=trace_api.TraceFlags(1),
        ),
        parent=None,
        resource=_OTelResource.get_empty(),
        attributes={
            "mlflow.traceRequestId": json.dumps(trace_id, cls=TraceJSONEncoder),
        },
        start_time=1000000000,
        end_time=2000000000,
        status=trace_api.Status(trace_api.StatusCode.OK),
        events=[],
        links=[],
    )

    span = create_mlflow_span(readable_span, trace_id)

    # Simulate a race condition where flush() raises IntegrityError
    # This tests that the code properly handles concurrent trace creation
    original_flush = None
    call_count = 0

    def mock_flush(self):
        nonlocal call_count
        call_count += 1
        if call_count == 1:
            # First call to flush (for trace creation) raises IntegrityError
            raise IntegrityError("UNIQUE constraint failed", None, None)
        else:
            # Subsequent calls work normally
            return original_flush()

    with store.ManagedSessionMaker() as session:
        original_flush = session.flush
        with mock.patch.object(session, "flush", mock_flush):
            # This should handle the IntegrityError and still succeed
            if is_async:
                result = await store.log_spans_async(experiment_id, [span])
            else:
                result = store.log_spans(experiment_id, [span])

    # Verify the span was logged successfully despite the race condition
    assert len(result) == 1
    assert result[0] == span

    # Verify the trace and span exist in the database
    with store.ManagedSessionMaker() as session:
        trace = session.query(SqlTraceInfo).filter(SqlTraceInfo.request_id == trace_id).one()
        assert trace.experiment_id == int(experiment_id)

        saved_span = (
            session.query(SqlSpan)
            .filter(SqlSpan.trace_id == trace_id, SqlSpan.span_id == span.span_id)
            .one()
        )
        assert saved_span is not None


@pytest.mark.asyncio
@pytest.mark.parametrize("is_async", [False, True])
async def test_log_spans_updates_trace_time_range(store: SqlAlchemyStore, is_async: bool):
    """Test that log_spans updates trace time range when new spans extend it."""
    experiment_id = _create_experiments(store, "test_log_spans_updates_trace")
    trace_id = "tr-time-update-test-123"

    # Create first span from 1s to 2s
    span1 = create_mlflow_span(
        OTelReadableSpan(
            name="early_span",
            context=trace_api.SpanContext(
                trace_id=12345,
                span_id=111,
                is_remote=False,
                trace_flags=trace_api.TraceFlags(1),
            ),
            parent=None,
            attributes={"mlflow.traceRequestId": json.dumps(trace_id, cls=TraceJSONEncoder)},
            start_time=1_000_000_000,  # 1 second in nanoseconds
            end_time=2_000_000_000,  # 2 seconds
            resource=_OTelResource.get_empty(),
        ),
        trace_id,
    )

    # Log first span - creates trace with 1s start, 1s duration
    if is_async:
        await store.log_spans_async(experiment_id, [span1])
    else:
        store.log_spans(experiment_id, [span1])

    # Verify initial trace times
    with store.ManagedSessionMaker() as session:
        trace = session.query(SqlTraceInfo).filter(SqlTraceInfo.request_id == trace_id).one()
        assert trace.timestamp_ms == 1_000  # 1 second
        assert trace.execution_time_ms == 1_000  # 1 second duration

    # Create second span that starts earlier (0.5s) and ends later (3s)
    span2 = create_mlflow_span(
        OTelReadableSpan(
            name="extended_span",
            context=trace_api.SpanContext(
                trace_id=12345,
                span_id=222,
                is_remote=False,
                trace_flags=trace_api.TraceFlags(1),
            ),
            parent=None,
            attributes={"mlflow.traceRequestId": json.dumps(trace_id, cls=TraceJSONEncoder)},
            start_time=500_000_000,  # 0.5 seconds
            end_time=3_000_000_000,  # 3 seconds
            resource=_OTelResource.get_empty(),
        ),
        trace_id,
    )

    # Log second span - should update trace to 0.5s start, 2.5s duration
    if is_async:
        await store.log_spans_async(experiment_id, [span2])
    else:
        store.log_spans(experiment_id, [span2])

    # Verify trace times were updated
    with store.ManagedSessionMaker() as session:
        trace = session.query(SqlTraceInfo).filter(SqlTraceInfo.request_id == trace_id).one()
        assert trace.timestamp_ms == 500  # 0.5 seconds (earlier start)
        assert trace.execution_time_ms == 2_500  # 2.5 seconds duration (0.5s to 3s)

    # Create third span that only extends the end time (2.5s to 4s)
    span3 = create_mlflow_span(
        OTelReadableSpan(
            name="later_span",
            context=trace_api.SpanContext(
                trace_id=12345,
                span_id=333,
                is_remote=False,
                trace_flags=trace_api.TraceFlags(1),
            ),
            parent=None,
            attributes={"mlflow.traceRequestId": json.dumps(trace_id, cls=TraceJSONEncoder)},
            start_time=2_500_000_000,  # 2.5 seconds
            end_time=4_000_000_000,  # 4 seconds
            resource=_OTelResource.get_empty(),
        ),
        trace_id,
    )

    # Log third span - should only update end time
    if is_async:
        await store.log_spans_async(experiment_id, [span3])
    else:
        store.log_spans(experiment_id, [span3])

    # Verify trace times were updated again
    with store.ManagedSessionMaker() as session:
        trace = session.query(SqlTraceInfo).filter(SqlTraceInfo.request_id == trace_id).one()
        assert trace.timestamp_ms == 500  # Still 0.5 seconds (no earlier start)
        assert trace.execution_time_ms == 3_500  # 3.5 seconds duration (0.5s to 4s)


@pytest.mark.asyncio
@pytest.mark.parametrize("is_async", [False, True])
async def test_log_spans_no_end_time(store: SqlAlchemyStore, is_async: bool):
    """Test that log_spans with spans that have no end time results in None execution_time."""
    experiment_id = _create_experiments(store, "test_log_spans_no_end_time")
    trace_id = "tr-no-end-time-test-123"

    # Create span without end time (in-progress span)
    span1 = create_mlflow_span(
        OTelReadableSpan(
            name="in_progress_span",
            context=trace_api.SpanContext(
                trace_id=12345,
                span_id=111,
                is_remote=False,
                trace_flags=trace_api.TraceFlags(1),
            ),
            parent=None,
            attributes={"mlflow.traceRequestId": json.dumps(trace_id, cls=TraceJSONEncoder)},
            start_time=1_000_000_000,  # 1 second in nanoseconds
            end_time=None,  # No end time - span still in progress
            resource=_OTelResource.get_empty(),
        ),
        trace_id,
    )

    # Log span with no end time
    if is_async:
        await store.log_spans_async(experiment_id, [span1])
    else:
        store.log_spans(experiment_id, [span1])

    # Verify trace has timestamp but no execution_time
    with store.ManagedSessionMaker() as session:
        trace = session.query(SqlTraceInfo).filter(SqlTraceInfo.request_id == trace_id).one()
        assert trace.timestamp_ms == 1_000  # 1 second
        assert trace.execution_time_ms is None  # No execution time since span not ended

    # Add a second span that also has no end time
    span2 = create_mlflow_span(
        OTelReadableSpan(
            name="another_in_progress_span",
            context=trace_api.SpanContext(
                trace_id=12345,
                span_id=222,
                is_remote=False,
                trace_flags=trace_api.TraceFlags(1),
            ),
            parent=None,
            attributes={"mlflow.traceRequestId": json.dumps(trace_id, cls=TraceJSONEncoder)},
            start_time=500_000_000,  # 0.5 seconds - earlier start
            end_time=None,  # No end time
            resource=_OTelResource.get_empty(),
        ),
        trace_id,
    )

    # Log second span with no end time
    if is_async:
        await store.log_spans_async(experiment_id, [span2])
    else:
        store.log_spans(experiment_id, [span2])

    # Verify trace timestamp updated but execution_time still None
    with store.ManagedSessionMaker() as session:
        trace = session.query(SqlTraceInfo).filter(SqlTraceInfo.request_id == trace_id).one()
        assert trace.timestamp_ms == 500  # Updated to earlier time
        assert trace.execution_time_ms is None  # Still no execution time

    # Now add a span with an end time
    span3 = create_mlflow_span(
        OTelReadableSpan(
            name="completed_span",
            context=trace_api.SpanContext(
                trace_id=12345,
                span_id=333,
                is_remote=False,
                trace_flags=trace_api.TraceFlags(1),
            ),
            parent=None,
            attributes={"mlflow.traceRequestId": json.dumps(trace_id, cls=TraceJSONEncoder)},
            start_time=2_000_000_000,  # 2 seconds
            end_time=3_000_000_000,  # 3 seconds
            resource=_OTelResource.get_empty(),
        ),
        trace_id,
    )

    # Log span with end time
    if is_async:
        await store.log_spans_async(experiment_id, [span3])
    else:
        store.log_spans(experiment_id, [span3])

    # Verify trace now has execution_time
    with store.ManagedSessionMaker() as session:
        trace = session.query(SqlTraceInfo).filter(SqlTraceInfo.request_id == trace_id).one()
        assert trace.timestamp_ms == 500  # Still earliest start
        assert trace.execution_time_ms == 2_500  # 3s - 0.5s = 2.5s


def test_log_outputs(store: SqlAlchemyStore):
    exp_id = store.create_experiment(f"exp-{uuid.uuid4()}")
    run = store.create_run(
        experiment_id=exp_id, user_id="user", start_time=0, run_name="test", tags=[]
    )
    model = store.create_logged_model(experiment_id=exp_id)
    store.log_outputs(run.info.run_id, [LoggedModelOutput(model.model_id, 1)])
    run = store.get_run(run.info.run_id)
    assert run.outputs.model_outputs == [LoggedModelOutput(model.model_id, 1)]


@pytest.mark.parametrize("tags_count", [0, 1, 2])
def test_get_run_inputs(store, tags_count):
    run = _run_factory(store)

    dataset = entities.Dataset(
        name="name1",
        digest="digest1",
        source_type="st1",
        source="source1",
        schema="schema1",
        profile="profile1",
    )

    tags = [entities.InputTag(key=f"foo{i}", value=f"bar{i}") for i in range(tags_count)]

    dataset_inputs = [entities.DatasetInput(dataset, tags)]

    store.log_inputs(run.info.run_id, dataset_inputs)

    with store.ManagedSessionMaker() as session:
        actual = store._get_run_inputs(session, [run.info.run_id])

    assert len(actual) == 1
    assert_dataset_inputs_equal(actual[0], dataset_inputs)


def test_get_run_inputs_run_order(store):
    exp_id = _create_experiments(store, "test_get_run_inputs_run_order")
    config = _get_run_configs(exp_id)

    run_with_one_input = _run_factory(store, config)
    run_with_no_inputs = _run_factory(store, config)
    run_with_two_inputs = _run_factory(store, config)

    dataset1 = entities.Dataset(
        name="name1",
        digest="digest1",
        source_type="st1",
        source="source1",
        schema="schema1",
        profile="profile1",
    )

    dataset2 = entities.Dataset(
        name="name2",
        digest="digest2",
        source_type="st2",
        source="source2",
        schema="schema2",
        profile="profile2",
    )

    tags_1 = [entities.InputTag(key="foo1", value="bar1")]

    tags_2 = [
        entities.InputTag(key="foo2", value="bar2"),
        entities.InputTag(key="foo3", value="bar3"),
    ]

    tags_3 = [
        entities.InputTag(key="foo4", value="bar4"),
        entities.InputTag(key="foo5", value="bar5"),
        entities.InputTag(key="foo6", value="bar6"),
    ]

    dataset_inputs_1 = [entities.DatasetInput(dataset1, tags_1)]
    dataset_inputs_2 = [
        entities.DatasetInput(dataset2, tags_2),
        entities.DatasetInput(dataset1, tags_3),
    ]

    store.log_inputs(run_with_one_input.info.run_id, dataset_inputs_1)
    store.log_inputs(run_with_two_inputs.info.run_id, dataset_inputs_2)

    expected = [dataset_inputs_1, [], dataset_inputs_2]

    runs = [run_with_one_input, run_with_no_inputs, run_with_two_inputs]
    run_uuids = [run.info.run_id for run in runs]

    with store.ManagedSessionMaker() as session:
        actual = store._get_run_inputs(session, run_uuids)

    assert len(expected) == len(actual)
    for expected_i, actual_i in zip(expected, actual):
        assert_dataset_inputs_equal(expected_i, actual_i)


def test_create_logged_model(store: SqlAlchemyStore):
    exp_id = store.create_experiment(f"exp-{uuid.uuid4()}")
    model = store.create_logged_model(experiment_id=exp_id)
    assert model.experiment_id == exp_id
    assert model.name is not None
    assert model.metrics is None
    assert model.tags == {}
    assert model.params == {}

    # name
    model = store.create_logged_model(experiment_id=exp_id, name="my_model")
    assert model.name == "my_model"

    # source_run_id
    run = store.create_run(
        experiment_id=exp_id, user_id="user", start_time=0, run_name="test", tags=[]
    )
    model = store.create_logged_model(experiment_id=exp_id, source_run_id=run.info.run_id)
    assert model.source_run_id == run.info.run_id

    # model_type
    model = store.create_logged_model(experiment_id=exp_id, model_type="my_model_type")
    assert model.model_type == "my_model_type"

    # tags
    model = store.create_logged_model(
        experiment_id=exp_id,
        name="my_model",
        tags=[LoggedModelTag("tag1", "apple")],
    )
    assert model.tags == {"tag1": "apple"}

    # params
    model = store.create_logged_model(
        experiment_id=exp_id,
        name="my_model",
        params=[LoggedModelParameter("param1", "apple")],
    )
    assert model.params == {"param1": "apple"}

    # Should not be able to create a logged model in a non-active experiment
    store.delete_experiment(exp_id)
    with pytest.raises(MlflowException, match="must be in the 'active' state"):
        store.create_logged_model(experiment_id=exp_id)


def test_log_logged_model_params(store: SqlAlchemyStore):
    exp_id = store.create_experiment(f"exp-{uuid.uuid4()}")
    model = store.create_logged_model(experiment_id=exp_id)
    assert not model.params
    store.log_logged_model_params(
        model_id=model.model_id, params=[LoggedModelParameter("param1", "apple")]
    )
    loaded_model = store.get_logged_model(model_id=model.model_id)
    assert loaded_model.params == {"param1": "apple"}


@pytest.mark.parametrize(
    "name",
    [
        "",
        "my/model",
        "my.model",
        "my:model",
        "my%model",
        "my'model",
        'my"model',
    ],
)
def test_create_logged_model_invalid_name(store: SqlAlchemyStore, name: str):
    exp_id = store.create_experiment(f"exp-{uuid.uuid4()}")
    with pytest.raises(MlflowException, match="Invalid model name"):
        store.create_logged_model(exp_id, name=name)


def test_get_logged_model(store: SqlAlchemyStore):
    exp_id = store.create_experiment(f"exp-{uuid.uuid4()}")
    model = store.create_logged_model(experiment_id=exp_id)
    fetched_model = store.get_logged_model(model.model_id)
    assert fetched_model.name == model.name
    assert fetched_model.model_id == model.model_id

    with pytest.raises(MlflowException, match="not found"):
        store.get_logged_model("does-not-exist")


def test_delete_logged_model(store: SqlAlchemyStore):
    exp_id = store.create_experiment(f"exp-{uuid.uuid4()}")
    run = store.create_run(exp_id, "user", 0, [], "test_run")
    model = store.create_logged_model(experiment_id=exp_id, source_run_id=run.info.run_id)
    metric = Metric(
        key="metric",
        value=0,
        timestamp=0,
        step=0,
        model_id=model.model_id,
        run_id=run.info.run_id,
    )
    store.log_metric(run.info.run_id, metric)
    store.delete_logged_model(model.model_id)
    with pytest.raises(MlflowException, match="not found"):
        store.get_logged_model(model.model_id)

    models = store.search_logged_models(experiment_ids=[exp_id])
    assert len(models) == 0


def test_finalize_logged_model(store: SqlAlchemyStore):
    exp_id = store.create_experiment(f"exp-{uuid.uuid4()}")
    model = store.create_logged_model(experiment_id=exp_id)
    store.finalize_logged_model(model.model_id, status=LoggedModelStatus.READY)
    assert store.get_logged_model(model.model_id).status == LoggedModelStatus.READY

    store.finalize_logged_model(model.model_id, status=LoggedModelStatus.FAILED)
    assert store.get_logged_model(model.model_id).status == LoggedModelStatus.FAILED

    with pytest.raises(MlflowException, match="not found"):
        store.finalize_logged_model("does-not-exist", status=LoggedModelStatus.READY)


def test_set_logged_model_tags(store: SqlAlchemyStore):
    exp_id = store.create_experiment(f"exp-{uuid.uuid4()}")
    model = store.create_logged_model(experiment_id=exp_id)
    store.set_logged_model_tags(model.model_id, [LoggedModelTag("tag1", "apple")])
    assert store.get_logged_model(model.model_id).tags == {"tag1": "apple"}

    # New tag
    store.set_logged_model_tags(model.model_id, [LoggedModelTag("tag2", "orange")])
    assert store.get_logged_model(model.model_id).tags == {"tag1": "apple", "tag2": "orange"}

    # Exieting tag
    store.set_logged_model_tags(model.model_id, [LoggedModelTag("tag2", "grape")])
    assert store.get_logged_model(model.model_id).tags == {"tag1": "apple", "tag2": "grape"}

    with pytest.raises(MlflowException, match="not found"):
        store.set_logged_model_tags("does-not-exist", [LoggedModelTag("tag1", "apple")])

    # Multiple tags
    store.set_logged_model_tags(
        model.model_id, [LoggedModelTag("tag3", "val3"), LoggedModelTag("tag4", "val4")]
    )
    assert store.get_logged_model(model.model_id).tags == {
        "tag1": "apple",
        "tag2": "grape",
        "tag3": "val3",
        "tag4": "val4",
    }


def test_delete_logged_model_tag(store: SqlAlchemyStore):
    exp_id = store.create_experiment(f"exp-{uuid.uuid4()}")
    model = store.create_logged_model(experiment_id=exp_id)
    store.set_logged_model_tags(model.model_id, [LoggedModelTag("tag1", "apple")])
    store.delete_logged_model_tag(model.model_id, "tag1")
    assert store.get_logged_model(model.model_id).tags == {}

    with pytest.raises(MlflowException, match="not found"):
        store.delete_logged_model_tag("does-not-exist", "tag1")

    with pytest.raises(MlflowException, match="No tag with key"):
        store.delete_logged_model_tag(model.model_id, "tag1")


def test_search_logged_models(store: SqlAlchemyStore):
    exp_id_1 = store.create_experiment(f"exp-{uuid.uuid4()}")

    model_1 = store.create_logged_model(experiment_id=exp_id_1)
    time.sleep(0.001)  # Ensure the next model has a different timestamp
    models = store.search_logged_models(experiment_ids=[exp_id_1])
    assert [m.name for m in models] == [model_1.name]

    model_2 = store.create_logged_model(experiment_id=exp_id_1)
    time.sleep(0.001)
    models = store.search_logged_models(experiment_ids=[exp_id_1])
    assert [m.name for m in models] == [model_2.name, model_1.name]

    exp_id_2 = store.create_experiment(f"exp-{uuid.uuid4()}")
    model_3 = store.create_logged_model(experiment_id=exp_id_2)
    models = store.search_logged_models(experiment_ids=[exp_id_2])
    assert [m.name for m in models] == [model_3.name]

    models = store.search_logged_models(experiment_ids=[exp_id_1, exp_id_2])
    assert [m.name for m in models] == [model_3.name, model_2.name, model_1.name]


def test_search_logged_models_filter_string(store: SqlAlchemyStore):
    exp_id_1 = store.create_experiment(f"exp-{uuid.uuid4()}")
    model_1 = store.create_logged_model(experiment_id=exp_id_1)
    time.sleep(0.001)  # Ensure the next model has a different timestamp
    models = store.search_logged_models(experiment_ids=[exp_id_1])

    # Search by string attribute
    models = store.search_logged_models(
        experiment_ids=[exp_id_1],
        filter_string=f"name = '{model_1.name}'",
    )
    assert [m.name for m in models] == [model_1.name]
    assert models.token is None

    models = store.search_logged_models(
        experiment_ids=[exp_id_1],
        filter_string=f"attributes.name = '{model_1.name}'",
    )
    assert [m.name for m in models] == [model_1.name]
    assert models.token is None

    models = store.search_logged_models(
        experiment_ids=[exp_id_1],
        filter_string=f"name LIKE '{model_1.name[:3]}%'",
    )
    assert [m.name for m in models] == [model_1.name]
    assert models.token is None

    for val in (
        # A single item without a comma
        f"('{model_1.name}')",
        # A single item with a comma
        f"('{model_1.name}',)",
        # Multiple items
        f"('{model_1.name}', 'foo')",
    ):
        # IN
        models = store.search_logged_models(
            experiment_ids=[exp_id_1],
            filter_string=f"name IN {val}",
        )
        assert [m.name for m in models] == [model_1.name]
        assert models.token is None
        # NOT IN
        models = store.search_logged_models(
            experiment_ids=[exp_id_1],
            filter_string=f"name NOT IN {val}",
        )
        assert [m.name for m in models] == []

    # Search by numeric attribute
    models = store.search_logged_models(
        experiment_ids=[exp_id_1],
        filter_string="creation_timestamp > 0",
    )
    assert [m.name for m in models] == [model_1.name]
    assert models.token is None
    models = store.search_logged_models(
        experiment_ids=[exp_id_1],
        filter_string="creation_timestamp = 0",
    )
    assert models == []
    assert models.token is None

    # Search by param
    model_2 = store.create_logged_model(
        experiment_id=exp_id_1, params=[LoggedModelParameter("param1", "val1")]
    )
    time.sleep(0.001)
    models = store.search_logged_models(
        experiment_ids=[exp_id_1],
        filter_string="params.param1 = 'val1'",
    )
    assert [m.name for m in models] == [model_2.name]
    assert models.token is None

    # Search by tag
    model_3 = store.create_logged_model(
        experiment_id=exp_id_1, tags=[LoggedModelTag("tag1", "val1")]
    )
    time.sleep(0.001)
    models = store.search_logged_models(
        experiment_ids=[exp_id_1],
        filter_string="tags.tag1 = 'val1'",
    )
    assert [m.name for m in models] == [model_3.name]
    assert models.token is None

    # Search by metric
    model_4 = store.create_logged_model(experiment_id=exp_id_1)
    run = store.create_run(
        experiment_id=exp_id_1, user_id="user", start_time=0, run_name="test", tags=[]
    )
    store.log_batch(
        run.info.run_id,
        metrics=[
            Metric(
                key="metric",
                value=1,
                timestamp=int(time.time() * 1000),
                step=0,
                model_id=model_4.model_id,
                dataset_name="dataset_name",
                dataset_digest="dataset_digest",
                run_id=run.info.run_id,
            )
        ],
        params=[],
        tags=[],
    )
    time.sleep(0.001)
    models = store.search_logged_models(
        experiment_ids=[exp_id_1],
        filter_string="metrics.metric = 1",
    )
    assert [m.name for m in models] == [model_4.name]
    assert models.token is None

    models = store.search_logged_models(
        experiment_ids=[exp_id_1],
        filter_string="metrics.metric > 0.5",
    )
    assert [m.name for m in models] == [model_4.name]
    assert models.token is None

    models = store.search_logged_models(
        experiment_ids=[exp_id_1],
        filter_string="metrics.metric < 3",
    )
    assert [m.name for m in models] == [model_4.name]
    assert models.token is None

    # Search by multiple entities
    model_5 = store.create_logged_model(
        experiment_id=exp_id_1,
        params=[LoggedModelParameter("param2", "val2")],
        tags=[LoggedModelTag("tag2", "val2")],
    )
    time.sleep(0.001)
    models = store.search_logged_models(
        experiment_ids=[exp_id_1],
        filter_string="params.param2 = 'val2' AND tags.tag2 = 'val2'",
    )
    assert [m.name for m in models] == [model_5.name]
    assert models.token is None

    # Search by tag with key containing whitespace
    model_6 = store.create_logged_model(
        experiment_id=exp_id_1, tags=[LoggedModelTag("tag 3", "val3")]
    )
    time.sleep(0.001)
    models = store.search_logged_models(
        experiment_ids=[exp_id_1],
        filter_string="tags.`tag 3` = 'val3'",
    )
    assert [m.name for m in models] == [model_6.name]
    assert models.token is None

    # Pagination with filter_string
    first_page = store.search_logged_models(
        experiment_ids=[exp_id_1], max_results=2, filter_string="creation_timestamp > 0"
    )
    assert [m.name for m in first_page] == [model_6.name, model_5.name]
    assert first_page.token is not None
    second_page = store.search_logged_models(
        experiment_ids=[exp_id_1],
        filter_string="creation_timestamp > 0",
        page_token=first_page.token,
    )
    assert [m.name for m in second_page] == [model_4.name, model_3.name, model_2.name, model_1.name]
    assert second_page.token is None


def test_search_logged_models_invalid_filter_string(store: SqlAlchemyStore):
    exp_id = store.create_experiment(f"exp-{uuid.uuid4()}")
    with pytest.raises(MlflowException, match="Invalid filter string"):
        store.search_logged_models(
            experiment_ids=[exp_id],
            filter_string="Foo",
        )

    with pytest.raises(MlflowException, match="Invalid filter string"):
        store.search_logged_models(
            experiment_ids=[exp_id],
            filter_string="name = 'foo' OR name = 'bar'",
        )

    with pytest.raises(MlflowException, match="Invalid entity type"):
        store.search_logged_models(
            experiment_ids=[exp_id],
            filter_string="foo.bar = 'a'",
        )

    with pytest.raises(MlflowException, match="Invalid comparison operator"):
        store.search_logged_models(
            experiment_ids=[exp_id],
            filter_string="name > 'foo'",
        )

    with pytest.raises(MlflowException, match="Invalid comparison operator"):
        store.search_logged_models(
            experiment_ids=[exp_id],
            filter_string="metrics.foo LIKE 0",
        )


def test_search_logged_models_order_by(store: SqlAlchemyStore):
    exp_id = store.create_experiment(f"exp-{uuid.uuid4()}")
    model_1 = store.create_logged_model(name="model_1", experiment_id=exp_id)
    time.sleep(0.001)  # Ensure the next model has a different timestamp
    model_2 = store.create_logged_model(name="model_2", experiment_id=exp_id)
    time.sleep(0.001)  # Ensure the next model has a different timestamp
    run = store.create_run(
        experiment_id=exp_id, user_id="user", start_time=0, run_name="test", tags=[]
    )

    store.log_batch(
        run.info.run_id,
        metrics=[
            Metric(
                key="metric",
                value=1,
                timestamp=int(time.time() * 1000),
                step=0,
                model_id=model_1.model_id,
                dataset_name="dataset_name",
                dataset_digest="dataset_digest",
                run_id=run.info.run_id,
            ),
            Metric(
                key="metric",
                value=1,
                timestamp=int(time.time() * 1000),
                step=0,
                model_id=model_1.model_id,
                dataset_name="dataset_name",
                dataset_digest="dataset_digest",
                run_id=run.info.run_id,
            ),
            Metric(
                key="metric_2",
                value=1,
                timestamp=int(time.time() * 1000),
                step=0,
                model_id=model_1.model_id,
                dataset_name="dataset_name",
                dataset_digest="dataset_digest",
                run_id=run.info.run_id,
            ),
        ],
        params=[],
        tags=[],
    )
    store.log_batch(
        run.info.run_id,
        metrics=[
            Metric(
                key="metric",
                value=2,
                timestamp=int(time.time() * 1000),
                step=0,
                model_id=model_2.model_id,
                dataset_name="dataset_name",
                dataset_digest="dataset_digest",
                run_id=run.info.run_id,
            )
        ],
        params=[],
        tags=[],
    )

    # Should be sorted by creation time in descending order by default
    models = store.search_logged_models(experiment_ids=[exp_id])
    assert [m.name for m in models] == [model_2.name, model_1.name]

    models = store.search_logged_models(
        experiment_ids=[exp_id],
        order_by=[{"field_name": "creation_timestamp", "ascending": True}],
    )
    assert [m.name for m in models] == [model_1.name, model_2.name]

    # Alias for creation_timestamp
    models = store.search_logged_models(
        experiment_ids=[exp_id],
        order_by=[{"field_name": "creation_time", "ascending": True}],
    )
    assert [m.name for m in models] == [model_1.name, model_2.name]

    # Sort by name
    models = store.search_logged_models(
        experiment_ids=[exp_id],
        order_by=[{"field_name": "name"}],
    )
    assert [m.name for m in models] == [model_1.name, model_2.name]

    # Sort by metric
    models = store.search_logged_models(
        experiment_ids=[exp_id],
        order_by=[{"field_name": "metrics.metric"}],
    )
    assert [m.name for m in models] == [model_1.name, model_2.name]

    # Sort by metric in descending order
    models = store.search_logged_models(
        experiment_ids=[exp_id],
        order_by=[{"field_name": "metrics.metric", "ascending": False}],
    )
    assert [m.name for m in models] == [model_2.name, model_1.name]

    # model 2 doesn't have metric_2, should be sorted last
    for ascending in (True, False):
        models = store.search_logged_models(
            experiment_ids=[exp_id],
            order_by=[{"field_name": "metrics.metric_2", "ascending": ascending}],
        )
        assert [m.name for m in models] == [model_1.name, model_2.name]


@dataclass
class DummyDataset:
    name: str
    digest: str


def test_search_logged_models_order_by_dataset(store: SqlAlchemyStore):
    exp_id = store.create_experiment(f"exp-{uuid.uuid4()}")
    model_1 = store.create_logged_model(experiment_id=exp_id)
    time.sleep(0.001)  # Ensure the next model has a different timestamp
    model_2 = store.create_logged_model(experiment_id=exp_id)
    time.sleep(0.001)  # Ensure the next model has a different timestamp
    run = store.create_run(
        experiment_id=exp_id, user_id="user", start_time=0, run_name="test", tags=[]
    )
    dataset_1 = DummyDataset("dataset1", "digest1")
    dataset_2 = DummyDataset("dataset2", "digest2")

    # For dataset_1, model_1 has a higher accuracy
    # For dataset_2, model_2 has a higher accuracy
    store.log_batch(
        run.info.run_id,
        metrics=[
            Metric(
                key="accuracy",
                value=0.9,
                timestamp=1,
                step=0,
                model_id=model_1.model_id,
                dataset_name=dataset_1.name,
                dataset_digest=dataset_1.digest,
                run_id=run.info.run_id,
            ),
            Metric(
                key="accuracy",
                value=0.8,
                timestamp=2,
                step=0,
                model_id=model_1.model_id,
                dataset_name=dataset_2.name,
                dataset_digest=dataset_2.digest,
                run_id=run.info.run_id,
            ),
        ],
        params=[],
        tags=[],
    )
    store.log_batch(
        run.info.run_id,
        metrics=[
            Metric(
                key="accuracy",
                value=0.8,
                timestamp=3,
                step=0,
                model_id=model_2.model_id,
                dataset_name=dataset_1.name,
                dataset_digest=dataset_1.digest,
                run_id=run.info.run_id,
            ),
            Metric(
                key="accuracy",
                value=0.9,
                timestamp=4,
                step=0,
                model_id=model_2.model_id,
                dataset_name=dataset_2.name,
                dataset_digest=dataset_2.digest,
                run_id=run.info.run_id,
            ),
        ],
        params=[],
        tags=[],
    )

    # Sorted by accuracy for dataset_1
    models = store.search_logged_models(
        experiment_ids=[exp_id],
        order_by=[
            {
                "field_name": "metrics.accuracy",
                "dataset_name": dataset_1.name,
                "dataset_digest": dataset_1.digest,
            }
        ],
    )
    assert [m.name for m in models] == [model_2.name, model_1.name]

    # Sorted by accuracy for dataset_2
    models = store.search_logged_models(
        experiment_ids=[exp_id],
        order_by=[
            {
                "field_name": "metrics.accuracy",
                "dataset_name": dataset_2.name,
                "dataset_digest": dataset_2.digest,
            }
        ],
    )
    assert [m.name for m in models] == [model_1.name, model_2.name]

    # Sort by accuracy with only name
    models = store.search_logged_models(
        experiment_ids=[exp_id],
        order_by=[
            {
                "field_name": "metrics.accuracy",
                "dataset_name": dataset_1.name,
            }
        ],
    )
    assert [m.name for m in models] == [model_2.name, model_1.name]

    # Sort by accuracy with only digest
    models = store.search_logged_models(
        experiment_ids=[exp_id],
        order_by=[
            {
                "field_name": "metrics.accuracy",
                "dataset_digest": dataset_1.digest,
            }
        ],
    )
    assert [m.name for m in models] == [model_2.name, model_1.name]


def test_search_logged_models_pagination(store: SqlAlchemyStore):
    exp_id_1 = store.create_experiment(f"exp-{uuid.uuid4()}")

    model_1 = store.create_logged_model(experiment_id=exp_id_1)
    time.sleep(0.001)  # Ensure the next model has a different timestamp
    model_2 = store.create_logged_model(experiment_id=exp_id_1)

    page = store.search_logged_models(experiment_ids=[exp_id_1], max_results=3)
    assert [m.name for m in page] == [model_2.name, model_1.name]
    assert page.token is None

    page_1 = store.search_logged_models(experiment_ids=[exp_id_1], max_results=1)
    assert [m.name for m in page_1] == [model_2.name]
    assert page_1.token is not None

    page_2 = store.search_logged_models(
        experiment_ids=[exp_id_1], max_results=1, page_token=page_1.token
    )
    assert [m.name for m in page_2] == [model_1.name]
    assert page_2.token is None

    page_2 = store.search_logged_models(
        experiment_ids=[exp_id_1], max_results=100, page_token=page_1.token
    )
    assert [m.name for m in page_2] == [model_1.name]
    assert page_2.token is None

    # Search params must match the page token
    exp_id_2 = store.create_experiment(f"exp-{uuid.uuid4()}")
    with pytest.raises(MlflowException, match="Experiment IDs in the page token do not match"):
        store.search_logged_models(experiment_ids=[exp_id_2], page_token=page_1.token)

    with pytest.raises(MlflowException, match="Order by in the page token does not match"):
        store.search_logged_models(
            experiment_ids=[exp_id_1],
            order_by=[{"field_name": "creation_time"}],
            page_token=page_1.token,
        )

    with pytest.raises(MlflowException, match="Filter string in the page token does not match"):
        store.search_logged_models(
            experiment_ids=[exp_id_1],
            filter_string=f"name = '{model_1.name}'",
            page_token=page_1.token,
        )


def test_search_logged_models_datasets_filter(store):
    exp_id = store.create_experiment(f"exp-{uuid.uuid4()}")
    run_id = store.create_run(exp_id, "user", 0, [], "test_run").info.run_id
    model1 = store.create_logged_model(exp_id, source_run_id=run_id)
    model2 = store.create_logged_model(exp_id, source_run_id=run_id)
    model3 = store.create_logged_model(exp_id, source_run_id=run_id)
    store.log_batch(
        run_id,
        metrics=[
            Metric(
                key="metric1",
                value=0.1,
                timestamp=0,
                step=0,
                model_id=model1.model_id,
                dataset_name="dataset1",
                dataset_digest="digest1",
            ),
            Metric(
                key="metric1",
                value=0.2,
                timestamp=0,
                step=0,
                model_id=model2.model_id,
                dataset_name="dataset1",
                dataset_digest="digest2",
            ),
            Metric(key="metric2", value=0.1, timestamp=0, step=0, model_id=model3.model_id),
        ],
        params=[],
        tags=[],
    )

    # Restrict results to models with metrics on dataset1
    models = store.search_logged_models(
        experiment_ids=[exp_id],
        filter_string="metrics.metric1 >= 0.1",
        datasets=[{"dataset_name": "dataset1"}],
    )
    assert {m.name for m in models} == {model1.name, model2.name}
    # Restrict results to models with metrics on dataset1 and digest1
    models = store.search_logged_models(
        experiment_ids=[exp_id],
        filter_string="metrics.metric1 >= 0.1",
        datasets=[{"dataset_name": "dataset1", "dataset_digest": "digest1"}],
    )
    assert {m.name for m in models} == {model1.name}
    # No filter string, match models with any metrics on the dataset
    models = store.search_logged_models(
        experiment_ids=[exp_id], datasets=[{"dataset_name": "dataset1"}]
    )
    assert {m.name for m in models} == {model1.name, model2.name}


def test_log_batch_logged_model(store: SqlAlchemyStore):
    exp_id = store.create_experiment(f"exp-{uuid.uuid4()}")
    run = store.create_run(
        experiment_id=exp_id, user_id="user", start_time=0, run_name="test", tags=[]
    )
    model = store.create_logged_model(experiment_id=exp_id)
    metric = Metric(
        key="metric1",
        value=1,
        timestamp=int(time.time() * 1000),
        step=3,
        model_id=model.model_id,
        dataset_name="dataset_name",
        dataset_digest="dataset_digest",
        run_id=run.info.run_id,
    )
    store.log_batch(run.info.run_id, metrics=[metric], params=[], tags=[])
    model = store.get_logged_model(model.model_id)
    assert model.metrics == [metric]

    # Log the same metric, should not throw
    store.log_batch(run.info.run_id, metrics=[metric], params=[], tags=[])
    assert model.metrics == [metric]

    # Log an empty batch, should not throw
    store.log_batch(run.info.run_id, metrics=[], params=[], tags=[])
    assert model.metrics == [metric]

    another_metric = Metric(
        key="metric2",
        value=2,
        timestamp=int(time.time() * 1000),
        step=4,
        model_id=model.model_id,
        dataset_name="dataset_name",
        dataset_digest="dataset_digest",
        run_id=run.info.run_id,
    )
    store.log_batch(run.info.run_id, metrics=[another_metric], params=[], tags=[])
    model = store.get_logged_model(model.model_id)
    actual_metrics = sorted(model.metrics, key=lambda m: m.key)
    expected_metrics = sorted([metric, another_metric], key=lambda m: m.key)
    assert actual_metrics == expected_metrics

    # Log multiple metrics
    metrics = [
        Metric(
            key=f"metric{i + 3}",
            value=3,
            timestamp=int(time.time() * 1000),
            step=5,
            model_id=model.model_id,
            dataset_name="dataset_name",
            dataset_digest="dataset_digest",
            run_id=run.info.run_id,
        )
        for i in range(3)
    ]

    store.log_batch(run.info.run_id, metrics=metrics, params=[], tags=[])
    model = store.get_logged_model(model.model_id)
    actual_metrics = sorted(model.metrics, key=lambda m: m.key)
    expected_metrics = sorted([metric, another_metric, *metrics], key=lambda m: m.key)
    assert actual_metrics == expected_metrics


def test_create_and_get_assessment(store_and_trace_info):
    store, trace_info = store_and_trace_info

    feedback = Feedback(
        trace_id=trace_info.request_id,
        name="correctness",
        value=True,
        rationale="The response is correct and well-formatted",
        source=AssessmentSource(
            source_type=AssessmentSourceType.HUMAN, source_id="evaluator@company.com"
        ),
        metadata={"project": "test-project", "version": "1.0"},
        span_id="span-123",
    )

    created_feedback = store.create_assessment(feedback)
    assert created_feedback.assessment_id is not None
    assert created_feedback.assessment_id.startswith("a-")
    assert created_feedback.trace_id == trace_info.request_id
    assert created_feedback.create_time_ms is not None
    assert created_feedback.name == "correctness"
    assert created_feedback.value is True
    assert created_feedback.rationale == "The response is correct and well-formatted"
    assert created_feedback.metadata == {"project": "test-project", "version": "1.0"}
    assert created_feedback.span_id == "span-123"
    assert created_feedback.valid

    expectation = Expectation(
        trace_id=trace_info.request_id,
        name="expected_response",
        value="The capital of France is Paris.",
        source=AssessmentSource(
            source_type=AssessmentSourceType.HUMAN, source_id="annotator@company.com"
        ),
        metadata={"context": "geography-qa", "difficulty": "easy"},
        span_id="span-456",
    )

    created_expectation = store.create_assessment(expectation)
    assert created_expectation.assessment_id != created_feedback.assessment_id
    assert created_expectation.trace_id == trace_info.request_id
    assert created_expectation.value == "The capital of France is Paris."
    assert created_expectation.metadata == {"context": "geography-qa", "difficulty": "easy"}
    assert created_expectation.span_id == "span-456"
    assert created_expectation.valid

    retrieved_feedback = store.get_assessment(trace_info.request_id, created_feedback.assessment_id)
    assert retrieved_feedback.name == "correctness"
    assert retrieved_feedback.value is True
    assert retrieved_feedback.rationale == "The response is correct and well-formatted"
    assert retrieved_feedback.metadata == {"project": "test-project", "version": "1.0"}
    assert retrieved_feedback.span_id == "span-123"
    assert retrieved_feedback.trace_id == trace_info.request_id
    assert retrieved_feedback.valid

    retrieved_expectation = store.get_assessment(
        trace_info.request_id, created_expectation.assessment_id
    )
    assert retrieved_expectation.value == "The capital of France is Paris."
    assert retrieved_expectation.metadata == {"context": "geography-qa", "difficulty": "easy"}
    assert retrieved_expectation.span_id == "span-456"
    assert retrieved_expectation.trace_id == trace_info.request_id
    assert retrieved_expectation.valid


def test_get_assessment_errors(store_and_trace_info):
    store, trace_info = store_and_trace_info

    with pytest.raises(MlflowException, match=r"Trace with request_id 'fake_trace' not found"):
        store.get_assessment("fake_trace", "fake_assessment")

    with pytest.raises(
        MlflowException,
        match=r"Assessment with ID 'fake_assessment' not found for trace",
    ):
        store.get_assessment(trace_info.request_id, "fake_assessment")


def test_update_assessment_feedback(store_and_trace_info):
    store, trace_info = store_and_trace_info

    original_feedback = Feedback(
        trace_id=trace_info.request_id,
        name="correctness",
        value=True,
        rationale="Original rationale",
        source=AssessmentSource(
            source_type=AssessmentSourceType.HUMAN, source_id="evaluator@company.com"
        ),
        metadata={"project": "test-project", "version": "1.0"},
        span_id="span-123",
    )

    created_feedback = store.create_assessment(original_feedback)
    original_id = created_feedback.assessment_id

    updated_feedback = store.update_assessment(
        trace_id=trace_info.request_id,
        assessment_id=original_id,
        name="correctness_updated",
        feedback=FeedbackValue(value=False),
        rationale="Updated rationale",
        metadata={"project": "test-project", "version": "2.0", "new_field": "added"},
    )

    assert updated_feedback.assessment_id == original_id
    assert updated_feedback.name == "correctness_updated"
    assert updated_feedback.value is False
    assert updated_feedback.rationale == "Updated rationale"
    assert updated_feedback.metadata == {
        "project": "test-project",
        "version": "2.0",
        "new_field": "added",
    }
    assert updated_feedback.span_id == "span-123"
    assert updated_feedback.source.source_id == "evaluator@company.com"
    assert updated_feedback.valid is True

    retrieved = store.get_assessment(trace_info.request_id, original_id)
    assert retrieved.value is False
    assert retrieved.name == "correctness_updated"
    assert retrieved.rationale == "Updated rationale"


def test_update_assessment_expectation(store_and_trace_info):
    store, trace_info = store_and_trace_info

    original_expectation = Expectation(
        trace_id=trace_info.request_id,
        name="expected_response",
        value="The capital of France is Paris.",
        source=AssessmentSource(
            source_type=AssessmentSourceType.HUMAN, source_id="annotator@company.com"
        ),
        metadata={"context": "geography-qa"},
        span_id="span-456",
    )

    created_expectation = store.create_assessment(original_expectation)
    original_id = created_expectation.assessment_id

    updated_expectation = store.update_assessment(
        trace_id=trace_info.request_id,
        assessment_id=original_id,
        expectation=ExpectationValue(value="The capital and largest city of France is Paris."),
        metadata={"context": "geography-qa", "updated": "true"},
    )

    assert updated_expectation.assessment_id == original_id
    assert updated_expectation.name == "expected_response"
    assert updated_expectation.value == "The capital and largest city of France is Paris."
    assert updated_expectation.metadata == {"context": "geography-qa", "updated": "true"}
    assert updated_expectation.span_id == "span-456"
    assert updated_expectation.source.source_id == "annotator@company.com"


def test_update_assessment_partial_fields(store_and_trace_info):
    store, trace_info = store_and_trace_info

    original_feedback = Feedback(
        trace_id=trace_info.request_id,
        name="quality",
        value=5,
        rationale="Original rationale",
        source=AssessmentSource(source_type=AssessmentSourceType.CODE),
        metadata={"scorer": "automated"},
    )

    created_feedback = store.create_assessment(original_feedback)
    original_id = created_feedback.assessment_id

    updated_feedback = store.update_assessment(
        trace_id=trace_info.request_id,
        assessment_id=original_id,
        rationale="Updated rationale only",
    )

    assert updated_feedback.assessment_id == original_id
    assert updated_feedback.name == "quality"
    assert updated_feedback.value == 5
    assert updated_feedback.rationale == "Updated rationale only"
    assert updated_feedback.metadata == {"scorer": "automated"}


def test_update_assessment_type_validation(store_and_trace_info):
    store, trace_info = store_and_trace_info

    feedback = Feedback(
        trace_id=trace_info.request_id,
        name="test_feedback",
        value="original",
        source=AssessmentSource(source_type=AssessmentSourceType.CODE),
    )
    created_feedback = store.create_assessment(feedback)

    with pytest.raises(
        MlflowException, match=r"Cannot update expectation value on a Feedback assessment"
    ):
        store.update_assessment(
            trace_id=trace_info.request_id,
            assessment_id=created_feedback.assessment_id,
            expectation=ExpectationValue(value="This should fail"),
        )

    expectation = Expectation(
        trace_id=trace_info.request_id,
        name="test_expectation",
        value="original_expected",
        source=AssessmentSource(source_type=AssessmentSourceType.HUMAN),
    )
    created_expectation = store.create_assessment(expectation)

    with pytest.raises(
        MlflowException, match=r"Cannot update feedback value on an Expectation assessment"
    ):
        store.update_assessment(
            trace_id=trace_info.request_id,
            assessment_id=created_expectation.assessment_id,
            feedback=FeedbackValue(value="This should fail"),
        )


def test_update_assessment_errors(store_and_trace_info):
    store, trace_info = store_and_trace_info

    with pytest.raises(MlflowException, match=r"Trace with request_id 'fake_trace' not found"):
        store.update_assessment(
            trace_id="fake_trace", assessment_id="fake_assessment", rationale="This should fail"
        )

    with pytest.raises(
        MlflowException,
        match=r"Assessment with ID 'fake_assessment' not found for trace",
    ):
        store.update_assessment(
            trace_id=trace_info.request_id,
            assessment_id="fake_assessment",
            rationale="This should fail",
        )


def test_update_assessment_metadata_merging(store_and_trace_info):
    store, trace_info = store_and_trace_info

    original = Feedback(
        trace_id=trace_info.request_id,
        name="test",
        value="original",
        source=AssessmentSource(source_type=AssessmentSourceType.CODE),
        metadata={"keep": "this", "override": "old_value", "remove_me": "will_stay"},
    )

    created = store.create_assessment(original)

    updated = store.update_assessment(
        trace_id=trace_info.request_id,
        assessment_id=created.assessment_id,
        metadata={"override": "new_value", "new_key": "new_value"},
    )

    expected_metadata = {
        "keep": "this",
        "override": "new_value",
        "remove_me": "will_stay",
        "new_key": "new_value",
    }
    assert updated.metadata == expected_metadata


def test_update_assessment_timestamps(store_and_trace_info):
    store, trace_info = store_and_trace_info

    original = Feedback(
        trace_id=trace_info.request_id,
        name="test",
        value="original",
        source=AssessmentSource(source_type=AssessmentSourceType.CODE),
    )

    created = store.create_assessment(original)
    original_create_time = created.create_time_ms
    original_update_time = created.last_update_time_ms

    time.sleep(0.001)

    updated = store.update_assessment(
        trace_id=trace_info.request_id,
        assessment_id=created.assessment_id,
        name="updated_name",
    )

    assert updated.create_time_ms == original_create_time
    assert updated.last_update_time_ms > original_update_time


def test_create_assessment_with_overrides(store_and_trace_info):
    store, trace_info = store_and_trace_info

    original_feedback = Feedback(
        trace_id=trace_info.request_id,
        name="quality",
        value="poor",
        source=AssessmentSource(source_type=AssessmentSourceType.LLM_JUDGE),
    )

    created_original = store.create_assessment(original_feedback)

    override_feedback = Feedback(
        trace_id=trace_info.request_id,
        name="quality",
        value="excellent",
        source=AssessmentSource(source_type=AssessmentSourceType.HUMAN),
        overrides=created_original.assessment_id,
    )

    created_override = store.create_assessment(override_feedback)

    assert created_override.overrides == created_original.assessment_id
    assert created_override.value == "excellent"
    assert created_override.valid is True

    retrieved_original = store.get_assessment(trace_info.request_id, created_original.assessment_id)
    assert retrieved_original.valid is False
    assert retrieved_original.value == "poor"


def test_create_assessment_override_nonexistent(store_and_trace_info):
    store, trace_info = store_and_trace_info

    override_feedback = Feedback(
        trace_id=trace_info.request_id,
        name="quality",
        value="excellent",
        source=AssessmentSource(source_type=AssessmentSourceType.HUMAN),
        overrides="nonexistent-assessment-id",
    )

    with pytest.raises(
        MlflowException, match=r"Assessment with ID 'nonexistent-assessment-id' not found"
    ):
        store.create_assessment(override_feedback)


def test_delete_assessment_idempotent(store_and_trace_info):
    store, trace_info = store_and_trace_info

    feedback = Feedback(
        trace_id=trace_info.request_id,
        name="test",
        value="test_value",
        source=AssessmentSource(source_type=AssessmentSourceType.CODE),
    )

    created_feedback = store.create_assessment(feedback)

    retrieved = store.get_assessment(trace_info.request_id, created_feedback.assessment_id)
    assert retrieved.assessment_id == created_feedback.assessment_id

    store.delete_assessment(trace_info.request_id, created_feedback.assessment_id)

    with pytest.raises(
        MlflowException,
        match=rf"Assessment with ID '{created_feedback.assessment_id}' not found for trace",
    ):
        store.get_assessment(trace_info.request_id, created_feedback.assessment_id)

    store.delete_assessment(trace_info.request_id, created_feedback.assessment_id)
    store.delete_assessment(trace_info.request_id, "fake_assessment_id")


def test_delete_assessment_override_behavior(store_and_trace_info):
    store, trace_info = store_and_trace_info

    original = store.create_assessment(
        Feedback(
            trace_id=trace_info.request_id,
            name="original",
            value="original_value",
            source=AssessmentSource(source_type=AssessmentSourceType.CODE),
        ),
    )

    override = store.create_assessment(
        Feedback(
            trace_id=trace_info.request_id,
            name="override",
            value="override_value",
            source=AssessmentSource(source_type=AssessmentSourceType.HUMAN),
            overrides=original.assessment_id,
        ),
    )

    assert store.get_assessment(trace_info.request_id, original.assessment_id).valid is False
    assert store.get_assessment(trace_info.request_id, override.assessment_id).valid is True

    store.delete_assessment(trace_info.request_id, override.assessment_id)

    with pytest.raises(MlflowException, match="not found"):
        store.get_assessment(trace_info.request_id, override.assessment_id)
    assert store.get_assessment(trace_info.request_id, original.assessment_id).valid is True


def test_assessment_with_run_id(store_and_trace_info):
    store, trace_info = store_and_trace_info

    run = store.create_run(
        experiment_id=trace_info.experiment_id,
        user_id="test_user",
        start_time=get_current_time_millis(),
        tags=[],
        run_name="test_run",
    )

    feedback = Feedback(
        trace_id=trace_info.request_id,
        name="run_feedback",
        value="excellent",
        source=AssessmentSource(source_type=AssessmentSourceType.CODE),
    )
    feedback.run_id = run.info.run_id

    created_feedback = store.create_assessment(feedback)
    assert created_feedback.run_id == run.info.run_id

    retrieved_feedback = store.get_assessment(trace_info.request_id, created_feedback.assessment_id)
    assert retrieved_feedback.run_id == run.info.run_id


def test_assessment_with_error(store_and_trace_info):
    store, trace_info = store_and_trace_info

    try:
        raise ValueError("Test error message")
    except ValueError as test_error:
        feedback = Feedback(
            trace_id=trace_info.request_id,
            name="error_feedback",
            value=None,
            error=test_error,
            source=AssessmentSource(source_type=AssessmentSourceType.CODE),
        )

    created_feedback = store.create_assessment(feedback)
    assert created_feedback.error.error_message == "Test error message"
    assert created_feedback.error.error_code == "ValueError"
    assert created_feedback.error.stack_trace is not None
    assert "ValueError: Test error message" in created_feedback.error.stack_trace
    assert "test_assessment_with_error" in created_feedback.error.stack_trace

    retrieved_feedback = store.get_assessment(trace_info.request_id, created_feedback.assessment_id)
    assert retrieved_feedback.error.error_message == "Test error message"
    assert retrieved_feedback.error.error_code == "ValueError"
    assert retrieved_feedback.error.stack_trace is not None
    assert "ValueError: Test error message" in retrieved_feedback.error.stack_trace
    assert created_feedback.error.stack_trace == retrieved_feedback.error.stack_trace


<<<<<<< HEAD
def test_evaluation_dataset_crud_operations(store):
=======
def test_dataset_crud_operations(store):
>>>>>>> fdb7ea58
    with mock.patch("mlflow.entities.evaluation_dataset._get_store", return_value=store):
        experiment_ids = _create_experiments(store, ["test_exp_1", "test_exp_2"])
        created_dataset = store.create_dataset(
            name="test_eval_dataset",
            tags={
                "purpose": "testing",
                "environment": "test",
                mlflow_tags.MLFLOW_USER: "test_user",
            },
            experiment_ids=experiment_ids,
        )

        assert created_dataset.dataset_id is not None
        assert created_dataset.dataset_id.startswith("d-")
        assert created_dataset.name == "test_eval_dataset"
        assert created_dataset.tags == {
            "purpose": "testing",
            "environment": "test",
            mlflow_tags.MLFLOW_USER: "test_user",
        }
        assert created_dataset.created_time > 0
        assert created_dataset.last_update_time > 0
        assert created_dataset.created_time == created_dataset.last_update_time
        assert created_dataset.schema is None  # Schema is computed when data is added
        assert created_dataset.profile is None  # Profile is computed when data is added
        assert created_dataset.created_by == "test_user"  # Extracted from mlflow.user tag

        retrieved_dataset = store.get_dataset(dataset_id=created_dataset.dataset_id)
        assert retrieved_dataset.dataset_id == created_dataset.dataset_id
        assert retrieved_dataset.name == created_dataset.name
        assert retrieved_dataset.tags == created_dataset.tags
        assert retrieved_dataset._experiment_ids is None
        assert retrieved_dataset.experiment_ids == experiment_ids
        assert not retrieved_dataset.has_records()

        with pytest.raises(
            MlflowException, match="Evaluation dataset with id 'd-nonexistent' not found"
        ):
            store.get_dataset(dataset_id="d-nonexistent")

        store.delete_dataset(created_dataset.dataset_id)
        with pytest.raises(MlflowException, match="not found"):
            store.get_dataset(dataset_id=created_dataset.dataset_id)

        # Verify idempotentcy
        store.delete_dataset("d-nonexistent")


def test_dataset_search_comprehensive(store):
    test_prefix = "test_search_"
    exp_ids = _create_experiments(store, [f"{test_prefix}exp_{i}" for i in range(1, 4)])

    datasets = []
    for i in range(10):
        name = f"{test_prefix}dataset_{i:02d}"
        tags = {"priority": "high" if i % 2 == 0 else "low", "mlflow.user": f"user_{i % 3}"}

        if i < 3:
<<<<<<< HEAD
            created = store.create_evaluation_dataset(
=======
            created = store.create_dataset(
>>>>>>> fdb7ea58
                name=name,
                experiment_ids=[exp_ids[0]],
                tags=tags,
            )
        elif i < 6:
<<<<<<< HEAD
            created = store.create_evaluation_dataset(
=======
            created = store.create_dataset(
>>>>>>> fdb7ea58
                name=name,
                experiment_ids=[exp_ids[1], exp_ids[2]],
                tags=tags,
            )
        elif i < 8:
<<<<<<< HEAD
            created = store.create_evaluation_dataset(
=======
            created = store.create_dataset(
>>>>>>> fdb7ea58
                name=name,
                experiment_ids=[exp_ids[2]],
                tags=tags,
            )
        else:
<<<<<<< HEAD
            created = store.create_evaluation_dataset(
=======
            created = store.create_dataset(
>>>>>>> fdb7ea58
                name=name,
                experiment_ids=[],
                tags=tags,
            )
        datasets.append(created)
        time.sleep(0.001)

    results = store.search_datasets(experiment_ids=[exp_ids[0]])
    assert len([d for d in results if d.name.startswith(test_prefix)]) == 3

    results = store.search_datasets(experiment_ids=[exp_ids[1], exp_ids[2]])
    test_results = [d for d in results if d.name.startswith(test_prefix)]
    assert len(test_results) == 5

    results = store.search_datasets(order_by=["name"])
    test_results = [d for d in results if d.name.startswith(test_prefix)]
    names = [d.name for d in test_results]
    assert names == sorted(names)

    results = store.search_datasets(order_by=["name DESC"])
    test_results = [d for d in results if d.name.startswith(test_prefix)]
    names = [d.name for d in test_results]
    assert names == sorted(names, reverse=True)

    page1 = store.search_datasets(max_results=3)
    assert len(page1) == 3
    assert page1.token is not None

    page2 = store.search_datasets(max_results=3, page_token=page1.token)
    assert len(page2) == 3
    assert all(d1.dataset_id != d2.dataset_id for d1 in page1 for d2 in page2)

    results = store.search_datasets(experiment_ids=None)
    test_results = [d for d in results if d.name.startswith(test_prefix)]
    assert len(test_results) == 10

<<<<<<< HEAD
    results = store.search_evaluation_datasets(
        filter_string=f"name LIKE '%{test_prefix}dataset_0%'"
    )
    assert len(results) == 10
    assert all("dataset_0" in d.name for d in results)

    results = store.search_evaluation_datasets(filter_string=f"name = '{test_prefix}dataset_05'")
    assert len(results) == 1
    assert results[0].name == f"{test_prefix}dataset_05"

    results = store.search_evaluation_datasets(filter_string="tags.priority = 'high'")
=======
    results = store.search_datasets(filter_string=f"name LIKE '%{test_prefix}dataset_0%'")
    assert len(results) == 10
    assert all("dataset_0" in d.name for d in results)

    results = store.search_datasets(filter_string=f"name = '{test_prefix}dataset_05'")
    assert len(results) == 1
    assert results[0].name == f"{test_prefix}dataset_05"

    results = store.search_datasets(filter_string="tags.priority = 'high'")
>>>>>>> fdb7ea58
    test_results = [d for d in results if d.name.startswith(test_prefix)]
    assert len(test_results) == 5
    assert all(d.tags.get("priority") == "high" for d in test_results)

<<<<<<< HEAD
    results = store.search_evaluation_datasets(filter_string="tags.priority != 'high'")
=======
    results = store.search_datasets(filter_string="tags.priority != 'high'")
>>>>>>> fdb7ea58
    test_results = [d for d in results if d.name.startswith(test_prefix)]
    assert len(test_results) == 5
    assert all(d.tags.get("priority") == "low" for d in test_results)

<<<<<<< HEAD
    results = store.search_evaluation_datasets(
=======
    results = store.search_datasets(
>>>>>>> fdb7ea58
        filter_string=f"name LIKE '%{test_prefix}%' AND tags.priority = 'low'"
    )
    assert len(results) == 5
    assert all(d.tags.get("priority") == "low" and test_prefix in d.name for d in results)

    mid_dataset = datasets[5]
<<<<<<< HEAD
    results = store.search_evaluation_datasets(
        filter_string=f"created_time > {mid_dataset.created_time}"
    )
=======
    results = store.search_datasets(filter_string=f"created_time > {mid_dataset.created_time}")
>>>>>>> fdb7ea58
    test_results = [d for d in results if d.name.startswith(test_prefix)]
    assert len(test_results) == 4
    assert all(d.created_time > mid_dataset.created_time for d in test_results)

<<<<<<< HEAD
    results = store.search_evaluation_datasets(
=======
    results = store.search_datasets(
>>>>>>> fdb7ea58
        experiment_ids=[exp_ids[0]], filter_string="tags.priority = 'high'"
    )
    assert len(results) == 2
    assert all(d.tags.get("priority") == "high" for d in results)

<<<<<<< HEAD
    results = store.search_evaluation_datasets(
        filter_string="tags.priority = 'low'", order_by=["name ASC"]
    )
=======
    results = store.search_datasets(filter_string="tags.priority = 'low'", order_by=["name ASC"])
>>>>>>> fdb7ea58
    test_results = [d for d in results if d.name.startswith(test_prefix)]
    names = [d.name for d in test_results]
    assert names == sorted(names)

<<<<<<< HEAD
    created_user = store.create_evaluation_dataset(
=======
    created_user = store.create_dataset(
>>>>>>> fdb7ea58
        name=f"{test_prefix}_user_dataset",
        tags={"test": "user", mlflow_tags.MLFLOW_USER: "test_user_1"},
        experiment_ids=[exp_ids[0]],
    )

<<<<<<< HEAD
    results = store.search_evaluation_datasets(filter_string="created_by = 'test_user_1'")
=======
    results = store.search_datasets(filter_string="created_by = 'test_user_1'")
>>>>>>> fdb7ea58
    test_results = [d for d in results if d.name.startswith(test_prefix)]
    assert len(test_results) == 1
    assert test_results[0].created_by == "test_user_1"

    records_with_user = [
        {
            "inputs": {"test": "data"},
            "expectations": {"result": "expected"},
            "tags": {mlflow_tags.MLFLOW_USER: "test_user_2"},
        }
    ]
<<<<<<< HEAD
    store.upsert_evaluation_dataset_records(created_user.dataset_id, records_with_user)

    results = store.search_evaluation_datasets(filter_string="last_updated_by = 'test_user_2'")
=======
    store.upsert_dataset_records(created_user.dataset_id, records_with_user)

    results = store.search_datasets(filter_string="last_updated_by = 'test_user_2'")
>>>>>>> fdb7ea58
    test_results = [d for d in results if d.name.startswith(test_prefix)]
    assert len(test_results) == 1
    assert test_results[0].last_updated_by == "test_user_2"

    with pytest.raises(MlflowException, match="Invalid attribute key"):
<<<<<<< HEAD
        store.search_evaluation_datasets(filter_string="invalid_field = 'value'")


def test_evaluation_dataset_schema_and_profile_computation(store):
=======
        store.search_datasets(filter_string="invalid_field = 'value'")


def test_dataset_schema_and_profile_computation(store):
>>>>>>> fdb7ea58
    """Test that schema and profile are computed when records are added."""
    test_prefix = "test_schema_profile_"
    exp_ids = _create_experiments(store, [f"{test_prefix}exp"])

<<<<<<< HEAD
    dataset = store.create_evaluation_dataset(name=f"{test_prefix}dataset", experiment_ids=exp_ids)
=======
    dataset = store.create_dataset(name=f"{test_prefix}dataset", experiment_ids=exp_ids)
>>>>>>> fdb7ea58

    assert dataset.schema is None
    assert dataset.profile is None

    records = [
        {
            "inputs": {
                "question": "What is MLflow?",
                "temperature": 0.7,
                "max_tokens": 100,
                "use_cache": True,
                "tags": ["ml", "tools"],
            },
            "expectations": {
                "accuracy": 0.95,
                "contains_key_info": True,
                "response": "MLflow is an open source platform",
            },
            "source": {"source_type": "TRACE", "source_data": {"trace_id": "trace1"}},
        },
        {
            "inputs": {
                "question": "What is Python?",
                "temperature": 0.5,
                "max_tokens": 150,
                "metadata": {"user": "test", "session": 123},
            },
            "expectations": {"accuracy": 0.9},
            "source": {"source_type": "TRACE", "source_data": {"trace_id": "trace2"}},
        },
        {
            "inputs": {"question": "What is Docker?", "temperature": 0.8},
            "source": {"source_type": "HUMAN", "source_data": {"user": "human"}},
        },
    ]

<<<<<<< HEAD
    store.upsert_evaluation_dataset_records(dataset.dataset_id, records)

    updated_dataset = store.get_evaluation_dataset(dataset.dataset_id)
=======
    store.upsert_dataset_records(dataset.dataset_id, records)

    updated_dataset = store.get_dataset(dataset.dataset_id)
>>>>>>> fdb7ea58

    assert updated_dataset.schema is not None
    schema = json.loads(updated_dataset.schema)
    assert "inputs" in schema
    assert "expectations" in schema
    assert schema["inputs"]["question"] == "string"
    assert schema["inputs"]["temperature"] == "float"
    assert schema["inputs"]["max_tokens"] == "integer"
    assert schema["inputs"]["use_cache"] == "boolean"
    assert schema["inputs"]["tags"] == "array"
    assert schema["inputs"]["metadata"] == "object"
    assert schema["expectations"]["accuracy"] == "float"
    assert schema["expectations"]["contains_key_info"] == "boolean"
    assert schema["expectations"]["response"] == "string"

    assert updated_dataset.profile is not None
    profile = json.loads(updated_dataset.profile)
    assert profile["num_records"] == 3


<<<<<<< HEAD
def test_evaluation_dataset_schema_and_profile_incremental_updates(store):
    test_prefix = "test_incremental_"
    exp_ids = _create_experiments(store, [f"{test_prefix}exp"])

    dataset = store.create_evaluation_dataset(name=f"{test_prefix}dataset", experiment_ids=exp_ids)
=======
def test_dataset_schema_and_profile_incremental_updates(store):
    test_prefix = "test_incremental_"
    exp_ids = _create_experiments(store, [f"{test_prefix}exp"])

    dataset = store.create_dataset(name=f"{test_prefix}dataset", experiment_ids=exp_ids)
>>>>>>> fdb7ea58

    initial_records = [
        {
            "inputs": {"question": "What is MLflow?", "temperature": 0.7},
            "expectations": {"accuracy": 0.95},
            "source": {"source_type": "TRACE", "source_data": {"trace_id": "trace1"}},
        }
    ]

<<<<<<< HEAD
    store.upsert_evaluation_dataset_records(dataset.dataset_id, initial_records)

    dataset1 = store.get_evaluation_dataset(dataset.dataset_id)
=======
    store.upsert_dataset_records(dataset.dataset_id, initial_records)

    dataset1 = store.get_dataset(dataset.dataset_id)
>>>>>>> fdb7ea58
    schema1 = json.loads(dataset1.schema)
    profile1 = json.loads(dataset1.profile)

    assert schema1["inputs"] == {"question": "string", "temperature": "float"}
    assert schema1["expectations"] == {"accuracy": "float"}
    assert profile1["num_records"] == 1

    additional_records = [
        {
            "inputs": {
                "question": "What is Python?",
                "temperature": 0.5,
                "max_tokens": 100,
                "use_cache": True,
            },
            "expectations": {"accuracy": 0.9, "relevance": 0.85},
            "source": {"source_type": "HUMAN", "source_data": {"user": "test_user"}},
        }
    ]

<<<<<<< HEAD
    store.upsert_evaluation_dataset_records(dataset.dataset_id, additional_records)

    dataset2 = store.get_evaluation_dataset(dataset.dataset_id)
=======
    store.upsert_dataset_records(dataset.dataset_id, additional_records)

    dataset2 = store.get_dataset(dataset.dataset_id)
>>>>>>> fdb7ea58
    schema2 = json.loads(dataset2.schema)
    profile2 = json.loads(dataset2.profile)

    assert schema2["inputs"]["question"] == "string"
    assert schema2["inputs"]["temperature"] == "float"
    assert schema2["inputs"]["max_tokens"] == "integer"
    assert schema2["inputs"]["use_cache"] == "boolean"
    assert schema2["expectations"]["accuracy"] == "float"
    assert schema2["expectations"]["relevance"] == "float"

    assert profile2["num_records"] == 2


<<<<<<< HEAD
def test_evaluation_dataset_user_detection(store):
    test_prefix = "test_user_detection_"
    exp_ids = _create_experiments(store, [f"{test_prefix}exp"])

    dataset1 = store.create_evaluation_dataset(
        name=f"{test_prefix}dataset1",
        tags={mlflow_tags.MLFLOW_USER: "john_doe", "other": "tag"},
        experiment_ids=exp_ids,
    )
    assert dataset1.created_by == "john_doe"
    assert dataset1.tags[mlflow_tags.MLFLOW_USER] == "john_doe"

    dataset2 = store.create_evaluation_dataset(
        name=f"{test_prefix}dataset2", tags={"other": "tag"}, experiment_ids=exp_ids
    )
    assert dataset2.created_by is None
    assert mlflow_tags.MLFLOW_USER not in dataset2.tags

    results = store.search_evaluation_datasets(filter_string="created_by = 'john_doe'")
    test_results = [d for d in results if d.name.startswith(test_prefix)]
    assert len(test_results) == 1
    assert test_results[0].dataset_id == dataset1.dataset_id


def test_evaluation_dataset_filtering_ordering_pagination(store):
    test_prefix = "test_filter_order_page_"
    exp_ids = _create_experiments(store, [f"{test_prefix}exp_{i}" for i in range(3)])

    datasets = []
    for i in range(10):
        time.sleep(0.01)
        tags = {
            "priority": "high" if i < 3 else ("medium" if i < 7 else "low"),
            "model": f"model_{i % 3}",
            "environment": "production" if i % 2 == 0 else "staging",
        }
        created = store.create_evaluation_dataset(
            name=f"{test_prefix}_dataset_{i:02d}",
            tags=tags,
            experiment_ids=[exp_ids[i % len(exp_ids)]],
        )
        datasets.append(created)

    results = store.search_evaluation_datasets(
        filter_string="tags.priority = 'high'", order_by=["name ASC"], max_results=2
    )
    test_results = [d for d in results if d.name.startswith(test_prefix)]
    assert len(test_results) == 2
    assert all(d.tags.get("priority") == "high" for d in test_results)
    assert test_results[0].name < test_results[1].name

    results_all = store.search_evaluation_datasets(
        filter_string="tags.priority = 'high'", order_by=["name ASC"]
    )
    test_results_all = [d for d in results_all if d.name.startswith(test_prefix)]
    assert len(test_results_all) == 3

    mid_time = datasets[5].created_time
    results = store.search_evaluation_datasets(
        filter_string=f"tags.environment = 'production' AND created_time > {mid_time}",
        order_by=["created_time DESC"],
        max_results=3,
    )
    test_results = [d for d in results if d.name.startswith(test_prefix)]
    assert all(d.tags.get("environment") == "production" for d in test_results)
    assert all(d.created_time > mid_time for d in test_results)

    for i in range(1, len(test_results)):
        assert test_results[i - 1].created_time >= test_results[i].created_time

    results = store.search_evaluation_datasets(
        experiment_ids=[exp_ids[0]],
        filter_string="tags.model = 'model_0' AND tags.priority != 'low'",
        order_by=["last_update_time DESC"],
        max_results=5,
    )
    for d in results:
        assert d.tags.get("model") == "model_0"
        assert d.tags.get("priority") != "low"

    all_production = store.search_evaluation_datasets(
        filter_string="tags.environment = 'production'", order_by=["name ASC"]
    )
    test_all_production = [d for d in all_production if d.name.startswith(test_prefix)]

    limited_results = store.search_evaluation_datasets(
        filter_string="tags.environment = 'production'", order_by=["name ASC"], max_results=3
    )
    test_limited = [d for d in limited_results if d.name.startswith(test_prefix)]

    assert len(test_limited) == 3
    assert len(test_all_production) == 5
    for i in range(3):
        assert test_limited[i].dataset_id == test_all_production[i].dataset_id

=======
def test_dataset_user_detection(store):
    test_prefix = "test_user_detection_"
    exp_ids = _create_experiments(store, [f"{test_prefix}exp"])
>>>>>>> fdb7ea58

    dataset1 = store.create_dataset(
        name=f"{test_prefix}dataset1",
        tags={mlflow_tags.MLFLOW_USER: "john_doe", "other": "tag"},
        experiment_ids=exp_ids,
    )
    assert dataset1.created_by == "john_doe"
    assert dataset1.tags[mlflow_tags.MLFLOW_USER] == "john_doe"

    dataset2 = store.create_dataset(
        name=f"{test_prefix}dataset2", tags={"other": "tag"}, experiment_ids=exp_ids
    )
    assert dataset2.created_by is None
    assert mlflow_tags.MLFLOW_USER not in dataset2.tags

    results = store.search_datasets(filter_string="created_by = 'john_doe'")
    test_results = [d for d in results if d.name.startswith(test_prefix)]
    assert len(test_results) == 1
    assert test_results[0].dataset_id == dataset1.dataset_id


def test_dataset_filtering_ordering_pagination(store):
    test_prefix = "test_filter_order_page_"
    exp_ids = _create_experiments(store, [f"{test_prefix}exp_{i}" for i in range(3)])

    datasets = []
    for i in range(10):
        time.sleep(0.01)
        tags = {
            "priority": "high" if i < 3 else ("medium" if i < 7 else "low"),
            "model": f"model_{i % 3}",
            "environment": "production" if i % 2 == 0 else "staging",
        }
        created = store.create_dataset(
            name=f"{test_prefix}_dataset_{i:02d}",
            tags=tags,
            experiment_ids=[exp_ids[i % len(exp_ids)]],
        )
        datasets.append(created)

    results = store.search_datasets(
        filter_string="tags.priority = 'high'", order_by=["name ASC"], max_results=2
    )
    test_results = [d for d in results if d.name.startswith(test_prefix)]
    assert len(test_results) == 2
    assert all(d.tags.get("priority") == "high" for d in test_results)
    assert test_results[0].name < test_results[1].name

    results_all = store.search_datasets(
        filter_string="tags.priority = 'high'", order_by=["name ASC"]
    )
    test_results_all = [d for d in results_all if d.name.startswith(test_prefix)]
    assert len(test_results_all) == 3

    mid_time = datasets[5].created_time
    results = store.search_datasets(
        filter_string=f"tags.environment = 'production' AND created_time > {mid_time}",
        order_by=["created_time DESC"],
        max_results=3,
    )
    test_results = [d for d in results if d.name.startswith(test_prefix)]
    assert all(d.tags.get("environment") == "production" for d in test_results)
    assert all(d.created_time > mid_time for d in test_results)

    for i in range(1, len(test_results)):
        assert test_results[i - 1].created_time >= test_results[i].created_time

    results = store.search_datasets(
        experiment_ids=[exp_ids[0]],
        filter_string="tags.model = 'model_0' AND tags.priority != 'low'",
        order_by=["last_update_time DESC"],
        max_results=5,
    )
    for d in results:
        assert d.tags.get("model") == "model_0"
        assert d.tags.get("priority") != "low"

    all_production = store.search_datasets(
        filter_string="tags.environment = 'production'", order_by=["name ASC"]
    )
    test_all_production = [d for d in all_production if d.name.startswith(test_prefix)]

    limited_results = store.search_datasets(
        filter_string="tags.environment = 'production'", order_by=["name ASC"], max_results=3
    )
    test_limited = [d for d in limited_results if d.name.startswith(test_prefix)]

    assert len(test_limited) == 3
    assert len(test_all_production) == 5
    for i in range(3):
        assert test_limited[i].dataset_id == test_all_production[i].dataset_id


def test_dataset_upsert_comprehensive(store):
    created_dataset = store.create_dataset(name="upsert_comprehensive")

    records_batch1 = [
        {
            "inputs": {"question": "What is MLflow?"},
            "expectations": {"answer": "MLflow is a platform", "score": 0.8},
            "tags": {"version": "v1", "quality": "high"},
            "source": {
                "source_type": "TRACE",
                "source_data": {"trace_id": "trace-001", "span_id": "span-001"},
            },
        },
        {
            "inputs": {"question": "What is Python?"},
            "expectations": {"answer": "Python is a language"},
            "tags": {"category": "programming"},
        },
        {
            "inputs": {"question": "What is MLflow?"},
            "expectations": {"answer": "MLflow is an ML platform", "confidence": 0.9},
            "tags": {"version": "v2", "reviewed": "true"},
            "source": {
                "source_type": "TRACE",
                "source_data": {"trace_id": "trace-002", "span_id": "span-002"},
            },
        },
    ]

    result = store.upsert_dataset_records(created_dataset.dataset_id, records_batch1)
    assert result["inserted"] == 2
    assert result["updated"] == 1

    loaded_records = store._load_dataset_records(created_dataset.dataset_id)
    assert len(loaded_records) == 2

    mlflow_record = next(r for r in loaded_records if r.inputs["question"] == "What is MLflow?")
    assert mlflow_record.expectations == {
        "answer": "MLflow is an ML platform",
        "score": 0.8,
        "confidence": 0.9,
    }
    assert mlflow_record.tags == {"version": "v2", "quality": "high", "reviewed": "true"}

    assert mlflow_record.source.source_type == "TRACE"
    assert mlflow_record.source.source_data["trace_id"] == "trace-001"
    assert mlflow_record.source_id == "trace-001"

    initial_update_time = mlflow_record.last_update_time
    time.sleep(0.01)

    records_batch2 = [
        {
            "inputs": {"question": "What is MLflow?"},
            "expectations": {"answer": "MLflow is the best ML platform", "rating": 5},
            "tags": {"version": "v3"},
        },
        {
            "inputs": {"question": "What is Spark?"},
            "expectations": {"answer": "Spark is a data processing engine"},
        },
    ]

    result = store.upsert_dataset_records(created_dataset.dataset_id, records_batch2)
    assert result["inserted"] == 1
    assert result["updated"] == 1

    loaded_records = store._load_dataset_records(created_dataset.dataset_id)
    assert len(loaded_records) == 3

    updated_mlflow_record = next(
        r for r in loaded_records if r.inputs["question"] == "What is MLflow?"
    )
    assert updated_mlflow_record.expectations == {
        "answer": "MLflow is the best ML platform",
        "score": 0.8,
        "confidence": 0.9,
        "rating": 5,
    }
    assert updated_mlflow_record.tags == {
        "version": "v3",
        "quality": "high",
        "reviewed": "true",
    }
    assert updated_mlflow_record.last_update_time > initial_update_time
    assert updated_mlflow_record.source.source_data["trace_id"] == "trace-001"

    records_batch3 = [
        {"inputs": {"minimal": "input"}, "expectations": {"result": "minimal test"}},
        {"inputs": {"question": "Empty expectations"}, "expectations": {}},
        {"inputs": {"question": "No tags"}, "expectations": {"answer": "No tags"}, "tags": {}},
    ]

    result = store.upsert_dataset_records(created_dataset.dataset_id, records_batch3)
    assert result["inserted"] == 3
    assert result["updated"] == 0

<<<<<<< HEAD
    result = store.upsert_evaluation_dataset_records(
=======
    result = store.upsert_dataset_records(
>>>>>>> fdb7ea58
        created_dataset.dataset_id,
        [{"inputs": {}, "expectations": {"result": "empty inputs allowed"}}],
    )
    assert result["inserted"] == 1
    assert result["updated"] == 0

    empty_result = store.upsert_dataset_records(created_dataset.dataset_id, [])
    assert empty_result["inserted"] == 0
    assert empty_result["updated"] == 0


def test_dataset_associations_and_lazy_loading(store):
    experiment_ids = _create_experiments(store, ["test_exp_1", "test_exp_2", "test_exp_3"])
    created_dataset = store.create_dataset(
        name="multi_exp_dataset",
        experiment_ids=experiment_ids,
    )

    retrieved = store.get_dataset(dataset_id=created_dataset.dataset_id)
    assert retrieved._experiment_ids is None
    with mock.patch("mlflow.entities.evaluation_dataset._get_store", return_value=store):
        assert set(retrieved.experiment_ids) == set(experiment_ids)

    results = store.search_datasets(experiment_ids=[experiment_ids[1]])
    assert any(d.dataset_id == created_dataset.dataset_id for d in results)

    results = store.search_datasets(experiment_ids=[experiment_ids[0], experiment_ids[2]])
    matching = [d for d in results if d.dataset_id == created_dataset.dataset_id]
    assert len(matching) == 1
    assert matching[0]._experiment_ids is None
    with mock.patch("mlflow.entities.evaluation_dataset._get_store", return_value=store):
        assert set(matching[0].experiment_ids) == set(experiment_ids)

    records = [{"inputs": {"q": f"Q{i}"}, "expectations": {"a": f"A{i}"}} for i in range(5)]
    store.upsert_dataset_records(created_dataset.dataset_id, records)

    with mock.patch("mlflow.entities.evaluation_dataset._get_store", return_value=store):
<<<<<<< HEAD
        retrieved = store.get_evaluation_dataset(dataset_id=created_dataset.dataset_id)
=======
        retrieved = store.get_dataset(dataset_id=created_dataset.dataset_id)
>>>>>>> fdb7ea58
        assert not retrieved.has_records()

        df = retrieved.to_df()
        assert len(df) == 5
        assert retrieved.has_records()

        assert list(df.columns) == [
            "inputs",
            "expectations",
            "tags",
            "source_type",
            "source_id",
            "created_time",
            "dataset_record_id",
        ]


def test_dataset_get_experiment_ids(store):
    experiment_ids = _create_experiments(store, ["exp_1", "exp_2", "exp_3"])
    created_dataset = store.create_dataset(
        name="test_get_experiment_ids",
        experiment_ids=experiment_ids,
    )

    fetched_experiment_ids = store.get_dataset_experiment_ids(created_dataset.dataset_id)
    assert set(fetched_experiment_ids) == set(experiment_ids)

    created_dataset2 = store.create_dataset(
        name="test_no_experiments",
        experiment_ids=[],
    )
    fetched_experiment_ids2 = store.get_dataset_experiment_ids(created_dataset2.dataset_id)
    assert fetched_experiment_ids2 == []

    result = store.get_dataset_experiment_ids("d-nonexistent")
    assert result == []

    result = store.get_dataset_experiment_ids("")
    assert result == []


def test_dataset_tags_with_sql_backend(store):
    tags = {"environment": "production", "version": "2.0", "team": "ml-ops"}

    created = store.create_dataset(
        name="tagged_dataset",
        tags=tags,
    )
    assert created.tags == tags

    retrieved = store.get_dataset(created.dataset_id)
    assert retrieved.tags == tags
    assert retrieved.tags["environment"] == "production"
    assert retrieved.tags["version"] == "2.0"
    assert retrieved.tags["team"] == "ml-ops"

    created_none = store.create_dataset(
        name="no_tags_dataset",
        tags=None,
    )
    retrieved_none = store.get_dataset(created_none.dataset_id)
    assert retrieved_none.tags == {}

    created_empty = store.create_dataset(
        name="empty_tags_dataset",
        tags={},
        experiment_ids=None,
<<<<<<< HEAD
    )
    retrieved_empty = store.get_evaluation_dataset(created_empty.dataset_id)
    assert retrieved_empty.tags == {}


def test_evaluation_dataset_update_tags(store):
    initial_tags = {"environment": "development", "version": "1.0", "deprecated": "true"}
    created = store.create_evaluation_dataset(
        name="test_update_tags",
        tags=initial_tags,
        experiment_ids=None,
    )

    retrieved = store.get_evaluation_dataset(created.dataset_id)
    assert retrieved.tags == initial_tags

    update_tags = {
        "environment": "production",
        "team": "ml-ops",
        "deprecated": None,
    }
    store.set_evaluation_dataset_tags(created.dataset_id, update_tags)

    updated = store.get_evaluation_dataset(created.dataset_id)
    expected_tags = {
        "environment": "production",  # Updated
        "version": "1.0",  # Preserved
        "deprecated": "true",  # Preserved (None is ignored)
        "team": "ml-ops",  # Added
    }
    assert updated.tags == expected_tags
    assert updated.last_update_time == created.last_update_time
    assert updated.last_updated_by == created.last_updated_by

    created_no_tags = store.create_evaluation_dataset(
        name="test_no_initial_tags",
        tags=None,
        experiment_ids=None,
    )

    store.set_evaluation_dataset_tags(
        created_no_tags.dataset_id, {"new_tag": "value", "mlflow.user": "test_user2"}
    )

    updated_no_tags = store.get_evaluation_dataset(created_no_tags.dataset_id)
    assert updated_no_tags.tags == {"new_tag": "value", "mlflow.user": "test_user2"}
    assert updated_no_tags.last_update_time == created_no_tags.last_update_time
    assert updated_no_tags.last_updated_by == created_no_tags.last_updated_by


def test_evaluation_dataset_digest_updates_with_changes(store):
    experiment_id = store.create_experiment("test_exp")

    dataset = store.create_evaluation_dataset(
        name="test_dataset",
        tags={"env": "test"},
        experiment_ids=[experiment_id],
    )

    initial_digest = dataset.digest
    assert initial_digest is not None

    time.sleep(0.01)  # Ensure time difference

    records = [
        {
            "inputs": {"question": "What is MLflow?"},
            "expectations": {"accuracy": 0.95},
        }
    ]

    store.upsert_evaluation_dataset_records(dataset.dataset_id, records)

    updated_dataset = store.get_evaluation_dataset(dataset.dataset_id)

    assert updated_dataset.digest != initial_digest

    prev_digest = updated_dataset.digest
    time.sleep(0.01)  # Ensure time difference

    more_records = [
        {
            "inputs": {"question": "How to track experiments?"},
            "expectations": {"accuracy": 0.9},
        }
    ]

    store.upsert_evaluation_dataset_records(dataset.dataset_id, more_records)

    final_dataset = store.get_evaluation_dataset(dataset.dataset_id)

    assert final_dataset.digest != prev_digest
    assert final_dataset.digest != initial_digest

    store.set_evaluation_dataset_tags(dataset.dataset_id, {"new_tag": "value"})
    dataset_after_tags = store.get_evaluation_dataset(dataset.dataset_id)

    assert dataset_after_tags.digest == final_dataset.digest


def test_sql_evaluation_dataset_record_merge():
    with mock.patch("mlflow.store.tracking.dbmodels.models.get_current_time_millis") as mock_time:
        mock_time.return_value = 2000

        record = SqlEvaluationDatasetRecord()
        record.expectations = {"accuracy": 0.8, "relevance": 0.7}
        record.tags = {"env": "test"}
        record.created_time = 1000
        record.last_update_time = 1000
        record.created_by = "user1"
        record.last_updated_by = "user1"

        new_data = {
            "expectations": {"accuracy": 0.9, "completeness": 0.95},
            "tags": {"version": "2.0"},
        }

        record.merge(new_data)

        assert record.expectations == {
            "accuracy": 0.9,  # Updated
            "relevance": 0.7,  # Preserved
            "completeness": 0.95,  # Added
        }

        assert record.tags == {
            "env": "test",  # Preserved
            "version": "2.0",  # Added
        }

        assert record.created_time == 1000  # Preserved
        assert record.last_update_time == 2000  # Updated

        assert record.created_by == "user1"  # Preserved
        assert record.last_updated_by == "user1"  # No mlflow.user in tags

        record2 = SqlEvaluationDatasetRecord()
        record2.expectations = None
        record2.tags = None

        new_data2 = {"expectations": {"accuracy": 0.9}, "tags": {"env": "prod"}}

        record2.merge(new_data2)

        assert record2.expectations == {"accuracy": 0.9}
        assert record2.tags == {"env": "prod"}
        assert record2.last_update_time == 2000

        record3 = SqlEvaluationDatasetRecord()
        record3.created_by = "user1"
        record3.last_updated_by = "user1"

        new_data3 = {"tags": {"mlflow.user": "user2", "env": "prod"}}

        record3.merge(new_data3)

        assert record3.created_by == "user1"  # Preserved
        assert record3.last_updated_by == "user2"  # Updated from mlflow.user tag

        record4 = SqlEvaluationDatasetRecord()
        record4.expectations = {"accuracy": 0.8}
        record4.tags = {"env": "test"}
        record4.last_update_time = 1000

        record4.merge({})

        assert record4.expectations == {"accuracy": 0.8}
        assert record4.tags == {"env": "test"}
        assert record4.last_update_time == 2000

        record5 = SqlEvaluationDatasetRecord()
        record5.expectations = {"accuracy": 0.8}
        record5.tags = {"env": "test"}

        record5.merge({"expectations": {"relevance": 0.9}})

        assert record5.expectations == {"accuracy": 0.8, "relevance": 0.9}
        assert record5.tags == {"env": "test"}  # Unchanged

        record6 = SqlEvaluationDatasetRecord()
        record6.expectations = {"accuracy": 0.8}
        record6.tags = {"env": "test"}

        record6.merge({"tags": {"version": "1.0"}})

        assert record6.expectations == {"accuracy": 0.8}  # Unchanged
        assert record6.tags == {"env": "test", "version": "1.0"}
=======
    )
    retrieved_empty = store.get_dataset(created_empty.dataset_id)
    assert retrieved_empty.tags == {}


def test_dataset_update_tags(store):
    initial_tags = {"environment": "development", "version": "1.0", "deprecated": "true"}
    created = store.create_dataset(
        name="test_update_tags",
        tags=initial_tags,
        experiment_ids=None,
    )

    retrieved = store.get_dataset(created.dataset_id)
    assert retrieved.tags == initial_tags

    update_tags = {
        "environment": "production",
        "team": "ml-ops",
        "deprecated": None,  # This will be ignored, not delete the tag
    }
    store.set_dataset_tags(created.dataset_id, update_tags)

    updated = store.get_dataset(created.dataset_id)
    expected_tags = {
        "environment": "production",  # Updated
        "version": "1.0",  # Preserved
        "deprecated": "true",  # Preserved (None didn't delete it)
        "team": "ml-ops",  # Added
    }
    assert updated.tags == expected_tags
    assert updated.last_update_time == created.last_update_time
    assert updated.last_updated_by == created.last_updated_by

    created_no_tags = store.create_dataset(
        name="test_no_initial_tags",
        tags=None,
        experiment_ids=None,
    )

    store.set_dataset_tags(
        created_no_tags.dataset_id, {"new_tag": "value", "mlflow.user": "test_user2"}
    )

    updated_no_tags = store.get_dataset(created_no_tags.dataset_id)
    assert updated_no_tags.tags == {"new_tag": "value", "mlflow.user": "test_user2"}
    assert updated_no_tags.last_update_time == created_no_tags.last_update_time
    assert updated_no_tags.last_updated_by == created_no_tags.last_updated_by


def test_dataset_digest_updates_with_changes(store):
    experiment_id = store.create_experiment("test_exp")

    dataset = store.create_dataset(
        name="test_dataset",
        tags={"env": "test"},
        experiment_ids=[experiment_id],
    )

    initial_digest = dataset.digest
    assert initial_digest is not None

    time.sleep(0.01)  # Ensure time difference

    records = [
        {
            "inputs": {"question": "What is MLflow?"},
            "expectations": {"accuracy": 0.95},
        }
    ]

    store.upsert_dataset_records(dataset.dataset_id, records)

    updated_dataset = store.get_dataset(dataset.dataset_id)

    assert updated_dataset.digest != initial_digest

    prev_digest = updated_dataset.digest
    time.sleep(0.01)  # Ensure time difference

    more_records = [
        {
            "inputs": {"question": "How to track experiments?"},
            "expectations": {"accuracy": 0.9},
        }
    ]

    store.upsert_dataset_records(dataset.dataset_id, more_records)

    final_dataset = store.get_dataset(dataset.dataset_id)

    assert final_dataset.digest != prev_digest
    assert final_dataset.digest != initial_digest

    store.set_dataset_tags(dataset.dataset_id, {"new_tag": "value"})
    dataset_after_tags = store.get_dataset(dataset.dataset_id)

    assert dataset_after_tags.digest == final_dataset.digest


def test_sql_dataset_record_merge():
    with mock.patch("mlflow.store.tracking.dbmodels.models.get_current_time_millis") as mock_time:
        mock_time.return_value = 2000

        record = SqlEvaluationDatasetRecord()
        record.expectations = {"accuracy": 0.8, "relevance": 0.7}
        record.tags = {"env": "test"}
        record.created_time = 1000
        record.last_update_time = 1000
        record.created_by = "user1"
        record.last_updated_by = "user1"

        new_data = {
            "expectations": {"accuracy": 0.9, "completeness": 0.95},
            "tags": {"version": "2.0"},
        }

        record.merge(new_data)

        assert record.expectations == {
            "accuracy": 0.9,  # Updated
            "relevance": 0.7,  # Preserved
            "completeness": 0.95,  # Added
        }

        assert record.tags == {
            "env": "test",  # Preserved
            "version": "2.0",  # Added
        }

        assert record.created_time == 1000  # Preserved
        assert record.last_update_time == 2000  # Updated

        assert record.created_by == "user1"  # Preserved
        assert record.last_updated_by == "user1"  # No mlflow.user in tags

        record2 = SqlEvaluationDatasetRecord()
        record2.expectations = None
        record2.tags = None

        new_data2 = {"expectations": {"accuracy": 0.9}, "tags": {"env": "prod"}}

        record2.merge(new_data2)

        assert record2.expectations == {"accuracy": 0.9}
        assert record2.tags == {"env": "prod"}
        assert record2.last_update_time == 2000

        record3 = SqlEvaluationDatasetRecord()
        record3.created_by = "user1"
        record3.last_updated_by = "user1"

        new_data3 = {"tags": {"mlflow.user": "user2", "env": "prod"}}

        record3.merge(new_data3)

        assert record3.created_by == "user1"  # Preserved
        assert record3.last_updated_by == "user2"  # Updated from mlflow.user tag

        record4 = SqlEvaluationDatasetRecord()
        record4.expectations = {"accuracy": 0.8}
        record4.tags = {"env": "test"}
        record4.last_update_time = 1000

        record4.merge({})

        assert record4.expectations == {"accuracy": 0.8}
        assert record4.tags == {"env": "test"}
        assert record4.last_update_time == 2000

        record5 = SqlEvaluationDatasetRecord()
        record5.expectations = {"accuracy": 0.8}
        record5.tags = {"env": "test"}

        record5.merge({"expectations": {"relevance": 0.9}})

        assert record5.expectations == {"accuracy": 0.8, "relevance": 0.9}
        assert record5.tags == {"env": "test"}  # Unchanged

        record6 = SqlEvaluationDatasetRecord()
        record6.expectations = {"accuracy": 0.8}
        record6.tags = {"env": "test"}

        record6.merge({"tags": {"version": "1.0"}})

        assert record6.expectations == {"accuracy": 0.8}  # Unchanged
        assert record6.tags == {"env": "test", "version": "1.0"}


def _create_trace_info(trace_id: str, experiment_id: str):
    return TraceInfo(
        trace_id=trace_id,
        trace_location=trace_location.TraceLocation.from_experiment_id(experiment_id),
        request_time=1234,
        execution_duration=100,
        state=TraceState.OK,
        tags={"tag1": "apple", "tag2": "orange"},
        trace_metadata={"rq1": "foo", "rq2": "bar"},
    )


def test_link_traces_to_run(store: SqlAlchemyStore):
    exp_id = store.create_experiment(f"exp-{uuid.uuid4()}")
    run = store.create_run(exp_id, user_id="user", start_time=0, tags=[], run_name="test_run")

    trace_ids = []
    for i in range(5):
        trace_info = _create_trace_info(f"trace-{i}", exp_id)
        store.start_trace(trace_info)
        trace_ids.append(trace_info.trace_id)

    store.link_traces_to_run(trace_ids, run.info.run_id)

    # search_traces should return traces linked to the run
    traces, _ = store.search_traces(
        experiment_ids=[exp_id], filter_string=f"run_id = '{run.info.run_id}'"
    )
    assert len(traces) == 5


def test_link_traces_to_run_100_limit(store: SqlAlchemyStore):
    exp_id = store.create_experiment(f"exp-{uuid.uuid4()}")
    run = store.create_run(exp_id, user_id="user", start_time=0, tags=[], run_name="test_run")

    # Test exceeding the limit (101 traces)
    trace_ids = []
    for i in range(101):
        trace_info = _create_trace_info(f"trace-{i}", exp_id)
        store.start_trace(trace_info)
        trace_ids.append(trace_info.trace_id)

    with pytest.raises(MlflowException, match="Cannot link more than 100 traces to a run"):
        store.link_traces_to_run(trace_ids, run.info.run_id)
>>>>>>> fdb7ea58
<|MERGE_RESOLUTION|>--- conflicted
+++ resolved
@@ -6741,11 +6741,7 @@
     assert created_feedback.error.stack_trace == retrieved_feedback.error.stack_trace
 
 
-<<<<<<< HEAD
-def test_evaluation_dataset_crud_operations(store):
-=======
 def test_dataset_crud_operations(store):
->>>>>>> fdb7ea58
     with mock.patch("mlflow.entities.evaluation_dataset._get_store", return_value=store):
         experiment_ids = _create_experiments(store, ["test_exp_1", "test_exp_2"])
         created_dataset = store.create_dataset(
@@ -6804,41 +6800,25 @@
         tags = {"priority": "high" if i % 2 == 0 else "low", "mlflow.user": f"user_{i % 3}"}
 
         if i < 3:
-<<<<<<< HEAD
-            created = store.create_evaluation_dataset(
-=======
             created = store.create_dataset(
->>>>>>> fdb7ea58
                 name=name,
                 experiment_ids=[exp_ids[0]],
                 tags=tags,
             )
         elif i < 6:
-<<<<<<< HEAD
-            created = store.create_evaluation_dataset(
-=======
             created = store.create_dataset(
->>>>>>> fdb7ea58
                 name=name,
                 experiment_ids=[exp_ids[1], exp_ids[2]],
                 tags=tags,
             )
         elif i < 8:
-<<<<<<< HEAD
-            created = store.create_evaluation_dataset(
-=======
             created = store.create_dataset(
->>>>>>> fdb7ea58
                 name=name,
                 experiment_ids=[exp_ids[2]],
                 tags=tags,
             )
         else:
-<<<<<<< HEAD
-            created = store.create_evaluation_dataset(
-=======
             created = store.create_dataset(
->>>>>>> fdb7ea58
                 name=name,
                 experiment_ids=[],
                 tags=tags,
@@ -6875,19 +6855,6 @@
     test_results = [d for d in results if d.name.startswith(test_prefix)]
     assert len(test_results) == 10
 
-<<<<<<< HEAD
-    results = store.search_evaluation_datasets(
-        filter_string=f"name LIKE '%{test_prefix}dataset_0%'"
-    )
-    assert len(results) == 10
-    assert all("dataset_0" in d.name for d in results)
-
-    results = store.search_evaluation_datasets(filter_string=f"name = '{test_prefix}dataset_05'")
-    assert len(results) == 1
-    assert results[0].name == f"{test_prefix}dataset_05"
-
-    results = store.search_evaluation_datasets(filter_string="tags.priority = 'high'")
-=======
     results = store.search_datasets(filter_string=f"name LIKE '%{test_prefix}dataset_0%'")
     assert len(results) == 10
     assert all("dataset_0" in d.name for d in results)
@@ -6897,78 +6864,45 @@
     assert results[0].name == f"{test_prefix}dataset_05"
 
     results = store.search_datasets(filter_string="tags.priority = 'high'")
->>>>>>> fdb7ea58
     test_results = [d for d in results if d.name.startswith(test_prefix)]
     assert len(test_results) == 5
     assert all(d.tags.get("priority") == "high" for d in test_results)
 
-<<<<<<< HEAD
-    results = store.search_evaluation_datasets(filter_string="tags.priority != 'high'")
-=======
     results = store.search_datasets(filter_string="tags.priority != 'high'")
->>>>>>> fdb7ea58
     test_results = [d for d in results if d.name.startswith(test_prefix)]
     assert len(test_results) == 5
     assert all(d.tags.get("priority") == "low" for d in test_results)
 
-<<<<<<< HEAD
-    results = store.search_evaluation_datasets(
-=======
     results = store.search_datasets(
->>>>>>> fdb7ea58
         filter_string=f"name LIKE '%{test_prefix}%' AND tags.priority = 'low'"
     )
     assert len(results) == 5
     assert all(d.tags.get("priority") == "low" and test_prefix in d.name for d in results)
 
     mid_dataset = datasets[5]
-<<<<<<< HEAD
-    results = store.search_evaluation_datasets(
-        filter_string=f"created_time > {mid_dataset.created_time}"
-    )
-=======
     results = store.search_datasets(filter_string=f"created_time > {mid_dataset.created_time}")
->>>>>>> fdb7ea58
     test_results = [d for d in results if d.name.startswith(test_prefix)]
     assert len(test_results) == 4
     assert all(d.created_time > mid_dataset.created_time for d in test_results)
 
-<<<<<<< HEAD
-    results = store.search_evaluation_datasets(
-=======
     results = store.search_datasets(
->>>>>>> fdb7ea58
         experiment_ids=[exp_ids[0]], filter_string="tags.priority = 'high'"
     )
     assert len(results) == 2
     assert all(d.tags.get("priority") == "high" for d in results)
 
-<<<<<<< HEAD
-    results = store.search_evaluation_datasets(
-        filter_string="tags.priority = 'low'", order_by=["name ASC"]
-    )
-=======
     results = store.search_datasets(filter_string="tags.priority = 'low'", order_by=["name ASC"])
->>>>>>> fdb7ea58
     test_results = [d for d in results if d.name.startswith(test_prefix)]
     names = [d.name for d in test_results]
     assert names == sorted(names)
 
-<<<<<<< HEAD
-    created_user = store.create_evaluation_dataset(
-=======
     created_user = store.create_dataset(
->>>>>>> fdb7ea58
         name=f"{test_prefix}_user_dataset",
         tags={"test": "user", mlflow_tags.MLFLOW_USER: "test_user_1"},
         experiment_ids=[exp_ids[0]],
     )
 
-<<<<<<< HEAD
-    results = store.search_evaluation_datasets(filter_string="created_by = 'test_user_1'")
-=======
     results = store.search_datasets(filter_string="created_by = 'test_user_1'")
->>>>>>> fdb7ea58
     test_results = [d for d in results if d.name.startswith(test_prefix)]
     assert len(test_results) == 1
     assert test_results[0].created_by == "test_user_1"
@@ -6980,40 +6914,23 @@
             "tags": {mlflow_tags.MLFLOW_USER: "test_user_2"},
         }
     ]
-<<<<<<< HEAD
-    store.upsert_evaluation_dataset_records(created_user.dataset_id, records_with_user)
-
-    results = store.search_evaluation_datasets(filter_string="last_updated_by = 'test_user_2'")
-=======
     store.upsert_dataset_records(created_user.dataset_id, records_with_user)
 
     results = store.search_datasets(filter_string="last_updated_by = 'test_user_2'")
->>>>>>> fdb7ea58
     test_results = [d for d in results if d.name.startswith(test_prefix)]
     assert len(test_results) == 1
     assert test_results[0].last_updated_by == "test_user_2"
 
     with pytest.raises(MlflowException, match="Invalid attribute key"):
-<<<<<<< HEAD
-        store.search_evaluation_datasets(filter_string="invalid_field = 'value'")
-
-
-def test_evaluation_dataset_schema_and_profile_computation(store):
-=======
         store.search_datasets(filter_string="invalid_field = 'value'")
 
 
 def test_dataset_schema_and_profile_computation(store):
->>>>>>> fdb7ea58
     """Test that schema and profile are computed when records are added."""
     test_prefix = "test_schema_profile_"
     exp_ids = _create_experiments(store, [f"{test_prefix}exp"])
 
-<<<<<<< HEAD
-    dataset = store.create_evaluation_dataset(name=f"{test_prefix}dataset", experiment_ids=exp_ids)
-=======
     dataset = store.create_dataset(name=f"{test_prefix}dataset", experiment_ids=exp_ids)
->>>>>>> fdb7ea58
 
     assert dataset.schema is None
     assert dataset.profile is None
@@ -7050,15 +6967,9 @@
         },
     ]
 
-<<<<<<< HEAD
-    store.upsert_evaluation_dataset_records(dataset.dataset_id, records)
-
-    updated_dataset = store.get_evaluation_dataset(dataset.dataset_id)
-=======
     store.upsert_dataset_records(dataset.dataset_id, records)
 
     updated_dataset = store.get_dataset(dataset.dataset_id)
->>>>>>> fdb7ea58
 
     assert updated_dataset.schema is not None
     schema = json.loads(updated_dataset.schema)
@@ -7079,19 +6990,11 @@
     assert profile["num_records"] == 3
 
 
-<<<<<<< HEAD
-def test_evaluation_dataset_schema_and_profile_incremental_updates(store):
-    test_prefix = "test_incremental_"
-    exp_ids = _create_experiments(store, [f"{test_prefix}exp"])
-
-    dataset = store.create_evaluation_dataset(name=f"{test_prefix}dataset", experiment_ids=exp_ids)
-=======
 def test_dataset_schema_and_profile_incremental_updates(store):
     test_prefix = "test_incremental_"
     exp_ids = _create_experiments(store, [f"{test_prefix}exp"])
 
     dataset = store.create_dataset(name=f"{test_prefix}dataset", experiment_ids=exp_ids)
->>>>>>> fdb7ea58
 
     initial_records = [
         {
@@ -7101,15 +7004,9 @@
         }
     ]
 
-<<<<<<< HEAD
-    store.upsert_evaluation_dataset_records(dataset.dataset_id, initial_records)
-
-    dataset1 = store.get_evaluation_dataset(dataset.dataset_id)
-=======
     store.upsert_dataset_records(dataset.dataset_id, initial_records)
 
     dataset1 = store.get_dataset(dataset.dataset_id)
->>>>>>> fdb7ea58
     schema1 = json.loads(dataset1.schema)
     profile1 = json.loads(dataset1.profile)
 
@@ -7130,15 +7027,9 @@
         }
     ]
 
-<<<<<<< HEAD
-    store.upsert_evaluation_dataset_records(dataset.dataset_id, additional_records)
-
-    dataset2 = store.get_evaluation_dataset(dataset.dataset_id)
-=======
     store.upsert_dataset_records(dataset.dataset_id, additional_records)
 
     dataset2 = store.get_dataset(dataset.dataset_id)
->>>>>>> fdb7ea58
     schema2 = json.loads(dataset2.schema)
     profile2 = json.loads(dataset2.profile)
 
@@ -7152,107 +7043,9 @@
     assert profile2["num_records"] == 2
 
 
-<<<<<<< HEAD
-def test_evaluation_dataset_user_detection(store):
-    test_prefix = "test_user_detection_"
-    exp_ids = _create_experiments(store, [f"{test_prefix}exp"])
-
-    dataset1 = store.create_evaluation_dataset(
-        name=f"{test_prefix}dataset1",
-        tags={mlflow_tags.MLFLOW_USER: "john_doe", "other": "tag"},
-        experiment_ids=exp_ids,
-    )
-    assert dataset1.created_by == "john_doe"
-    assert dataset1.tags[mlflow_tags.MLFLOW_USER] == "john_doe"
-
-    dataset2 = store.create_evaluation_dataset(
-        name=f"{test_prefix}dataset2", tags={"other": "tag"}, experiment_ids=exp_ids
-    )
-    assert dataset2.created_by is None
-    assert mlflow_tags.MLFLOW_USER not in dataset2.tags
-
-    results = store.search_evaluation_datasets(filter_string="created_by = 'john_doe'")
-    test_results = [d for d in results if d.name.startswith(test_prefix)]
-    assert len(test_results) == 1
-    assert test_results[0].dataset_id == dataset1.dataset_id
-
-
-def test_evaluation_dataset_filtering_ordering_pagination(store):
-    test_prefix = "test_filter_order_page_"
-    exp_ids = _create_experiments(store, [f"{test_prefix}exp_{i}" for i in range(3)])
-
-    datasets = []
-    for i in range(10):
-        time.sleep(0.01)
-        tags = {
-            "priority": "high" if i < 3 else ("medium" if i < 7 else "low"),
-            "model": f"model_{i % 3}",
-            "environment": "production" if i % 2 == 0 else "staging",
-        }
-        created = store.create_evaluation_dataset(
-            name=f"{test_prefix}_dataset_{i:02d}",
-            tags=tags,
-            experiment_ids=[exp_ids[i % len(exp_ids)]],
-        )
-        datasets.append(created)
-
-    results = store.search_evaluation_datasets(
-        filter_string="tags.priority = 'high'", order_by=["name ASC"], max_results=2
-    )
-    test_results = [d for d in results if d.name.startswith(test_prefix)]
-    assert len(test_results) == 2
-    assert all(d.tags.get("priority") == "high" for d in test_results)
-    assert test_results[0].name < test_results[1].name
-
-    results_all = store.search_evaluation_datasets(
-        filter_string="tags.priority = 'high'", order_by=["name ASC"]
-    )
-    test_results_all = [d for d in results_all if d.name.startswith(test_prefix)]
-    assert len(test_results_all) == 3
-
-    mid_time = datasets[5].created_time
-    results = store.search_evaluation_datasets(
-        filter_string=f"tags.environment = 'production' AND created_time > {mid_time}",
-        order_by=["created_time DESC"],
-        max_results=3,
-    )
-    test_results = [d for d in results if d.name.startswith(test_prefix)]
-    assert all(d.tags.get("environment") == "production" for d in test_results)
-    assert all(d.created_time > mid_time for d in test_results)
-
-    for i in range(1, len(test_results)):
-        assert test_results[i - 1].created_time >= test_results[i].created_time
-
-    results = store.search_evaluation_datasets(
-        experiment_ids=[exp_ids[0]],
-        filter_string="tags.model = 'model_0' AND tags.priority != 'low'",
-        order_by=["last_update_time DESC"],
-        max_results=5,
-    )
-    for d in results:
-        assert d.tags.get("model") == "model_0"
-        assert d.tags.get("priority") != "low"
-
-    all_production = store.search_evaluation_datasets(
-        filter_string="tags.environment = 'production'", order_by=["name ASC"]
-    )
-    test_all_production = [d for d in all_production if d.name.startswith(test_prefix)]
-
-    limited_results = store.search_evaluation_datasets(
-        filter_string="tags.environment = 'production'", order_by=["name ASC"], max_results=3
-    )
-    test_limited = [d for d in limited_results if d.name.startswith(test_prefix)]
-
-    assert len(test_limited) == 3
-    assert len(test_all_production) == 5
-    for i in range(3):
-        assert test_limited[i].dataset_id == test_all_production[i].dataset_id
-
-=======
 def test_dataset_user_detection(store):
     test_prefix = "test_user_detection_"
     exp_ids = _create_experiments(store, [f"{test_prefix}exp"])
->>>>>>> fdb7ea58
 
     dataset1 = store.create_dataset(
         name=f"{test_prefix}dataset1",
@@ -7443,11 +7236,7 @@
     assert result["inserted"] == 3
     assert result["updated"] == 0
 
-<<<<<<< HEAD
-    result = store.upsert_evaluation_dataset_records(
-=======
     result = store.upsert_dataset_records(
->>>>>>> fdb7ea58
         created_dataset.dataset_id,
         [{"inputs": {}, "expectations": {"result": "empty inputs allowed"}}],
     )
@@ -7485,11 +7274,7 @@
     store.upsert_dataset_records(created_dataset.dataset_id, records)
 
     with mock.patch("mlflow.entities.evaluation_dataset._get_store", return_value=store):
-<<<<<<< HEAD
-        retrieved = store.get_evaluation_dataset(dataset_id=created_dataset.dataset_id)
-=======
         retrieved = store.get_dataset(dataset_id=created_dataset.dataset_id)
->>>>>>> fdb7ea58
         assert not retrieved.has_records()
 
         df = retrieved.to_df()
@@ -7557,195 +7342,6 @@
         name="empty_tags_dataset",
         tags={},
         experiment_ids=None,
-<<<<<<< HEAD
-    )
-    retrieved_empty = store.get_evaluation_dataset(created_empty.dataset_id)
-    assert retrieved_empty.tags == {}
-
-
-def test_evaluation_dataset_update_tags(store):
-    initial_tags = {"environment": "development", "version": "1.0", "deprecated": "true"}
-    created = store.create_evaluation_dataset(
-        name="test_update_tags",
-        tags=initial_tags,
-        experiment_ids=None,
-    )
-
-    retrieved = store.get_evaluation_dataset(created.dataset_id)
-    assert retrieved.tags == initial_tags
-
-    update_tags = {
-        "environment": "production",
-        "team": "ml-ops",
-        "deprecated": None,
-    }
-    store.set_evaluation_dataset_tags(created.dataset_id, update_tags)
-
-    updated = store.get_evaluation_dataset(created.dataset_id)
-    expected_tags = {
-        "environment": "production",  # Updated
-        "version": "1.0",  # Preserved
-        "deprecated": "true",  # Preserved (None is ignored)
-        "team": "ml-ops",  # Added
-    }
-    assert updated.tags == expected_tags
-    assert updated.last_update_time == created.last_update_time
-    assert updated.last_updated_by == created.last_updated_by
-
-    created_no_tags = store.create_evaluation_dataset(
-        name="test_no_initial_tags",
-        tags=None,
-        experiment_ids=None,
-    )
-
-    store.set_evaluation_dataset_tags(
-        created_no_tags.dataset_id, {"new_tag": "value", "mlflow.user": "test_user2"}
-    )
-
-    updated_no_tags = store.get_evaluation_dataset(created_no_tags.dataset_id)
-    assert updated_no_tags.tags == {"new_tag": "value", "mlflow.user": "test_user2"}
-    assert updated_no_tags.last_update_time == created_no_tags.last_update_time
-    assert updated_no_tags.last_updated_by == created_no_tags.last_updated_by
-
-
-def test_evaluation_dataset_digest_updates_with_changes(store):
-    experiment_id = store.create_experiment("test_exp")
-
-    dataset = store.create_evaluation_dataset(
-        name="test_dataset",
-        tags={"env": "test"},
-        experiment_ids=[experiment_id],
-    )
-
-    initial_digest = dataset.digest
-    assert initial_digest is not None
-
-    time.sleep(0.01)  # Ensure time difference
-
-    records = [
-        {
-            "inputs": {"question": "What is MLflow?"},
-            "expectations": {"accuracy": 0.95},
-        }
-    ]
-
-    store.upsert_evaluation_dataset_records(dataset.dataset_id, records)
-
-    updated_dataset = store.get_evaluation_dataset(dataset.dataset_id)
-
-    assert updated_dataset.digest != initial_digest
-
-    prev_digest = updated_dataset.digest
-    time.sleep(0.01)  # Ensure time difference
-
-    more_records = [
-        {
-            "inputs": {"question": "How to track experiments?"},
-            "expectations": {"accuracy": 0.9},
-        }
-    ]
-
-    store.upsert_evaluation_dataset_records(dataset.dataset_id, more_records)
-
-    final_dataset = store.get_evaluation_dataset(dataset.dataset_id)
-
-    assert final_dataset.digest != prev_digest
-    assert final_dataset.digest != initial_digest
-
-    store.set_evaluation_dataset_tags(dataset.dataset_id, {"new_tag": "value"})
-    dataset_after_tags = store.get_evaluation_dataset(dataset.dataset_id)
-
-    assert dataset_after_tags.digest == final_dataset.digest
-
-
-def test_sql_evaluation_dataset_record_merge():
-    with mock.patch("mlflow.store.tracking.dbmodels.models.get_current_time_millis") as mock_time:
-        mock_time.return_value = 2000
-
-        record = SqlEvaluationDatasetRecord()
-        record.expectations = {"accuracy": 0.8, "relevance": 0.7}
-        record.tags = {"env": "test"}
-        record.created_time = 1000
-        record.last_update_time = 1000
-        record.created_by = "user1"
-        record.last_updated_by = "user1"
-
-        new_data = {
-            "expectations": {"accuracy": 0.9, "completeness": 0.95},
-            "tags": {"version": "2.0"},
-        }
-
-        record.merge(new_data)
-
-        assert record.expectations == {
-            "accuracy": 0.9,  # Updated
-            "relevance": 0.7,  # Preserved
-            "completeness": 0.95,  # Added
-        }
-
-        assert record.tags == {
-            "env": "test",  # Preserved
-            "version": "2.0",  # Added
-        }
-
-        assert record.created_time == 1000  # Preserved
-        assert record.last_update_time == 2000  # Updated
-
-        assert record.created_by == "user1"  # Preserved
-        assert record.last_updated_by == "user1"  # No mlflow.user in tags
-
-        record2 = SqlEvaluationDatasetRecord()
-        record2.expectations = None
-        record2.tags = None
-
-        new_data2 = {"expectations": {"accuracy": 0.9}, "tags": {"env": "prod"}}
-
-        record2.merge(new_data2)
-
-        assert record2.expectations == {"accuracy": 0.9}
-        assert record2.tags == {"env": "prod"}
-        assert record2.last_update_time == 2000
-
-        record3 = SqlEvaluationDatasetRecord()
-        record3.created_by = "user1"
-        record3.last_updated_by = "user1"
-
-        new_data3 = {"tags": {"mlflow.user": "user2", "env": "prod"}}
-
-        record3.merge(new_data3)
-
-        assert record3.created_by == "user1"  # Preserved
-        assert record3.last_updated_by == "user2"  # Updated from mlflow.user tag
-
-        record4 = SqlEvaluationDatasetRecord()
-        record4.expectations = {"accuracy": 0.8}
-        record4.tags = {"env": "test"}
-        record4.last_update_time = 1000
-
-        record4.merge({})
-
-        assert record4.expectations == {"accuracy": 0.8}
-        assert record4.tags == {"env": "test"}
-        assert record4.last_update_time == 2000
-
-        record5 = SqlEvaluationDatasetRecord()
-        record5.expectations = {"accuracy": 0.8}
-        record5.tags = {"env": "test"}
-
-        record5.merge({"expectations": {"relevance": 0.9}})
-
-        assert record5.expectations == {"accuracy": 0.8, "relevance": 0.9}
-        assert record5.tags == {"env": "test"}  # Unchanged
-
-        record6 = SqlEvaluationDatasetRecord()
-        record6.expectations = {"accuracy": 0.8}
-        record6.tags = {"env": "test"}
-
-        record6.merge({"tags": {"version": "1.0"}})
-
-        assert record6.expectations == {"accuracy": 0.8}  # Unchanged
-        assert record6.tags == {"env": "test", "version": "1.0"}
-=======
     )
     retrieved_empty = store.get_dataset(created_empty.dataset_id)
     assert retrieved_empty.tags == {}
@@ -7978,5 +7574,4 @@
         trace_ids.append(trace_info.trace_id)
 
     with pytest.raises(MlflowException, match="Cannot link more than 100 traces to a run"):
-        store.link_traces_to_run(trace_ids, run.info.run_id)
->>>>>>> fdb7ea58
+        store.link_traces_to_run(trace_ids, run.info.run_id)