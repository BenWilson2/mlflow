--- conflicted
+++ resolved
@@ -6228,10 +6228,6 @@
 
 
 def test_search_evaluation_datasets_ordering(store):
-<<<<<<< HEAD
-    # Use unique prefix to avoid conflicts with other tests
-=======
->>>>>>> 6154d72f
     test_prefix = "test_ordering_"
     datasets = [
         EvaluationDataset(name=f"{test_prefix}zebra_dataset", created_by="user1"),
@@ -6260,10 +6256,6 @@
 
 
 def test_search_evaluation_datasets_pagination(store):
-<<<<<<< HEAD
-    # Use unique prefix to avoid conflicts with other tests
-=======
->>>>>>> 6154d72f
     test_prefix = "test_pagination_"
     dataset_ids = []
     for i in range(10):
@@ -6272,31 +6264,16 @@
         dataset_ids.append(created.dataset_id)
         time.sleep(0.001)
 
-<<<<<<< HEAD
-    # Search for all datasets and filter to our test datasets
     all_results = store.search_evaluation_datasets(max_results=50)
     test_datasets = [d for d in all_results if d.name.startswith(test_prefix)]
     assert len(test_datasets) == 10
 
-    # Test pagination with smaller page size removed as it's redundant
-
-    # Verify we created 10 datasets
-=======
-    all_results = store.search_evaluation_datasets(max_results=50)
-    test_datasets = [d for d in all_results if d.name.startswith(test_prefix)]
-    assert len(test_datasets) == 10
-
->>>>>>> 6154d72f
     created_dataset_ids = set(dataset_ids)
     found_dataset_ids = {d.dataset_id for d in test_datasets}
     assert created_dataset_ids == found_dataset_ids
 
 
 def test_search_evaluation_datasets_pagination_with_filters(store):
-<<<<<<< HEAD
-    # Use unique prefix to avoid conflicts
-=======
->>>>>>> 6154d72f
     test_prefix = "test_filter_pagination_"
     exp1 = store.create_experiment("pagination_exp_1")
     exp2 = store.create_experiment("pagination_exp_2")
@@ -6313,19 +6290,11 @@
             created = store.create_evaluation_dataset(dataset, experiment_ids=[exp2])
             exp2_datasets.append(created.dataset_id)
 
-<<<<<<< HEAD
-    # Get all datasets for exp1
-=======
->>>>>>> 6154d72f
     exp1_results = store.search_evaluation_datasets(experiment_ids=[exp1], max_results=50)
     test_exp1_datasets = [d for d in exp1_results if d.name.startswith(test_prefix)]
     assert len(test_exp1_datasets) == 4
     assert all(exp1 in d.experiment_ids for d in test_exp1_datasets)
 
-<<<<<<< HEAD
-    # Get all datasets for exp2
-=======
->>>>>>> 6154d72f
     exp2_results = store.search_evaluation_datasets(experiment_ids=[exp2], max_results=50)
     test_exp2_datasets = [d for d in exp2_results if d.name.startswith(test_prefix)]
     assert len(test_exp2_datasets) == 4
@@ -6337,10 +6306,6 @@
 
 
 def test_search_evaluation_datasets_with_overlapping_experiments_and_lazy_loading(store):
-<<<<<<< HEAD
-    # Use unique prefix to avoid conflicts
-=======
->>>>>>> 6154d72f
     test_prefix = "test_overlap_"
     exp_ids = [store.create_experiment(f"overlap_exp_{i}") for i in range(1, 6)]
 
