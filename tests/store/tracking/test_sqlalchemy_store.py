--- conflicted
+++ resolved
@@ -6339,7 +6339,6 @@
     with pytest.raises(MlflowException, match="not found"):
         store.upsert_evaluation_dataset_records("d-nonexistent", records_batch1)
 
-<<<<<<< HEAD
     # Test that empty inputs dict is allowed (for traces without inputs)
     result = store.upsert_evaluation_dataset_records(
         created_dataset.dataset_id,
@@ -6347,13 +6346,6 @@
     )
     assert result["inserted"] == 1
     assert result["updated"] == 0
-=======
-    with pytest.raises(MlflowException, match="inputs must be provided and cannot be empty"):
-        store.upsert_evaluation_dataset_records(
-            created_dataset.dataset_id,
-            [{"inputs": {}, "expectations": {"result": "should fail"}}],
-        )
->>>>>>> f74b5dff
 
     empty_result = store.upsert_evaluation_dataset_records(created_dataset.dataset_id, [])
     assert empty_result["inserted"] == 0
