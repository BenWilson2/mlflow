import json
import math
import os
import pathlib
import random
import re
import shutil
import time
import uuid
from concurrent.futures import ThreadPoolExecutor
from dataclasses import dataclass
from pathlib import Path
from typing import Union
from unittest import mock

import pytest
import sqlalchemy
from packaging.version import Version

import mlflow
import mlflow.db
import mlflow.store.db.base_sql_model
from mlflow import entities
from mlflow.entities import (
    AssessmentSource,
    AssessmentSourceType,
    Expectation,
    Experiment,
    ExperimentTag,
    Feedback,
    Metric,
    Param,
    RunStatus,
    RunTag,
    SourceType,
    ViewType,
    _DatasetSummary,
    trace_location,
)
from mlflow.entities.assessment import ExpectationValue, FeedbackValue
from mlflow.entities.logged_model_output import LoggedModelOutput
from mlflow.entities.logged_model_parameter import LoggedModelParameter
from mlflow.entities.logged_model_status import LoggedModelStatus
from mlflow.entities.logged_model_tag import LoggedModelTag
from mlflow.entities.trace_info import TraceInfo
from mlflow.entities.trace_state import TraceState
from mlflow.entities.trace_status import TraceStatus
from mlflow.environment_variables import (
    MLFLOW_TRACKING_URI,
)
from mlflow.exceptions import MlflowException
from mlflow.models import Model
from mlflow.protos.databricks_pb2 import (
    BAD_REQUEST,
    INVALID_PARAMETER_VALUE,
    RESOURCE_DOES_NOT_EXIST,
    TEMPORARILY_UNAVAILABLE,
    ErrorCode,
)
from mlflow.store.db.db_types import MSSQL, MYSQL, POSTGRES, SQLITE
from mlflow.store.db.utils import (
    _get_latest_schema_revision,
    _get_schema_version,
)
from mlflow.store.entities import PagedList
from mlflow.store.tracking import (
    SEARCH_MAX_RESULTS_DEFAULT,
    SEARCH_MAX_RESULTS_THRESHOLD,
)
from mlflow.store.tracking.dbmodels import models
from mlflow.store.tracking.dbmodels.models import (
    SqlDataset,
    SqlEntityAssociation,
    SqlEvaluationDataset,
    SqlEvaluationDatasetRecord,
    SqlExperiment,
    SqlExperimentTag,
    SqlInput,
    SqlInputTag,
    SqlLatestMetric,
    SqlLoggedModel,
    SqlLoggedModelMetric,
    SqlLoggedModelParam,
    SqlLoggedModelTag,
    SqlMetric,
    SqlParam,
    SqlRun,
    SqlTag,
    SqlTraceInfo,
    SqlTraceMetadata,
    SqlTraceTag,
)
from mlflow.store.tracking.sqlalchemy_store import SqlAlchemyStore, _get_orderby_clauses
from mlflow.tracing.constant import (
    MAX_CHARS_IN_TRACE_INFO_TAGS_VALUE,
    TRACE_SCHEMA_VERSION_KEY,
    TraceMetadataKey,
)
from mlflow.utils import mlflow_tags
from mlflow.utils.file_utils import TempDir
from mlflow.utils.mlflow_tags import (
    MLFLOW_ARTIFACT_LOCATION,
    MLFLOW_DATASET_CONTEXT,
    MLFLOW_RUN_NAME,
)
from mlflow.utils.name_utils import _GENERATOR_PREDICATES
from mlflow.utils.os import is_windows
from mlflow.utils.time import get_current_time_millis
from mlflow.utils.uri import extract_db_type_from_uri
from mlflow.utils.validation import (
    MAX_DATASET_DIGEST_SIZE,
    MAX_DATASET_NAME_SIZE,
    MAX_DATASET_PROFILE_SIZE,
    MAX_DATASET_SCHEMA_SIZE,
    MAX_DATASET_SOURCE_SIZE,
    MAX_EXPERIMENT_NAME_LENGTH,
    MAX_INPUT_TAG_KEY_SIZE,
    MAX_INPUT_TAG_VALUE_SIZE,
    MAX_TAG_VAL_LENGTH,
)

from tests.integration.utils import invoke_cli_runner
from tests.store.tracking.test_file_store import assert_dataset_inputs_equal

DB_URI = "sqlite:///"
ARTIFACT_URI = "artifact_folder"

pytestmark = pytest.mark.notrackingurimock


def db_types_and_drivers():
    d = {
        "sqlite": [
            "pysqlite",
            "pysqlcipher",
        ],
        "postgresql": [
            "psycopg2",
            "pg8000",
            "psycopg2cffi",
            "pypostgresql",
            "pygresql",
            "zxjdbc",
        ],
        "mysql": [
            "mysqldb",
            "pymysql",
            "mysqlconnector",
            "cymysql",
            "oursql",
            "gaerdbms",
            "pyodbc",
            "zxjdbc",
        ],
        "mssql": [
            "pyodbc",
            "mxodbc",
            "pymssql",
            "zxjdbc",
            "adodbapi",
        ],
    }
    for db_type, drivers in d.items():
        for driver in drivers:
            yield db_type, driver


@pytest.mark.parametrize(("db_type", "driver"), db_types_and_drivers())
def test_correct_db_type_from_uri(db_type, driver):
    assert extract_db_type_from_uri(f"{db_type}+{driver}://...") == db_type
    # try the driver-less version, which will revert SQLAlchemy to the default driver
    assert extract_db_type_from_uri(f"{db_type}://...") == db_type


@pytest.mark.parametrize(
    "db_uri",
    [
        "oracle://...",
        "oracle+cx_oracle://...",
        "snowflake://...",
        "://...",
        "abcdefg",
    ],
)
def test_fail_on_unsupported_db_type(db_uri):
    with pytest.raises(MlflowException, match=r"Invalid database engine"):
        extract_db_type_from_uri(db_uri)


def test_fail_on_multiple_drivers():
    with pytest.raises(MlflowException, match=r"Invalid database URI"):
        extract_db_type_from_uri("mysql+pymsql+pyodbc://...")


@pytest.fixture
def store(tmp_path: Path):
    db_uri = MLFLOW_TRACKING_URI.get() or f"{DB_URI}{tmp_path / 'temp.db'}"
    artifact_uri = tmp_path / "artifacts"
    artifact_uri.mkdir(exist_ok=True)
    store = SqlAlchemyStore(db_uri, artifact_uri.as_uri())
    yield store
    _cleanup_database(store)


@pytest.fixture
def store_and_trace_info(store):
    exp_id = store.create_experiment("test")
    timestamp_ms = get_current_time_millis()
    return store, store.start_trace(
        TraceInfo(
            trace_id=f"tr-{uuid.uuid4()}",
            trace_location=trace_location.TraceLocation.from_experiment_id(exp_id),
            request_time=timestamp_ms,
            execution_duration=0,
            state=TraceState.OK,
            tags={},
            trace_metadata={},
            client_request_id=f"tr-{uuid.uuid4()}",
            request_preview=None,
            response_preview=None,
        ),
    )


def _get_store(tmp_path: Path):
    db_uri = MLFLOW_TRACKING_URI.get() or f"{DB_URI}{tmp_path / 'temp.db'}"
    artifact_uri = tmp_path / "artifacts"
    artifact_uri.mkdir(exist_ok=True)
    return SqlAlchemyStore(db_uri, artifact_uri.as_uri())


def _get_query_to_reset_experiment_id(store: SqlAlchemyStore):
    dialect = store._get_dialect()
    if dialect == POSTGRES:
        return "ALTER SEQUENCE experiments_experiment_id_seq RESTART WITH 1"
    elif dialect == MYSQL:
        return "ALTER TABLE experiments AUTO_INCREMENT = 1"
    elif dialect == MSSQL:
        return "DBCC CHECKIDENT (experiments, RESEED, 0)"
    elif dialect == SQLITE:
        # In SQLite, deleting all experiments resets experiment_id
        return None
    raise ValueError(f"Invalid dialect: {dialect}")


def _cleanup_database(store: SqlAlchemyStore):
    with store.ManagedSessionMaker() as session:
        # Delete all rows in all tables
        for model in (
            SqlLoggedModel,
            SqlLoggedModelMetric,
            SqlLoggedModelParam,
            SqlLoggedModelTag,
            SqlParam,
            SqlMetric,
            SqlLatestMetric,
            SqlTag,
            SqlInputTag,
            SqlInput,
            SqlDataset,
            SqlRun,
            SqlTraceTag,
            SqlTraceMetadata,
            SqlTraceInfo,
            SqlEvaluationDatasetRecord,
            SqlEntityAssociation,
            SqlEvaluationDataset,
            SqlExperimentTag,
            SqlExperiment,
        ):
            session.query(model).delete()

        # Reset experiment_id to start at 1
        if reset_experiment_id := _get_query_to_reset_experiment_id(store):
            session.execute(sqlalchemy.sql.text(reset_experiment_id))


def _create_experiments(store: SqlAlchemyStore, names) -> Union[str, list[str]]:
    if isinstance(names, (list, tuple)):
        ids = []
        for name in names:
            # Sleep to ensure each experiment has a unique creation_time for
            # deterministic experiment search results
            time.sleep(0.001)
            ids.append(store.create_experiment(name=name))
        return ids

    time.sleep(0.001)
    return store.create_experiment(name=names)


def _get_run_configs(experiment_id=None, tags=None, start_time=None):
    return {
        "experiment_id": experiment_id,
        "user_id": "Anderson",
        "start_time": get_current_time_millis() if start_time is None else start_time,
        "tags": tags,
        "run_name": "name",
    }


def _run_factory(store: SqlAlchemyStore, config=None):
    if not config:
        config = _get_run_configs()
    if not config.get("experiment_id", None):
        config["experiment_id"] = _create_experiments(store, "test exp")

    return store.create_run(**config)


# Tests for Search API
def _search_runs(
    store: SqlAlchemyStore,
    experiment_id,
    filter_string=None,
    run_view_type=ViewType.ALL,
    max_results=SEARCH_MAX_RESULTS_DEFAULT,
):
    exps = [experiment_id] if isinstance(experiment_id, str) else experiment_id
    return [
        r.info.run_id for r in store.search_runs(exps, filter_string, run_view_type, max_results)
    ]


def _get_ordered_runs(store: SqlAlchemyStore, order_clauses, experiment_id):
    return [
        r.data.tags[mlflow_tags.MLFLOW_RUN_NAME]
        for r in store.search_runs(
            experiment_ids=[experiment_id],
            filter_string="",
            run_view_type=ViewType.ALL,
            order_by=order_clauses,
        )
    ]


def _verify_logged(store, run_id, metrics, params, tags):
    run = store.get_run(run_id)
    all_metrics = sum([store.get_metric_history(run_id, key) for key in run.data.metrics], [])
    assert len(all_metrics) == len(metrics)
    logged_metrics = [(m.key, m.value, m.timestamp, m.step) for m in all_metrics]
    assert set(logged_metrics) == {(m.key, m.value, m.timestamp, m.step) for m in metrics}
    logged_tags = set(run.data.tags.items())
    assert {(tag.key, tag.value) for tag in tags} <= logged_tags
    assert len(run.data.params) == len(params)
    assert set(run.data.params.items()) == {(param.key, param.value) for param in params}


def test_default_experiment(store: SqlAlchemyStore):
    experiments = store.search_experiments()
    assert len(experiments) == 1

    first = experiments[0]
    assert first.experiment_id == "0"
    assert first.name == "Default"


def test_default_experiment_lifecycle(store: SqlAlchemyStore, tmp_path):
    default_experiment = store.get_experiment(experiment_id=0)
    assert default_experiment.name == Experiment.DEFAULT_EXPERIMENT_NAME
    assert default_experiment.lifecycle_stage == entities.LifecycleStage.ACTIVE

    _create_experiments(store, "aNothEr")
    all_experiments = [e.name for e in store.search_experiments()]
    assert set(all_experiments) == {"aNothEr", "Default"}

    store.delete_experiment(0)

    assert [e.name for e in store.search_experiments()] == ["aNothEr"]
    another = store.get_experiment(1)
    assert another.name == "aNothEr"

    default_experiment = store.get_experiment(experiment_id=0)
    assert default_experiment.name == Experiment.DEFAULT_EXPERIMENT_NAME
    assert default_experiment.lifecycle_stage == entities.LifecycleStage.DELETED

    # destroy SqlStore and make a new one
    del store
    store = _get_store(tmp_path)

    # test that default experiment is not reactivated
    default_experiment = store.get_experiment(experiment_id=0)
    assert default_experiment.name == Experiment.DEFAULT_EXPERIMENT_NAME
    assert default_experiment.lifecycle_stage == entities.LifecycleStage.DELETED

    assert [e.name for e in store.search_experiments()] == ["aNothEr"]
    all_experiments = [e.name for e in store.search_experiments(ViewType.ALL)]
    assert set(all_experiments) == {"aNothEr", "Default"}

    # ensure that experiment ID dor active experiment is unchanged
    another = store.get_experiment(1)
    assert another.name == "aNothEr"


def test_raise_duplicate_experiments(store: SqlAlchemyStore):
    with pytest.raises(Exception, match=r"Experiment\(name=.+\) already exists"):
        _create_experiments(store, ["test", "test"])


def test_raise_experiment_dont_exist(store: SqlAlchemyStore):
    with pytest.raises(Exception, match=r"No Experiment with id=.+ exists"):
        store.get_experiment(experiment_id=100)


def test_delete_experiment(store: SqlAlchemyStore):
    experiments = _create_experiments(store, ["morty", "rick", "rick and morty"])

    all_experiments = store.search_experiments()
    assert len(all_experiments) == len(experiments) + 1  # default

    exp_id = experiments[0]
    exp = store.get_experiment(exp_id)
    time.sleep(0.01)
    store.delete_experiment(exp_id)

    updated_exp = store.get_experiment(exp_id)
    assert updated_exp.lifecycle_stage == entities.LifecycleStage.DELETED

    assert len(store.search_experiments()) == len(all_experiments) - 1
    assert updated_exp.last_update_time > exp.last_update_time


def test_delete_restore_experiment_with_runs(store: SqlAlchemyStore):
    experiment_id = _create_experiments(store, "test exp")
    run1 = _run_factory(store, config=_get_run_configs(experiment_id)).info.run_id
    run2 = _run_factory(store, config=_get_run_configs(experiment_id)).info.run_id
    store.delete_run(run1)
    run_ids = [run1, run2]

    store.delete_experiment(experiment_id)

    updated_exp = store.get_experiment(experiment_id)
    assert updated_exp.lifecycle_stage == entities.LifecycleStage.DELETED

    deleted_run_list = store.search_runs(
        experiment_ids=[experiment_id],
        filter_string="",
        run_view_type=ViewType.DELETED_ONLY,
    )

    assert len(deleted_run_list) == 2
    for deleted_run in deleted_run_list:
        assert deleted_run.info.lifecycle_stage == entities.LifecycleStage.DELETED
        assert deleted_run.info.experiment_id in experiment_id
        assert deleted_run.info.run_id in run_ids
        with store.ManagedSessionMaker() as session:
            assert store._get_run(session, deleted_run.info.run_id).deleted_time is not None

    store.restore_experiment(experiment_id)

    updated_exp = store.get_experiment(experiment_id)
    assert updated_exp.lifecycle_stage == entities.LifecycleStage.ACTIVE

    restored_run_list = store.search_runs(
        experiment_ids=[experiment_id],
        filter_string="",
        run_view_type=ViewType.ACTIVE_ONLY,
    )

    assert len(restored_run_list) == 2
    for restored_run in restored_run_list:
        assert restored_run.info.lifecycle_stage == entities.LifecycleStage.ACTIVE
        with store.ManagedSessionMaker() as session:
            assert store._get_run(session, restored_run.info.run_id).deleted_time is None
        assert restored_run.info.experiment_id in experiment_id
        assert restored_run.info.run_id in run_ids


def test_get_experiment(store: SqlAlchemyStore):
    name = "goku"
    experiment_id = _create_experiments(store, name)
    actual = store.get_experiment(experiment_id)
    assert actual.name == name
    assert actual.experiment_id == experiment_id

    actual_by_name = store.get_experiment_by_name(name)
    assert actual_by_name.name == name
    assert actual_by_name.experiment_id == experiment_id
    assert store.get_experiment_by_name("idontexist") is None

    store.delete_experiment(experiment_id)
    assert store.get_experiment_by_name(name).experiment_id == experiment_id


def test_search_experiments_view_type(store: SqlAlchemyStore):
    experiment_names = ["a", "b"]
    experiment_ids = _create_experiments(store, experiment_names)
    store.delete_experiment(experiment_ids[1])

    experiments = store.search_experiments(view_type=ViewType.ACTIVE_ONLY)
    assert [e.name for e in experiments] == ["a", "Default"]
    experiments = store.search_experiments(view_type=ViewType.DELETED_ONLY)
    assert [e.name for e in experiments] == ["b"]
    experiments = store.search_experiments(view_type=ViewType.ALL)
    assert [e.name for e in experiments] == ["b", "a", "Default"]


def test_search_experiments_filter_by_attribute(store: SqlAlchemyStore):
    experiment_names = ["a", "ab", "Abc"]
    _create_experiments(store, experiment_names)

    experiments = store.search_experiments(filter_string="name = 'a'")
    assert [e.name for e in experiments] == ["a"]
    experiments = store.search_experiments(filter_string="attribute.name = 'a'")
    assert [e.name for e in experiments] == ["a"]
    experiments = store.search_experiments(filter_string="attribute.`name` = 'a'")
    assert [e.name for e in experiments] == ["a"]
    experiments = store.search_experiments(filter_string="attribute.`name` != 'a'")
    assert [e.name for e in experiments] == ["Abc", "ab", "Default"]
    experiments = store.search_experiments(filter_string="name LIKE 'a%'")
    assert [e.name for e in experiments] == ["ab", "a"]
    experiments = store.search_experiments(filter_string="name ILIKE 'a%'")
    assert [e.name for e in experiments] == ["Abc", "ab", "a"]
    experiments = store.search_experiments(filter_string="name ILIKE 'a%' AND name ILIKE '%b'")
    assert [e.name for e in experiments] == ["ab"]


def test_search_experiments_filter_by_time_attribute(store: SqlAlchemyStore):
    # Sleep to ensure that the first experiment has a different creation_time than the default
    # experiment and eliminate flakiness.
    time.sleep(0.001)
    time_before_create1 = get_current_time_millis()
    exp_id1 = store.create_experiment("1")
    exp1 = store.get_experiment(exp_id1)
    time.sleep(0.001)
    time_before_create2 = get_current_time_millis()
    exp_id2 = store.create_experiment("2")
    exp2 = store.get_experiment(exp_id2)

    experiments = store.search_experiments(filter_string=f"creation_time = {exp1.creation_time}")
    assert [e.experiment_id for e in experiments] == [exp_id1]

    experiments = store.search_experiments(filter_string=f"creation_time != {exp1.creation_time}")
    assert [e.experiment_id for e in experiments] == [
        exp_id2,
        store.DEFAULT_EXPERIMENT_ID,
    ]

    experiments = store.search_experiments(filter_string=f"creation_time >= {time_before_create1}")
    assert [e.experiment_id for e in experiments] == [exp_id2, exp_id1]

    experiments = store.search_experiments(filter_string=f"creation_time < {time_before_create2}")
    assert [e.experiment_id for e in experiments] == [
        exp_id1,
        store.DEFAULT_EXPERIMENT_ID,
    ]

    # To avoid that the creation_time equals `now`, we wait one additional millisecond.
    time.sleep(0.001)
    now = get_current_time_millis()
    experiments = store.search_experiments(filter_string=f"creation_time >= {now}")
    assert experiments == []

    time.sleep(0.001)
    time_before_rename = get_current_time_millis()
    store.rename_experiment(exp_id1, "new_name")
    experiments = store.search_experiments(
        filter_string=f"last_update_time >= {time_before_rename}"
    )
    assert [e.experiment_id for e in experiments] == [exp_id1]

    experiments = store.search_experiments(
        filter_string=f"last_update_time <= {get_current_time_millis()}"
    )
    assert {e.experiment_id for e in experiments} == {
        exp_id1,
        exp_id2,
        store.DEFAULT_EXPERIMENT_ID,
    }

    experiments = store.search_experiments(
        filter_string=f"last_update_time = {exp2.last_update_time}"
    )
    assert [e.experiment_id for e in experiments] == [exp_id2]


def test_search_experiments_filter_by_tag(store: SqlAlchemyStore):
    experiments = [
        ("exp1", [ExperimentTag("key1", "value"), ExperimentTag("key2", "value")]),
        ("exp2", [ExperimentTag("key1", "vaLue"), ExperimentTag("key2", "vaLue")]),
        ("exp3", [ExperimentTag("k e y 1", "value")]),
    ]
    for name, tags in experiments:
        time.sleep(0.001)
        store.create_experiment(name, tags=tags)

    experiments = store.search_experiments(filter_string="tag.key1 = 'value'")
    assert [e.name for e in experiments] == ["exp1"]
    experiments = store.search_experiments(filter_string="tag.`k e y 1` = 'value'")
    assert [e.name for e in experiments] == ["exp3"]
    experiments = store.search_experiments(filter_string="tag.\"k e y 1\" = 'value'")
    assert [e.name for e in experiments] == ["exp3"]
    experiments = store.search_experiments(filter_string="tag.key1 != 'value'")
    assert [e.name for e in experiments] == ["exp2"]
    experiments = store.search_experiments(filter_string="tag.key1 != 'VALUE'")
    assert [e.name for e in experiments] == ["exp2", "exp1"]
    experiments = store.search_experiments(filter_string="tag.key1 LIKE 'val%'")
    assert [e.name for e in experiments] == ["exp1"]
    experiments = store.search_experiments(filter_string="tag.key1 LIKE '%Lue'")
    assert [e.name for e in experiments] == ["exp2"]
    experiments = store.search_experiments(filter_string="tag.key1 ILIKE '%alu%'")
    assert [e.name for e in experiments] == ["exp2", "exp1"]
    experiments = store.search_experiments(
        filter_string="tag.key1 LIKE 'va%' AND tag.key2 LIKE '%Lue'"
    )
    assert [e.name for e in experiments] == ["exp2"]
    experiments = store.search_experiments(filter_string="tag.KEY = 'value'")
    assert len(experiments) == 0


def test_search_experiments_filter_by_attribute_and_tag(store: SqlAlchemyStore):
    store.create_experiment("exp1", tags=[ExperimentTag("a", "1"), ExperimentTag("b", "2")])
    store.create_experiment("exp2", tags=[ExperimentTag("a", "3"), ExperimentTag("b", "4")])
    experiments = store.search_experiments(filter_string="name ILIKE 'exp%' AND tags.a = '1'")
    assert [e.name for e in experiments] == ["exp1"]


def test_search_experiments_order_by(store: SqlAlchemyStore):
    experiment_names = ["x", "y", "z"]
    _create_experiments(store, experiment_names)

    experiments = store.search_experiments(order_by=["name"])
    assert [e.name for e in experiments] == ["Default", "x", "y", "z"]

    experiments = store.search_experiments(order_by=["name ASC"])
    assert [e.name for e in experiments] == ["Default", "x", "y", "z"]

    experiments = store.search_experiments(order_by=["name DESC"])
    assert [e.name for e in experiments] == ["z", "y", "x", "Default"]

    experiments = store.search_experiments(order_by=["experiment_id DESC"])
    assert [e.name for e in experiments] == ["z", "y", "x", "Default"]

    experiments = store.search_experiments(order_by=["name", "experiment_id"])
    assert [e.name for e in experiments] == ["Default", "x", "y", "z"]


def test_search_experiments_order_by_time_attribute(store: SqlAlchemyStore):
    # Sleep to ensure that the first experiment has a different creation_time than the default
    # experiment and eliminate flakiness.
    time.sleep(0.001)
    exp_id1 = store.create_experiment("1")
    time.sleep(0.001)
    exp_id2 = store.create_experiment("2")

    experiments = store.search_experiments(order_by=["creation_time"])
    assert [e.experiment_id for e in experiments] == [
        store.DEFAULT_EXPERIMENT_ID,
        exp_id1,
        exp_id2,
    ]

    experiments = store.search_experiments(order_by=["creation_time DESC"])
    assert [e.experiment_id for e in experiments] == [
        exp_id2,
        exp_id1,
        store.DEFAULT_EXPERIMENT_ID,
    ]

    experiments = store.search_experiments(order_by=["last_update_time"])
    assert [e.experiment_id for e in experiments] == [
        store.DEFAULT_EXPERIMENT_ID,
        exp_id1,
        exp_id2,
    ]

    store.rename_experiment(exp_id1, "new_name")
    experiments = store.search_experiments(order_by=["last_update_time"])
    assert [e.experiment_id for e in experiments] == [
        store.DEFAULT_EXPERIMENT_ID,
        exp_id2,
        exp_id1,
    ]


def test_search_experiments_max_results(store: SqlAlchemyStore):
    experiment_names = list(map(str, range(9)))
    _create_experiments(store, experiment_names)
    reversed_experiment_names = experiment_names[::-1]

    experiments = store.search_experiments()
    assert [e.name for e in experiments] == reversed_experiment_names + ["Default"]
    experiments = store.search_experiments(max_results=3)
    assert [e.name for e in experiments] == reversed_experiment_names[:3]


def test_search_experiments_max_results_validation(store: SqlAlchemyStore):
    with pytest.raises(
        MlflowException,
        match=r"Invalid value None for parameter 'max_results' supplied. "
        r"It must be a positive integer",
    ):
        store.search_experiments(max_results=None)
    with pytest.raises(
        MlflowException,
        match=r"Invalid value 0 for parameter 'max_results' supplied. "
        r"It must be a positive integer",
    ):
        store.search_experiments(max_results=0)
    with pytest.raises(
        MlflowException,
        match=r"Invalid value 1000000 for parameter 'max_results' supplied. "
        r"It must be at most 50000",
    ):
        store.search_experiments(max_results=1_000_000)


def test_search_experiments_pagination(store: SqlAlchemyStore):
    experiment_names = list(map(str, range(9)))
    _create_experiments(store, experiment_names)
    reversed_experiment_names = experiment_names[::-1]

    experiments = store.search_experiments(max_results=4)
    assert [e.name for e in experiments] == reversed_experiment_names[:4]
    assert experiments.token is not None

    experiments = store.search_experiments(max_results=4, page_token=experiments.token)
    assert [e.name for e in experiments] == reversed_experiment_names[4:8]
    assert experiments.token is not None

    experiments = store.search_experiments(max_results=4, page_token=experiments.token)
    assert [e.name for e in experiments] == reversed_experiment_names[8:] + ["Default"]
    assert experiments.token is None


def test_create_experiments(store: SqlAlchemyStore):
    with store.ManagedSessionMaker() as session:
        result = session.query(models.SqlExperiment).all()
        assert len(result) == 1
    time_before_create = get_current_time_millis()
    experiment_id = store.create_experiment(name="test exp")
    assert experiment_id == "1"
    with store.ManagedSessionMaker() as session:
        result = session.query(models.SqlExperiment).all()
        assert len(result) == 2

        test_exp = session.query(models.SqlExperiment).filter_by(name="test exp").first()
        assert str(test_exp.experiment_id) == experiment_id
        assert test_exp.name == "test exp"

    actual = store.get_experiment(experiment_id)
    assert actual.experiment_id == experiment_id
    assert actual.name == "test exp"
    assert actual.creation_time >= time_before_create
    assert actual.last_update_time == actual.creation_time

    with pytest.raises(MlflowException, match=r"'name' exceeds the maximum length"):
        store.create_experiment(name="x" * (MAX_EXPERIMENT_NAME_LENGTH + 1))


def test_create_experiment_with_tags_works_correctly(store: SqlAlchemyStore):
    experiment_id = store.create_experiment(
        name="test exp",
        artifact_location="some location",
        tags=[ExperimentTag("key1", "val1"), ExperimentTag("key2", "val2")],
    )
    experiment = store.get_experiment(experiment_id)
    assert len(experiment.tags) == 2
    assert experiment.tags["key1"] == "val1"
    assert experiment.tags["key2"] == "val2"


def test_run_tag_model(store: SqlAlchemyStore):
    # Create a run whose UUID we can reference when creating tag models.
    # `run_id` is a foreign key in the tags table; therefore, in order
    # to insert a tag with a given run UUID, the UUID must be present in
    # the runs table
    run = _run_factory(store)
    with store.ManagedSessionMaker() as session:
        new_tag = models.SqlTag(run_uuid=run.info.run_id, key="test", value="val")
        session.add(new_tag)
        session.commit()
        added_tags = [tag for tag in session.query(models.SqlTag).all() if tag.key == new_tag.key]
        assert len(added_tags) == 1
        added_tag = added_tags[0].to_mlflow_entity()
        assert added_tag.value == new_tag.value


def test_metric_model(store: SqlAlchemyStore):
    # Create a run whose UUID we can reference when creating metric models.
    # `run_id` is a foreign key in the tags table; therefore, in order
    # to insert a metric with a given run UUID, the UUID must be present in
    # the runs table
    run = _run_factory(store)
    with store.ManagedSessionMaker() as session:
        new_metric = models.SqlMetric(run_uuid=run.info.run_id, key="accuracy", value=0.89)
        session.add(new_metric)
        session.commit()
        metrics = session.query(models.SqlMetric).all()
        assert len(metrics) == 1

        added_metric = metrics[0].to_mlflow_entity()
        assert added_metric.value == new_metric.value
        assert added_metric.key == new_metric.key


def test_param_model(store: SqlAlchemyStore):
    # Create a run whose UUID we can reference when creating parameter models.
    # `run_id` is a foreign key in the tags table; therefore, in order
    # to insert a parameter with a given run UUID, the UUID must be present in
    # the runs table
    run = _run_factory(store)
    with store.ManagedSessionMaker() as session:
        new_param = models.SqlParam(run_uuid=run.info.run_id, key="accuracy", value="test param")
        session.add(new_param)
        session.commit()
        params = session.query(models.SqlParam).all()
        assert len(params) == 1

        added_param = params[0].to_mlflow_entity()
        assert added_param.value == new_param.value
        assert added_param.key == new_param.key


def test_run_needs_uuid(store: SqlAlchemyStore):
    regex = {
        SQLITE: r"NOT NULL constraint failed",
        POSTGRES: r"null value in column .+ of relation .+ violates not-null constrain",
        MYSQL: r"(Field .+ doesn't have a default value|Instance .+ has a NULL identity key)",
        MSSQL: r"Cannot insert the value NULL into column .+, table .+",
    }[store._get_dialect()]
    # Depending on the implementation, a NULL identity key may result in different
    # exceptions, including IntegrityError (sqlite) and FlushError (MysQL).
    # Therefore, we check for the more generic 'SQLAlchemyError'
    with pytest.raises(MlflowException, match=regex) as exception_context:
        with store.ManagedSessionMaker() as session:
            session.add(models.SqlRun())
    assert exception_context.value.error_code == ErrorCode.Name(BAD_REQUEST)


def test_run_data_model(store: SqlAlchemyStore):
    with store.ManagedSessionMaker() as session:
        run_id = uuid.uuid4().hex
        m1 = models.SqlMetric(run_uuid=run_id, key="accuracy", value=0.89)
        m2 = models.SqlMetric(run_uuid=run_id, key="recall", value=0.89)
        p1 = models.SqlParam(run_uuid=run_id, key="loss", value="test param")
        p2 = models.SqlParam(run_uuid=run_id, key="blue", value="test param")
        run_data = models.SqlRun(run_uuid=run_id)

        session.add_all([m1, m2, p1, p2])
        session.add(run_data)
        session.commit()

        run_datums = session.query(models.SqlRun).all()
        actual = run_datums[0]
        assert len(run_datums) == 1
        assert len(actual.params) == 2
        assert len(actual.metrics) == 2


def test_run_info(store: SqlAlchemyStore):
    experiment_id = _create_experiments(store, "test exp")
    config = {
        "experiment_id": experiment_id,
        "name": "test run",
        "user_id": "Anderson",
        "run_uuid": "test",
        "status": RunStatus.to_string(RunStatus.SCHEDULED),
        "source_type": SourceType.to_string(SourceType.LOCAL),
        "source_name": "Python application",
        "entry_point_name": "main.py",
        "start_time": get_current_time_millis(),
        "end_time": get_current_time_millis(),
        "source_version": mlflow.__version__,
        "lifecycle_stage": entities.LifecycleStage.ACTIVE,
        "artifact_uri": "//",
    }
    run = models.SqlRun(**config).to_mlflow_entity()

    for k, v in config.items():
        # These keys were removed from RunInfo.
        if k in [
            "source_name",
            "source_type",
            "source_version",
            "name",
            "entry_point_name",
        ]:
            continue

        if k == "run_uuid":
            k = "run_id"

        v2 = getattr(run.info, k)
        if k == "source_type":
            assert v == SourceType.to_string(v2)
        else:
            assert v == v2


def test_create_run_with_tags(store: SqlAlchemyStore):
    experiment_id = _create_experiments(store, "test_create_run")
    tags = [RunTag("3", "4"), RunTag("1", "2")]
    expected = _get_run_configs(experiment_id=experiment_id, tags=tags)

    actual = store.create_run(**expected)

    # run name should be added as a tag by the store
    tags.append(RunTag(mlflow_tags.MLFLOW_RUN_NAME, expected["run_name"]))

    assert actual.info.experiment_id == experiment_id
    assert actual.info.user_id == expected["user_id"]
    assert actual.info.run_name == expected["run_name"]
    assert actual.info.start_time == expected["start_time"]
    assert len(actual.data.tags) == len(tags)
    assert actual.data.tags == {tag.key: tag.value for tag in tags}
    assert actual.inputs.dataset_inputs == []


def test_create_run_sets_name(store: SqlAlchemyStore):
    experiment_id = _create_experiments(store, "test_create_run_run_name")
    configs = _get_run_configs(experiment_id=experiment_id)
    run_id = store.create_run(**configs).info.run_id
    run = store.get_run(run_id)
    assert run.info.run_name == configs["run_name"]
    assert run.data.tags.get(mlflow_tags.MLFLOW_RUN_NAME) == configs["run_name"]

    run_id = store.create_run(
        experiment_id=experiment_id,
        user_id="user",
        start_time=0,
        run_name=None,
        tags=[RunTag(mlflow_tags.MLFLOW_RUN_NAME, "test")],
    ).info.run_id
    run = store.get_run(run_id)
    assert run.info.run_name == "test"
    assert run.inputs.dataset_inputs == []

    with pytest.raises(
        MlflowException,
        match=re.escape(
            "Both 'run_name' argument and 'mlflow.runName' tag are specified, but with "
            "different values (run_name='test', mlflow.runName='test_2').",
        ),
    ):
        store.create_run(
            experiment_id=experiment_id,
            user_id="user",
            start_time=0,
            run_name="test",
            tags=[RunTag(mlflow_tags.MLFLOW_RUN_NAME, "test_2")],
        )


def test_get_run_with_name(store: SqlAlchemyStore):
    experiment_id = _create_experiments(store, "test_get_run")
    configs = _get_run_configs(experiment_id=experiment_id)
    run_id = store.create_run(**configs).info.run_id

    run = store.get_run(run_id)

    assert run.info.experiment_id == experiment_id
    assert run.info.run_name == configs["run_name"]

    no_run_configs = {
        "experiment_id": experiment_id,
        "user_id": "Anderson",
        "start_time": get_current_time_millis(),
        "tags": [],
        "run_name": None,
    }
    run_id = store.create_run(**no_run_configs).info.run_id

    run = store.get_run(run_id)

    assert run.info.run_name.split("-")[0] in _GENERATOR_PREDICATES

    name_empty_str_run = store.create_run(**{**configs, **{"run_name": ""}})
    run_name = name_empty_str_run.info.run_name
    assert run_name.split("-")[0] in _GENERATOR_PREDICATES


def test_to_mlflow_entity_and_proto(store: SqlAlchemyStore):
    # Create a run and log metrics, params, tags to the run
    created_run = _run_factory(store)
    run_id = created_run.info.run_id
    store.log_metric(
        run_id=run_id,
        metric=entities.Metric(key="my-metric", value=3.4, timestamp=0, step=0),
    )
    store.log_param(run_id=run_id, param=Param(key="my-param", value="param-val"))
    store.set_tag(run_id=run_id, tag=RunTag(key="my-tag", value="tag-val"))

    # Verify that we can fetch the run & convert it to proto - Python protobuf bindings
    # will perform type-checking to ensure all values have the right types
    run = store.get_run(run_id)
    run.to_proto()

    # Verify attributes of the Python run entity
    assert isinstance(run.info, entities.RunInfo)
    assert isinstance(run.data, entities.RunData)

    assert run.data.metrics == {"my-metric": 3.4}
    assert run.data.params == {"my-param": "param-val"}
    assert run.data.tags["my-tag"] == "tag-val"

    # Get the parent experiment of the run, verify it can be converted to protobuf
    exp = store.get_experiment(run.info.experiment_id)
    exp.to_proto()


def test_delete_run(store: SqlAlchemyStore):
    run = _run_factory(store)

    store.delete_run(run.info.run_id)

    with store.ManagedSessionMaker() as session:
        actual = session.query(models.SqlRun).filter_by(run_uuid=run.info.run_id).first()
        assert actual.lifecycle_stage == entities.LifecycleStage.DELETED
        assert (
            actual.deleted_time is not None
        )  # deleted time should be updated and thus not None anymore

        deleted_run = store.get_run(run.info.run_id)
        assert actual.run_uuid == deleted_run.info.run_id


def test_hard_delete_run(store: SqlAlchemyStore):
    run = _run_factory(store)
    metric = entities.Metric("blahmetric", 100.0, get_current_time_millis(), 0)
    store.log_metric(run.info.run_id, metric)
    param = entities.Param("blahparam", "100.0")
    store.log_param(run.info.run_id, param)
    tag = entities.RunTag("test tag", "a boogie")
    store.set_tag(run.info.run_id, tag)

    store._hard_delete_run(run.info.run_id)

    with store.ManagedSessionMaker() as session:
        actual_run = session.query(models.SqlRun).filter_by(run_uuid=run.info.run_id).first()
        assert actual_run is None
        actual_metric = session.query(models.SqlMetric).filter_by(run_uuid=run.info.run_id).first()
        assert actual_metric is None
        actual_param = session.query(models.SqlParam).filter_by(run_uuid=run.info.run_id).first()
        assert actual_param is None
        actual_tag = session.query(models.SqlTag).filter_by(run_uuid=run.info.run_id).first()
        assert actual_tag is None


def test_get_deleted_runs(store: SqlAlchemyStore):
    run = _run_factory(store)
    deleted_run_ids = store._get_deleted_runs()
    assert deleted_run_ids == []

    store.delete_run(run.info.run_id)
    deleted_run_ids = store._get_deleted_runs()
    assert deleted_run_ids == [run.info.run_id]


def test_log_metric(store: SqlAlchemyStore):
    run = _run_factory(store)

    tkey = "blahmetric"
    tval = 100.0
    metric = entities.Metric(tkey, tval, get_current_time_millis(), 0)
    metric2 = entities.Metric(tkey, tval, get_current_time_millis() + 2, 0)
    nan_metric = entities.Metric("NaN", float("nan"), 0, 0)
    pos_inf_metric = entities.Metric("PosInf", float("inf"), 0, 0)
    neg_inf_metric = entities.Metric("NegInf", -float("inf"), 0, 0)
    store.log_metric(run.info.run_id, metric)
    store.log_metric(run.info.run_id, metric2)
    store.log_metric(run.info.run_id, nan_metric)
    store.log_metric(run.info.run_id, pos_inf_metric)
    store.log_metric(run.info.run_id, neg_inf_metric)

    run = store.get_run(run.info.run_id)
    assert tkey in run.data.metrics
    assert run.data.metrics[tkey] == tval

    # SQL store _get_run method returns full history of recorded metrics.
    # Should return duplicates as well
    # MLflow RunData contains only the last reported values for metrics.
    with store.ManagedSessionMaker() as session:
        sql_run_metrics = store._get_run(session, run.info.run_id).metrics
        assert len(sql_run_metrics) == 5
        assert len(run.data.metrics) == 4
        assert math.isnan(run.data.metrics["NaN"])
        assert run.data.metrics["PosInf"] == 1.7976931348623157e308
        assert run.data.metrics["NegInf"] == -1.7976931348623157e308


def test_log_metric_concurrent_logging_succeeds(store: SqlAlchemyStore):
    """
    Verifies that concurrent logging succeeds without deadlock, which has been an issue
    in previous MLflow releases
    """
    experiment_id = _create_experiments(store, "concurrency_exp")
    run_config = _get_run_configs(experiment_id=experiment_id)
    run1 = _run_factory(store, run_config)
    run2 = _run_factory(store, run_config)

    def log_metrics(run):
        for metric_val in range(100):
            store.log_metric(
                run.info.run_id,
                Metric("metric_key", metric_val, get_current_time_millis(), 0),
            )
        for batch_idx in range(5):
            store.log_batch(
                run.info.run_id,
                metrics=[
                    Metric(
                        f"metric_batch_{batch_idx}",
                        (batch_idx * 100) + val_offset,
                        get_current_time_millis(),
                        0,
                    )
                    for val_offset in range(100)
                ],
                params=[],
                tags=[],
            )
        for metric_val in range(100):
            store.log_metric(
                run.info.run_id,
                Metric("metric_key", metric_val, get_current_time_millis(), 0),
            )
        return "success"

    log_metrics_futures = []
    with ThreadPoolExecutor(max_workers=4) as executor:
        # Log metrics to two runs across four threads
        log_metrics_futures = [
            executor.submit(log_metrics, run) for run in [run1, run2, run1, run2]
        ]

    for future in log_metrics_futures:
        assert future.result() == "success"

    for run in [run1, run2, run1, run2]:
        # We visit each run twice, logging 100 metric entries for 6 metric names; the same entry
        # may be written multiple times concurrently; we assert that at least 100 metric entries
        # are present because at least 100 unique entries must have been written
        assert len(store.get_metric_history(run.info.run_id, "metric_key")) >= 100
        for batch_idx in range(5):
            assert (
                len(store.get_metric_history(run.info.run_id, f"metric_batch_{batch_idx}")) >= 100
            )


def test_record_logged_model(
    store: SqlAlchemyStore,
):
    run = _run_factory(store)
    flavors_with_config = {
        "tf": "flavor body",
        "python_function": {"config": {"a": 1}, "code": "code"},
    }
    m_with_config = Model(artifact_path="model/path", run_id="run_id", flavors=flavors_with_config)
    store.record_logged_model(run.info.run_id, m_with_config)
    with store.ManagedSessionMaker() as session:
        run = store._get_run(run_uuid=run.info.run_id, session=session)
        tags = [t.value for t in run.tags if t.key == mlflow_tags.MLFLOW_LOGGED_MODELS]
        flavors = m_with_config.get_tags_dict().get("flavors", {})
        assert all("config" not in v for v in flavors.values())
        assert tags[0] == json.dumps([m_with_config.get_tags_dict()])


def test_log_metric_allows_multiple_values_at_same_ts_and_run_data_uses_max_ts_value(
    store: SqlAlchemyStore,
):
    run = _run_factory(store)
    run_id = run.info.run_id
    metric_name = "test-metric-1"
    # Check that we get the max of (step, timestamp, value) in that order
    tuples_to_log = [
        (0, 100, 1000),
        (3, 40, 100),  # larger step wins even though it has smaller value
        (3, 50, 10),  # larger timestamp wins even though it has smaller value
        (3, 50, 20),  # tiebreak by max value
        (3, 50, 20),  # duplicate metrics with same (step, timestamp, value) are ok
        # verify that we can log steps out of order / negative steps
        (-3, 900, 900),
        (-1, 800, 800),
    ]
    for step, timestamp, value in reversed(tuples_to_log):
        store.log_metric(run_id, Metric(metric_name, value, timestamp, step))

    metric_history = store.get_metric_history(run_id, metric_name)
    logged_tuples = [(m.step, m.timestamp, m.value) for m in metric_history]
    assert set(logged_tuples) == set(tuples_to_log)

    run_data = store.get_run(run_id).data
    run_metrics = run_data.metrics
    assert len(run_metrics) == 1
    assert run_metrics[metric_name] == 20
    metric_obj = run_data._metric_objs[0]
    assert metric_obj.key == metric_name
    assert metric_obj.step == 3
    assert metric_obj.timestamp == 50
    assert metric_obj.value == 20


def test_log_null_metric(store: SqlAlchemyStore):
    run = _run_factory(store)

    tkey = "blahmetric"
    tval = None
    metric = entities.Metric(tkey, tval, get_current_time_millis(), 0)

    with pytest.raises(
        MlflowException, match=r"Missing value for required parameter 'value'"
    ) as exception_context:
        store.log_metric(run.info.run_id, metric)
    assert exception_context.value.error_code == ErrorCode.Name(INVALID_PARAMETER_VALUE)


def test_log_param(store: SqlAlchemyStore):
    run = _run_factory(store)

    tkey = "blahmetric"
    tval = "100.0"
    param = entities.Param(tkey, tval)
    param2 = entities.Param("new param", "new key")
    store.log_param(run.info.run_id, param)
    store.log_param(run.info.run_id, param2)
    store.log_param(run.info.run_id, param2)

    run = store.get_run(run.info.run_id)
    assert len(run.data.params) == 2
    assert tkey in run.data.params
    assert run.data.params[tkey] == tval


def test_log_param_uniqueness(store: SqlAlchemyStore):
    run = _run_factory(store)

    tkey = "blahmetric"
    tval = "100.0"
    param = entities.Param(tkey, tval)
    param2 = entities.Param(tkey, "newval")
    store.log_param(run.info.run_id, param)

    with pytest.raises(MlflowException, match=r"Changing param values is not allowed"):
        store.log_param(run.info.run_id, param2)


def test_log_empty_str(store: SqlAlchemyStore):
    run = _run_factory(store)

    tkey = "blahmetric"
    tval = ""
    param = entities.Param(tkey, tval)
    param2 = entities.Param("new param", "new key")
    store.log_param(run.info.run_id, param)
    store.log_param(run.info.run_id, param2)

    run = store.get_run(run.info.run_id)
    assert len(run.data.params) == 2
    assert tkey in run.data.params
    assert run.data.params[tkey] == tval


def test_log_null_param(store: SqlAlchemyStore):
    run = _run_factory(store)

    tkey = "blahmetric"
    tval = None
    param = entities.Param(tkey, tval)

    dialect = store._get_dialect()
    regex = {
        SQLITE: r"NOT NULL constraint failed",
        POSTGRES: r"null value in column .+ of relation .+ violates not-null constrain",
        MYSQL: r"Column .+ cannot be null",
        MSSQL: r"Cannot insert the value NULL into column .+, table .+",
    }[dialect]
    with pytest.raises(MlflowException, match=regex) as exception_context:
        store.log_param(run.info.run_id, param)
    if dialect != MYSQL:
        assert exception_context.value.error_code == ErrorCode.Name(BAD_REQUEST)
    else:
        # Some MySQL client packages (and there are several available, e.g.
        # PyMySQL, mysqlclient, mysql-connector-python... reports some
        # errors, including NULL constraint violations, as a SQLAlchemy
        # OperationalError, even though they should be reported as a more
        # generic SQLAlchemyError. If that is fixed, we can remove this
        # special case.
        assert exception_context.value.error_code == ErrorCode.Name(
            BAD_REQUEST
        ) or exception_context.value.error_code == ErrorCode.Name(TEMPORARILY_UNAVAILABLE)


@pytest.mark.skipif(
    Version(sqlalchemy.__version__) < Version("2.0")
    and mlflow.get_tracking_uri().startswith("mssql"),
    reason="large string parameters are sent as TEXT/NTEXT; see tests/db/compose.yml for details",
)
def test_log_param_max_length_value(store: SqlAlchemyStore, monkeypatch):
    run = _run_factory(store)
    tkey = "blahmetric"
    tval = "x" * 6000
    param = entities.Param(tkey, tval)
    store.log_param(run.info.run_id, param)
    run = store.get_run(run.info.run_id)
    assert run.data.params[tkey] == str(tval)
    monkeypatch.setenv("MLFLOW_TRUNCATE_LONG_VALUES", "false")
    with pytest.raises(MlflowException, match="exceeds the maximum length"):
        store.log_param(run.info.run_id, entities.Param(tkey, "x" * 6001))

    monkeypatch.setenv("MLFLOW_TRUNCATE_LONG_VALUES", "true")
    store.log_param(run.info.run_id, entities.Param(tkey, "x" * 6001))


def test_set_experiment_tag(store: SqlAlchemyStore):
    exp_id = _create_experiments(store, "setExperimentTagExp")
    tag = entities.ExperimentTag("tag0", "value0")
    new_tag = entities.RunTag("tag0", "value00000")
    store.set_experiment_tag(exp_id, tag)
    experiment = store.get_experiment(exp_id)
    assert experiment.tags["tag0"] == "value0"
    # test that updating a tag works
    store.set_experiment_tag(exp_id, new_tag)
    experiment = store.get_experiment(exp_id)
    assert experiment.tags["tag0"] == "value00000"
    # test that setting a tag on 1 experiment does not impact another experiment.
    exp_id_2 = _create_experiments(store, "setExperimentTagExp2")
    experiment2 = store.get_experiment(exp_id_2)
    assert len(experiment2.tags) == 0
    # setting a tag on different experiments maintains different values across experiments
    different_tag = entities.RunTag("tag0", "differentValue")
    store.set_experiment_tag(exp_id_2, different_tag)
    experiment = store.get_experiment(exp_id)
    assert experiment.tags["tag0"] == "value00000"
    experiment2 = store.get_experiment(exp_id_2)
    assert experiment2.tags["tag0"] == "differentValue"
    # test can set multi-line tags
    multi_line_Tag = entities.ExperimentTag("multiline tag", "value2\nvalue2\nvalue2")
    store.set_experiment_tag(exp_id, multi_line_Tag)
    experiment = store.get_experiment(exp_id)
    assert experiment.tags["multiline tag"] == "value2\nvalue2\nvalue2"
    # test cannot set tags that are too long
    long_tag = entities.ExperimentTag("longTagKey", "a" * 100_001)
    with pytest.raises(MlflowException, match="exceeds the maximum length of 5000"):
        store.set_experiment_tag(exp_id, long_tag)
    # test can set tags that are somewhat long
    long_tag = entities.ExperimentTag("longTagKey", "a" * 4999)
    store.set_experiment_tag(exp_id, long_tag)
    # test cannot set tags on deleted experiments
    store.delete_experiment(exp_id)
    with pytest.raises(MlflowException, match="must be in the 'active' state"):
        store.set_experiment_tag(exp_id, entities.ExperimentTag("should", "notset"))


def test_delete_experiment_tag(store: SqlAlchemyStore):
    exp_id = _create_experiments(store, "setExperimentTagExp")
    tag = entities.ExperimentTag("tag0", "value0")
    store.set_experiment_tag(exp_id, tag)
    experiment = store.get_experiment(exp_id)
    assert experiment.tags["tag0"] == "value0"
    # test that deleting a tag works
    store.delete_experiment_tag(exp_id, tag.key)
    experiment = store.get_experiment(exp_id)
    assert "tag0" not in experiment.tags


def test_set_tag(store: SqlAlchemyStore, monkeypatch):
    run = _run_factory(store)

    tkey = "test tag"
    tval = "a boogie"
    new_val = "new val"
    tag = entities.RunTag(tkey, tval)
    new_tag = entities.RunTag(tkey, new_val)
    store.set_tag(run.info.run_id, tag)
    # Overwriting tags is allowed
    store.set_tag(run.info.run_id, new_tag)
    # test setting tags that are too long fails.
    monkeypatch.setenv("MLFLOW_TRUNCATE_LONG_VALUES", "false")
    with pytest.raises(
        MlflowException, match=f"exceeds the maximum length of {MAX_TAG_VAL_LENGTH} characters"
    ):
        store.set_tag(
            run.info.run_id, entities.RunTag("longTagKey", "a" * (MAX_TAG_VAL_LENGTH + 1))
        )

    monkeypatch.setenv("MLFLOW_TRUNCATE_LONG_VALUES", "true")
    store.set_tag(run.info.run_id, entities.RunTag("longTagKey", "a" * (MAX_TAG_VAL_LENGTH + 1)))

    # test can set tags that are somewhat long
    store.set_tag(run.info.run_id, entities.RunTag("longTagKey", "a" * (MAX_TAG_VAL_LENGTH - 1)))
    run = store.get_run(run.info.run_id)
    assert tkey in run.data.tags
    assert run.data.tags[tkey] == new_val


def test_delete_tag(store: SqlAlchemyStore):
    run = _run_factory(store)
    k0 = "tag0"
    v0 = "val0"
    k1 = "tag1"
    v1 = "val1"
    tag0 = entities.RunTag(k0, v0)
    tag1 = entities.RunTag(k1, v1)
    store.set_tag(run.info.run_id, tag0)
    store.set_tag(run.info.run_id, tag1)
    # delete a tag and check whether it is correctly deleted.
    store.delete_tag(run.info.run_id, k0)
    run = store.get_run(run.info.run_id)
    assert k0 not in run.data.tags
    assert k1 in run.data.tags
    assert run.data.tags[k1] == v1

    # test that deleting a tag works correctly with multiple runs having the same tag.
    run2 = _run_factory(store, config=_get_run_configs(run.info.experiment_id))
    store.set_tag(run.info.run_id, tag0)
    store.set_tag(run2.info.run_id, tag0)
    store.delete_tag(run.info.run_id, k0)
    run = store.get_run(run.info.run_id)
    run2 = store.get_run(run2.info.run_id)
    assert k0 not in run.data.tags
    assert k0 in run2.data.tags
    # test that you cannot delete tags that don't exist.
    with pytest.raises(MlflowException, match="No tag with name"):
        store.delete_tag(run.info.run_id, "fakeTag")
    # test that you cannot delete tags for nonexistent runs
    with pytest.raises(MlflowException, match="Run with id=randomRunId not found"):
        store.delete_tag("randomRunId", k0)
    # test that you cannot delete tags for deleted runs.
    store.delete_run(run.info.run_id)
    with pytest.raises(MlflowException, match="must be in the 'active' state"):
        store.delete_tag(run.info.run_id, k1)


def test_get_metric_history(store: SqlAlchemyStore):
    run = _run_factory(store)

    key = "test"
    expected = [
        models.SqlMetric(key=key, value=0.6, timestamp=1, step=0).to_mlflow_entity(),
        models.SqlMetric(key=key, value=0.7, timestamp=2, step=0).to_mlflow_entity(),
    ]

    for metric in expected:
        store.log_metric(run.info.run_id, metric)

    actual = store.get_metric_history(run.info.run_id, key)

    assert sorted(
        [(m.key, m.value, m.timestamp) for m in expected],
    ) == sorted(
        [(m.key, m.value, m.timestamp) for m in actual],
    )


def test_get_metric_history_with_max_results(store: SqlAlchemyStore):
    run = _run_factory(store)
    run_id = run.info.run_id

    metric_key = "test_metric"
    expected_metrics = []
    for i in range(5):
        metric = models.SqlMetric(
            key=metric_key, value=float(i), timestamp=1000 + i, step=i
        ).to_mlflow_entity()
        store.log_metric(run_id, metric)
        expected_metrics.append(metric)

    # Test without max_results - should return all 5 metrics
    all_metrics = store.get_metric_history(run_id, metric_key)
    assert len(all_metrics) == 5

    # Test with max_results=3 - should return only first 3 metrics
    limited_metrics = store.get_metric_history(run_id, metric_key, max_results=3)
    assert len(limited_metrics) == 3

    all_metric_tuples = {(m.key, m.value, m.timestamp, m.step) for m in all_metrics}
    limited_metric_tuples = {(m.key, m.value, m.timestamp, m.step) for m in limited_metrics}
    assert limited_metric_tuples.issubset(all_metric_tuples)

    # Test with max_results=0 - should return no metrics
    no_metrics = store.get_metric_history(run_id, metric_key, max_results=0)
    assert len(no_metrics) == 0

    # Test with max_results larger than available metrics - should return all metrics
    more_metrics = store.get_metric_history(run_id, metric_key, max_results=10)
    assert len(more_metrics) == 5

    more_metric_tuples = {(m.key, m.value, m.timestamp, m.step) for m in more_metrics}
    assert more_metric_tuples == all_metric_tuples


def test_get_metric_history_with_page_token(store: SqlAlchemyStore):
    run = _run_factory(store)
    run_id = run.info.run_id

    metric_key = "test_metric"
    for i in range(10):
        metric = models.SqlMetric(
            key=metric_key, value=float(i), timestamp=1000 + i, step=i
        ).to_mlflow_entity()
        store.log_metric(run_id, metric)

    page_size = 4

    first_page = store.get_metric_history(
        run_id, metric_key, max_results=page_size, page_token=None
    )
    assert isinstance(first_page, PagedList)
    assert first_page.token is not None
    assert len(first_page) == 4

    second_page = store.get_metric_history(
        run_id, metric_key, max_results=page_size, page_token=first_page.token
    )
    assert isinstance(first_page, PagedList)
    assert second_page.token is not None
    assert len(second_page) == 4

    third_page = store.get_metric_history(
        run_id, metric_key, max_results=page_size, page_token=second_page.token
    )
    assert isinstance(first_page, PagedList)
    assert third_page.token is None
    assert len(third_page) == 2

    all_paginated_metrics = list(first_page) + list(second_page) + list(third_page)
    assert len(all_paginated_metrics) == 10

    metric_values = [m.value for m in all_paginated_metrics]
    expected_values = [float(i) for i in range(10)]
    assert sorted(metric_values) == sorted(expected_values)

    # Test with invalid page_token
    with pytest.raises(MlflowException, match="Invalid page token"):
        store.get_metric_history(run_id, metric_key, page_token="invalid_token")

    # Test pagination without max_results (should return all in one page)
    result = store.get_metric_history(run_id, metric_key, page_token=None)
    assert len(result) == 10
    assert result.token is None  # No next page


def test_rename_experiment(store: SqlAlchemyStore):
    new_name = "new name"
    experiment_id = _create_experiments(store, "test name")
    experiment = store.get_experiment(experiment_id)
    time.sleep(0.01)
    store.rename_experiment(experiment_id, new_name)

    renamed_experiment = store.get_experiment(experiment_id)

    assert renamed_experiment.name == new_name
    assert renamed_experiment.last_update_time > experiment.last_update_time


def test_update_run_info(store: SqlAlchemyStore):
    experiment_id = _create_experiments(store, "test_update_run_info")
    for new_status_string in models.RunStatusTypes:
        run = _run_factory(store, config=_get_run_configs(experiment_id=experiment_id))
        endtime = get_current_time_millis()
        actual = store.update_run_info(
            run.info.run_id, RunStatus.from_string(new_status_string), endtime, None
        )
        assert actual.status == new_status_string
        assert actual.end_time == endtime

    # test updating run name without changing other attributes.
    origin_run_info = store.get_run(run.info.run_id).info
    updated_info = store.update_run_info(run.info.run_id, None, None, "name_abc2")
    assert updated_info.run_name == "name_abc2"
    assert updated_info.status == origin_run_info.status
    assert updated_info.end_time == origin_run_info.end_time


def test_update_run_name(store: SqlAlchemyStore):
    experiment_id = _create_experiments(store, "test_update_run_name")
    configs = _get_run_configs(experiment_id=experiment_id)

    run_id = store.create_run(**configs).info.run_id
    run = store.get_run(run_id)
    assert run.info.run_name == configs["run_name"]

    store.update_run_info(run_id, RunStatus.FINISHED, 1000, "new name")
    run = store.get_run(run_id)
    assert run.info.run_name == "new name"
    assert run.data.tags.get(mlflow_tags.MLFLOW_RUN_NAME) == "new name"

    store.update_run_info(run_id, RunStatus.FINISHED, 1000, None)
    run = store.get_run(run_id)
    assert run.info.run_name == "new name"
    assert run.data.tags.get(mlflow_tags.MLFLOW_RUN_NAME) == "new name"

    store.update_run_info(run_id, RunStatus.FINISHED, 1000, "")
    run = store.get_run(run_id)
    assert run.info.run_name == "new name"
    assert run.data.tags.get(mlflow_tags.MLFLOW_RUN_NAME) == "new name"

    store.delete_tag(run_id, mlflow_tags.MLFLOW_RUN_NAME)
    run = store.get_run(run_id)
    assert run.info.run_name == "new name"
    assert run.data.tags.get(mlflow_tags.MLFLOW_RUN_NAME) is None

    store.update_run_info(run_id, RunStatus.FINISHED, 1000, "newer name")
    run = store.get_run(run_id)
    assert run.info.run_name == "newer name"
    assert run.data.tags.get(mlflow_tags.MLFLOW_RUN_NAME) == "newer name"

    store.set_tag(run_id, entities.RunTag(mlflow_tags.MLFLOW_RUN_NAME, "newest name"))
    run = store.get_run(run_id)
    assert run.data.tags.get(mlflow_tags.MLFLOW_RUN_NAME) == "newest name"
    assert run.info.run_name == "newest name"

    store.log_batch(
        run_id,
        metrics=[],
        params=[],
        tags=[entities.RunTag(mlflow_tags.MLFLOW_RUN_NAME, "batch name")],
    )
    run = store.get_run(run_id)
    assert run.data.tags.get(mlflow_tags.MLFLOW_RUN_NAME) == "batch name"
    assert run.info.run_name == "batch name"


def test_restore_experiment(store: SqlAlchemyStore):
    experiment_id = _create_experiments(store, "helloexp")
    exp = store.get_experiment(experiment_id)
    assert exp.lifecycle_stage == entities.LifecycleStage.ACTIVE

    experiment_id = exp.experiment_id
    store.delete_experiment(experiment_id)

    deleted = store.get_experiment(experiment_id)
    assert deleted.experiment_id == experiment_id
    assert deleted.lifecycle_stage == entities.LifecycleStage.DELETED
    time.sleep(0.01)
    store.restore_experiment(exp.experiment_id)
    restored = store.get_experiment(exp.experiment_id)
    assert restored.experiment_id == experiment_id
    assert restored.lifecycle_stage == entities.LifecycleStage.ACTIVE
    assert restored.last_update_time > deleted.last_update_time


def test_delete_restore_run(store: SqlAlchemyStore):
    run = _run_factory(store)
    assert run.info.lifecycle_stage == entities.LifecycleStage.ACTIVE

    # Verify that active runs can be restored (run restoration is idempotent)
    store.restore_run(run.info.run_id)

    # Verify that run deletion is idempotent
    store.delete_run(run.info.run_id)
    store.delete_run(run.info.run_id)

    deleted = store.get_run(run.info.run_id)
    assert deleted.info.run_id == run.info.run_id
    assert deleted.info.lifecycle_stage == entities.LifecycleStage.DELETED
    with store.ManagedSessionMaker() as session:
        assert store._get_run(session, deleted.info.run_id).deleted_time is not None
    # Verify that restoration of a deleted run is idempotent
    store.restore_run(run.info.run_id)
    store.restore_run(run.info.run_id)
    restored = store.get_run(run.info.run_id)
    assert restored.info.run_id == run.info.run_id
    assert restored.info.lifecycle_stage == entities.LifecycleStage.ACTIVE
    with store.ManagedSessionMaker() as session:
        assert store._get_run(session, restored.info.run_id).deleted_time is None


def test_error_logging_to_deleted_run(store: SqlAlchemyStore):
    exp = _create_experiments(store, "error_logging")
    run_id = _run_factory(store, _get_run_configs(experiment_id=exp)).info.run_id

    store.delete_run(run_id)
    assert store.get_run(run_id).info.lifecycle_stage == entities.LifecycleStage.DELETED
    with pytest.raises(MlflowException, match=r"The run .+ must be in the 'active' state"):
        store.log_param(run_id, entities.Param("p1345", "v1"))

    with pytest.raises(MlflowException, match=r"The run .+ must be in the 'active' state"):
        store.log_metric(run_id, entities.Metric("m1345", 1.0, 123, 0))

    with pytest.raises(MlflowException, match=r"The run .+ must be in the 'active' state"):
        store.set_tag(run_id, entities.RunTag("t1345", "tv1"))

    # restore this run and try again
    store.restore_run(run_id)
    assert store.get_run(run_id).info.lifecycle_stage == entities.LifecycleStage.ACTIVE
    store.log_param(run_id, entities.Param("p1345", "v22"))
    store.log_metric(run_id, entities.Metric("m1345", 34.0, 85, 1))  # earlier timestamp
    store.set_tag(run_id, entities.RunTag("t1345", "tv44"))

    run = store.get_run(run_id)
    assert run.data.params == {"p1345": "v22"}
    assert run.data.metrics == {"m1345": 34.0}
    metric_history = store.get_metric_history(run_id, "m1345")
    assert len(metric_history) == 1
    metric_obj = metric_history[0]
    assert metric_obj.key == "m1345"
    assert metric_obj.value == 34.0
    assert metric_obj.timestamp == 85
    assert metric_obj.step == 1
    assert {("t1345", "tv44")} <= set(run.data.tags.items())


def test_order_by_metric_tag_param(store: SqlAlchemyStore):
    experiment_id = store.create_experiment("order_by_metric")

    def create_and_log_run(names):
        name = str(names[0]) + "/" + names[1]
        run_id = store.create_run(
            experiment_id,
            user_id="MrDuck",
            start_time=123,
            tags=[entities.RunTag("metric", names[1])],
            run_name=name,
        ).info.run_id
        if names[0] is not None:
            store.log_metric(run_id, entities.Metric("x", float(names[0]), 1, 0))
            store.log_metric(run_id, entities.Metric("y", float(names[1]), 1, 0))
        store.log_param(run_id, entities.Param("metric", names[1]))
        return run_id

    # the expected order in ascending sort is :
    # inf > number > -inf > None > nan
    for names in zip(
        [None, "nan", "inf", "-inf", "-1000", "0", "0", "1000"],
        ["1", "2", "3", "4", "5", "6", "7", "8"],
    ):
        create_and_log_run(names)

    # asc/asc
    assert _get_ordered_runs(store, ["metrics.x asc", "metrics.y asc"], experiment_id) == [
        "-inf/4",
        "-1000/5",
        "0/6",
        "0/7",
        "1000/8",
        "inf/3",
        "nan/2",
        "None/1",
    ]

    assert _get_ordered_runs(store, ["metrics.x asc", "tag.metric asc"], experiment_id) == [
        "-inf/4",
        "-1000/5",
        "0/6",
        "0/7",
        "1000/8",
        "inf/3",
        "nan/2",
        "None/1",
    ]

    # asc/desc
    assert _get_ordered_runs(store, ["metrics.x asc", "metrics.y desc"], experiment_id) == [
        "-inf/4",
        "-1000/5",
        "0/7",
        "0/6",
        "1000/8",
        "inf/3",
        "nan/2",
        "None/1",
    ]

    assert _get_ordered_runs(store, ["metrics.x asc", "tag.metric desc"], experiment_id) == [
        "-inf/4",
        "-1000/5",
        "0/7",
        "0/6",
        "1000/8",
        "inf/3",
        "nan/2",
        "None/1",
    ]

    # desc / asc
    assert _get_ordered_runs(store, ["metrics.x desc", "metrics.y asc"], experiment_id) == [
        "inf/3",
        "1000/8",
        "0/6",
        "0/7",
        "-1000/5",
        "-inf/4",
        "nan/2",
        "None/1",
    ]

    # desc / desc
    assert _get_ordered_runs(store, ["metrics.x desc", "param.metric desc"], experiment_id) == [
        "inf/3",
        "1000/8",
        "0/7",
        "0/6",
        "-1000/5",
        "-inf/4",
        "nan/2",
        "None/1",
    ]


def test_order_by_attributes(store: SqlAlchemyStore):
    experiment_id = store.create_experiment("order_by_attributes")

    def create_run(start_time, end):
        return store.create_run(
            experiment_id,
            user_id="MrDuck",
            start_time=start_time,
            tags=[],
            run_name=str(end),
        ).info.run_id

    start_time = 123
    for end in [234, None, 456, -123, 789, 123]:
        run_id = create_run(start_time, end)
        store.update_run_info(run_id, run_status=RunStatus.FINISHED, end_time=end, run_name=None)
        start_time += 1

    # asc
    assert _get_ordered_runs(store, ["attribute.end_time asc"], experiment_id) == [
        "-123",
        "123",
        "234",
        "456",
        "789",
        "None",
    ]

    # desc
    assert _get_ordered_runs(store, ["attribute.end_time desc"], experiment_id) == [
        "789",
        "456",
        "234",
        "123",
        "-123",
        "None",
    ]

    # Sort priority correctly handled
    assert _get_ordered_runs(
        store, ["attribute.start_time asc", "attribute.end_time desc"], experiment_id
    ) == ["234", "None", "456", "-123", "789", "123"]


def test_search_vanilla(store: SqlAlchemyStore):
    exp = _create_experiments(store, "search_vanilla")
    runs = [_run_factory(store, _get_run_configs(exp)).info.run_id for r in range(3)]

    assert sorted(
        runs,
    ) == sorted(_search_runs(store, exp, run_view_type=ViewType.ALL))
    assert sorted(
        runs,
    ) == sorted(_search_runs(store, exp, run_view_type=ViewType.ACTIVE_ONLY))
    assert _search_runs(store, exp, run_view_type=ViewType.DELETED_ONLY) == []

    first = runs[0]

    store.delete_run(first)
    assert sorted(
        runs,
    ) == sorted(_search_runs(store, exp, run_view_type=ViewType.ALL))
    assert sorted(
        runs[1:],
    ) == sorted(_search_runs(store, exp, run_view_type=ViewType.ACTIVE_ONLY))
    assert _search_runs(store, exp, run_view_type=ViewType.DELETED_ONLY) == [first]

    store.restore_run(first)
    assert sorted(
        runs,
    ) == sorted(_search_runs(store, exp, run_view_type=ViewType.ALL))
    assert sorted(
        runs,
    ) == sorted(_search_runs(store, exp, run_view_type=ViewType.ACTIVE_ONLY))
    assert _search_runs(store, exp, run_view_type=ViewType.DELETED_ONLY) == []


def test_search_params(store: SqlAlchemyStore):
    experiment_id = _create_experiments(store, "search_params")
    r1 = _run_factory(store, _get_run_configs(experiment_id)).info.run_id
    r2 = _run_factory(store, _get_run_configs(experiment_id)).info.run_id

    store.log_param(r1, entities.Param("generic_param", "p_val"))
    store.log_param(r2, entities.Param("generic_param", "p_val"))

    store.log_param(r1, entities.Param("generic_2", "some value"))
    store.log_param(r2, entities.Param("generic_2", "another value"))

    store.log_param(r1, entities.Param("p_a", "abc"))
    store.log_param(r2, entities.Param("p_b", "ABC"))

    # test search returns both runs
    filter_string = "params.generic_param = 'p_val'"
    assert sorted(
        [r1, r2],
    ) == sorted(_search_runs(store, experiment_id, filter_string))

    # test search returns appropriate run (same key different values per run)
    filter_string = "params.generic_2 = 'some value'"
    assert _search_runs(store, experiment_id, filter_string) == [r1]
    filter_string = "params.generic_2 = 'another value'"
    assert _search_runs(store, experiment_id, filter_string) == [r2]

    filter_string = "params.generic_param = 'wrong_val'"
    assert _search_runs(store, experiment_id, filter_string) == []

    filter_string = "params.generic_param != 'p_val'"
    assert _search_runs(store, experiment_id, filter_string) == []

    filter_string = "params.generic_param != 'wrong_val'"
    assert sorted(
        [r1, r2],
    ) == sorted(_search_runs(store, experiment_id, filter_string))
    filter_string = "params.generic_2 != 'wrong_val'"
    assert sorted(
        [r1, r2],
    ) == sorted(_search_runs(store, experiment_id, filter_string))

    filter_string = "params.p_a = 'abc'"
    assert _search_runs(store, experiment_id, filter_string) == [r1]

    filter_string = "params.p_a = 'ABC'"
    assert _search_runs(store, experiment_id, filter_string) == []

    filter_string = "params.p_a != 'ABC'"
    assert _search_runs(store, experiment_id, filter_string) == [r1]

    filter_string = "params.p_b = 'ABC'"
    assert _search_runs(store, experiment_id, filter_string) == [r2]

    filter_string = "params.generic_2 LIKE '%other%'"
    assert _search_runs(store, experiment_id, filter_string) == [r2]

    filter_string = "params.generic_2 LIKE 'other%'"
    assert _search_runs(store, experiment_id, filter_string) == []

    filter_string = "params.generic_2 LIKE '%other'"
    assert _search_runs(store, experiment_id, filter_string) == []

    filter_string = "params.generic_2 LIKE 'other'"
    assert _search_runs(store, experiment_id, filter_string) == []

    filter_string = "params.generic_2 LIKE '%Other%'"
    assert _search_runs(store, experiment_id, filter_string) == []

    filter_string = "params.generic_2 ILIKE '%Other%'"
    assert _search_runs(store, experiment_id, filter_string) == [r2]


def test_search_tags(store: SqlAlchemyStore):
    experiment_id = _create_experiments(store, "search_tags")
    r1 = _run_factory(store, _get_run_configs(experiment_id)).info.run_id
    r2 = _run_factory(store, _get_run_configs(experiment_id)).info.run_id

    store.set_tag(r1, entities.RunTag("generic_tag", "p_val"))
    store.set_tag(r2, entities.RunTag("generic_tag", "p_val"))

    store.set_tag(r1, entities.RunTag("generic_2", "some value"))
    store.set_tag(r2, entities.RunTag("generic_2", "another value"))

    store.set_tag(r1, entities.RunTag("p_a", "abc"))
    store.set_tag(r2, entities.RunTag("p_b", "ABC"))

    # test search returns both runs
    assert sorted(
        [r1, r2],
    ) == sorted(_search_runs(store, experiment_id, filter_string="tags.generic_tag = 'p_val'"))
    assert _search_runs(store, experiment_id, filter_string="tags.generic_tag = 'P_VAL'") == []
    assert sorted(
        [r1, r2],
    ) == sorted(_search_runs(store, experiment_id, filter_string="tags.generic_tag != 'P_VAL'"))
    # test search returns appropriate run (same key different values per run)
    assert _search_runs(store, experiment_id, filter_string="tags.generic_2 = 'some value'") == [r1]
    assert _search_runs(store, experiment_id, filter_string="tags.generic_2 = 'another value'") == [
        r2
    ]
    assert _search_runs(store, experiment_id, filter_string="tags.generic_tag = 'wrong_val'") == []
    assert _search_runs(store, experiment_id, filter_string="tags.generic_tag != 'p_val'") == []
    assert sorted(
        [r1, r2],
    ) == sorted(
        _search_runs(store, experiment_id, filter_string="tags.generic_tag != 'wrong_val'"),
    )
    assert sorted(
        [r1, r2],
    ) == sorted(
        _search_runs(store, experiment_id, filter_string="tags.generic_2 != 'wrong_val'"),
    )
    assert _search_runs(store, experiment_id, filter_string="tags.p_a = 'abc'") == [r1]
    assert _search_runs(store, experiment_id, filter_string="tags.p_b = 'ABC'") == [r2]
    assert _search_runs(store, experiment_id, filter_string="tags.generic_2 LIKE '%other%'") == [r2]
    assert _search_runs(store, experiment_id, filter_string="tags.generic_2 LIKE '%Other%'") == []
    assert _search_runs(store, experiment_id, filter_string="tags.generic_2 LIKE 'other%'") == []
    assert _search_runs(store, experiment_id, filter_string="tags.generic_2 LIKE '%other'") == []
    assert _search_runs(store, experiment_id, filter_string="tags.generic_2 LIKE 'other'") == []
    assert _search_runs(store, experiment_id, filter_string="tags.generic_2 ILIKE '%Other%'") == [
        r2
    ]
    assert _search_runs(
        store,
        experiment_id,
        filter_string="tags.generic_2 ILIKE '%Other%' and tags.generic_tag = 'p_val'",
    ) == [r2]
    assert _search_runs(
        store,
        experiment_id,
        filter_string="tags.generic_2 ILIKE '%Other%' and tags.generic_tag ILIKE 'p_val'",
    ) == [r2]


def test_search_metrics(store: SqlAlchemyStore):
    experiment_id = _create_experiments(store, "search_metric")
    r1 = _run_factory(store, _get_run_configs(experiment_id)).info.run_id
    r2 = _run_factory(store, _get_run_configs(experiment_id)).info.run_id

    store.log_metric(r1, entities.Metric("common", 1.0, 1, 0))
    store.log_metric(r2, entities.Metric("common", 1.0, 1, 0))

    store.log_metric(r1, entities.Metric("measure_a", 1.0, 1, 0))
    store.log_metric(r2, entities.Metric("measure_a", 200.0, 2, 0))
    store.log_metric(r2, entities.Metric("measure_a", 400.0, 3, 0))

    store.log_metric(r1, entities.Metric("m_a", 2.0, 2, 0))
    store.log_metric(r2, entities.Metric("m_b", 3.0, 2, 0))
    store.log_metric(r2, entities.Metric("m_b", 4.0, 8, 0))  # this is last timestamp
    store.log_metric(r2, entities.Metric("m_b", 8.0, 3, 0))

    filter_string = "metrics.common = 1.0"
    assert sorted(
        [r1, r2],
    ) == sorted(_search_runs(store, experiment_id, filter_string))

    filter_string = "metrics.common > 0.0"
    assert sorted(
        [r1, r2],
    ) == sorted(_search_runs(store, experiment_id, filter_string))

    filter_string = "metrics.common >= 0.0"
    assert sorted(
        [r1, r2],
    ) == sorted(_search_runs(store, experiment_id, filter_string))

    filter_string = "metrics.common < 4.0"
    assert sorted(
        [r1, r2],
    ) == sorted(_search_runs(store, experiment_id, filter_string))

    filter_string = "metrics.common <= 4.0"
    assert sorted(
        [r1, r2],
    ) == sorted(_search_runs(store, experiment_id, filter_string))

    filter_string = "metrics.common != 1.0"
    assert _search_runs(store, experiment_id, filter_string) == []

    filter_string = "metrics.common >= 3.0"
    assert _search_runs(store, experiment_id, filter_string) == []

    filter_string = "metrics.common <= 0.75"
    assert _search_runs(store, experiment_id, filter_string) == []

    # tests for same metric name across runs with different values and timestamps
    filter_string = "metrics.measure_a > 0.0"
    assert sorted(
        [r1, r2],
    ) == sorted(_search_runs(store, experiment_id, filter_string))

    filter_string = "metrics.measure_a < 50.0"
    assert _search_runs(store, experiment_id, filter_string) == [r1]

    filter_string = "metrics.measure_a < 1000.0"
    assert sorted(
        [r1, r2],
    ) == sorted(_search_runs(store, experiment_id, filter_string))

    filter_string = "metrics.measure_a != -12.0"
    assert sorted(
        [r1, r2],
    ) == sorted(_search_runs(store, experiment_id, filter_string))

    filter_string = "metrics.measure_a > 50.0"
    assert _search_runs(store, experiment_id, filter_string) == [r2]

    filter_string = "metrics.measure_a = 1.0"
    assert _search_runs(store, experiment_id, filter_string) == [r1]

    filter_string = "metrics.measure_a = 400.0"
    assert _search_runs(store, experiment_id, filter_string) == [r2]

    # test search with unique metric keys
    filter_string = "metrics.m_a > 1.0"
    assert _search_runs(store, experiment_id, filter_string) == [r1]

    filter_string = "metrics.m_b > 1.0"
    assert _search_runs(store, experiment_id, filter_string) == [r2]

    # there is a recorded metric this threshold but not last timestamp
    filter_string = "metrics.m_b > 5.0"
    assert _search_runs(store, experiment_id, filter_string) == []

    # metrics matches last reported timestamp for 'm_b'
    filter_string = "metrics.m_b = 4.0"
    assert _search_runs(store, experiment_id, filter_string) == [r2]


def test_search_attrs(store: SqlAlchemyStore, tmp_path):
    e1 = _create_experiments(store, "search_attributes_1")
    r1 = _run_factory(store, _get_run_configs(experiment_id=e1)).info.run_id

    e2 = _create_experiments(store, "search_attrs_2")
    r2 = _run_factory(store, _get_run_configs(experiment_id=e2)).info.run_id

    filter_string = ""
    assert sorted(
        [r1, r2],
    ) == sorted(_search_runs(store, [e1, e2], filter_string))

    filter_string = "attribute.status != 'blah'"
    assert sorted(
        [r1, r2],
    ) == sorted(_search_runs(store, [e1, e2], filter_string))

    filter_string = f"attribute.status = '{RunStatus.to_string(RunStatus.RUNNING)}'"
    assert sorted(
        [r1, r2],
    ) == sorted(_search_runs(store, [e1, e2], filter_string))

    # change status for one of the runs
    store.update_run_info(r2, RunStatus.FAILED, 300, None)

    filter_string = "attribute.status = 'RUNNING'"
    assert _search_runs(store, [e1, e2], filter_string) == [r1]

    filter_string = "attribute.status = 'FAILED'"
    assert _search_runs(store, [e1, e2], filter_string) == [r2]

    filter_string = "attribute.status != 'SCHEDULED'"
    assert sorted(
        [r1, r2],
    ) == sorted(_search_runs(store, [e1, e2], filter_string))

    filter_string = "attribute.status = 'SCHEDULED'"
    assert _search_runs(store, [e1, e2], filter_string) == []

    filter_string = "attribute.status = 'KILLED'"
    assert _search_runs(store, [e1, e2], filter_string) == []

    expected_artifact_uri = (
        pathlib.Path.cwd().joinpath(tmp_path, "artifacts", e1, r1, "artifacts").as_uri()
    )
    filter_string = f"attr.artifact_uri = '{expected_artifact_uri}'"
    assert _search_runs(store, [e1, e2], filter_string) == [r1]

    filter_string = (
        f"attr.artifact_uri = '{tmp_path}/artifacts/{e1.upper()}/{r1.upper()}/artifacts'"
    )
    assert _search_runs(store, [e1, e2], filter_string) == []

    filter_string = (
        f"attr.artifact_uri != '{tmp_path}/artifacts/{e1.upper()}/{r1.upper()}/artifacts'"
    )
    assert sorted(
        [r1, r2],
    ) == sorted(_search_runs(store, [e1, e2], filter_string))

    filter_string = f"attr.artifact_uri = '{tmp_path}/artifacts/{e2}/{r1}/artifacts'"
    assert _search_runs(store, [e1, e2], filter_string) == []

    filter_string = "attribute.artifact_uri = 'random_artifact_path'"
    assert _search_runs(store, [e1, e2], filter_string) == []

    filter_string = "attribute.artifact_uri != 'random_artifact_path'"
    assert sorted(
        [r1, r2],
    ) == sorted(_search_runs(store, [e1, e2], filter_string))

    filter_string = f"attribute.artifact_uri LIKE '%{r1}%'"
    assert _search_runs(store, [e1, e2], filter_string) == [r1]

    filter_string = f"attribute.artifact_uri LIKE '%{r1[:16]}%'"
    assert _search_runs(store, [e1, e2], filter_string) == [r1]

    filter_string = f"attribute.artifact_uri LIKE '%{r1[-16:]}%'"
    assert _search_runs(store, [e1, e2], filter_string) == [r1]

    filter_string = f"attribute.artifact_uri LIKE '%{r1.upper()}%'"
    assert _search_runs(store, [e1, e2], filter_string) == []

    filter_string = f"attribute.artifact_uri ILIKE '%{r1.upper()}%'"
    assert _search_runs(store, [e1, e2], filter_string) == [r1]

    filter_string = f"attribute.artifact_uri ILIKE '%{r1[:16].upper()}%'"
    assert _search_runs(store, [e1, e2], filter_string) == [r1]

    filter_string = f"attribute.artifact_uri ILIKE '%{r1[-16:].upper()}%'"
    assert _search_runs(store, [e1, e2], filter_string) == [r1]

    for k, v in {"experiment_id": e1, "lifecycle_stage": "ACTIVE"}.items():
        with pytest.raises(MlflowException, match=r"Invalid attribute key '.+' specified"):
            _search_runs(store, [e1, e2], f"attribute.{k} = '{v}'")


def test_search_full(store: SqlAlchemyStore):
    experiment_id = _create_experiments(store, "search_params")
    r1 = _run_factory(store, _get_run_configs(experiment_id)).info.run_id
    r2 = _run_factory(store, _get_run_configs(experiment_id)).info.run_id

    store.log_param(r1, entities.Param("generic_param", "p_val"))
    store.log_param(r2, entities.Param("generic_param", "p_val"))

    store.log_param(r1, entities.Param("p_a", "abc"))
    store.log_param(r2, entities.Param("p_b", "ABC"))

    store.log_metric(r1, entities.Metric("common", 1.0, 1, 0))
    store.log_metric(r2, entities.Metric("common", 1.0, 1, 0))

    store.log_metric(r1, entities.Metric("m_a", 2.0, 2, 0))
    store.log_metric(r2, entities.Metric("m_b", 3.0, 2, 0))
    store.log_metric(r2, entities.Metric("m_b", 4.0, 8, 0))
    store.log_metric(r2, entities.Metric("m_b", 8.0, 3, 0))

    filter_string = "params.generic_param = 'p_val' and metrics.common = 1.0"
    assert sorted(
        [r1, r2],
    ) == sorted(_search_runs(store, experiment_id, filter_string))

    # all params and metrics match
    filter_string = "params.generic_param = 'p_val' and metrics.common = 1.0 and metrics.m_a > 1.0"
    assert _search_runs(store, experiment_id, filter_string) == [r1]

    filter_string = (
        "params.generic_param = 'p_val' and metrics.common = 1.0 "
        "and metrics.m_a > 1.0 and params.p_a LIKE 'a%'"
    )
    assert _search_runs(store, experiment_id, filter_string) == [r1]

    filter_string = (
        "params.generic_param = 'p_val' and metrics.common = 1.0 "
        "and metrics.m_a > 1.0 and params.p_a LIKE 'A%'"
    )
    assert _search_runs(store, experiment_id, filter_string) == []

    filter_string = (
        "params.generic_param = 'p_val' and metrics.common = 1.0 "
        "and metrics.m_a > 1.0 and params.p_a ILIKE 'A%'"
    )
    assert _search_runs(store, experiment_id, filter_string) == [r1]

    # test with mismatch param
    filter_string = (
        "params.random_bad_name = 'p_val' and metrics.common = 1.0 and metrics.m_a > 1.0"
    )
    assert _search_runs(store, experiment_id, filter_string) == []

    # test with mismatch metric
    filter_string = (
        "params.generic_param = 'p_val' and metrics.common = 1.0 and metrics.m_a > 100.0"
    )
    assert _search_runs(store, experiment_id, filter_string) == []


def test_search_with_max_results(store: SqlAlchemyStore):
    exp = _create_experiments(store, "search_with_max_results")
    runs = [
        _run_factory(store, _get_run_configs(exp, start_time=r)).info.run_id for r in range(1200)
    ]
    # reverse the ordering, since we created in increasing order of start_time
    runs.reverse()

    assert runs[:1000] == _search_runs(store, exp)
    for n in [1, 2, 4, 8, 10, 20, 50, 100, 500, 1000, 1200, 2000]:
        assert runs[: min(1200, n)] == _search_runs(store, exp, max_results=n)

    maxPlusOne = SEARCH_MAX_RESULTS_THRESHOLD + 1

    with pytest.raises(
        MlflowException,
        match=rf"Invalid value {maxPlusOne} for parameter 'max_results'",
    ):
        _search_runs(store, exp, max_results=maxPlusOne)


def test_search_with_deterministic_max_results(store: SqlAlchemyStore):
    exp = _create_experiments(store, "test_search_with_deterministic_max_results")
    # Create 10 runs with the same start_time.
    # Sort based on run_id
    runs = sorted(
        [_run_factory(store, _get_run_configs(exp, start_time=10)).info.run_id for r in range(10)]
    )
    for n in [1, 2, 4, 8, 10, 20]:
        assert runs[: min(10, n)] == _search_runs(store, exp, max_results=n)


def test_search_runs_pagination(store: SqlAlchemyStore):
    exp = _create_experiments(store, "test_search_runs_pagination")
    # test returned token behavior
    runs = sorted(
        [_run_factory(store, _get_run_configs(exp, start_time=10)).info.run_id for r in range(10)]
    )
    result = store.search_runs([exp], None, ViewType.ALL, max_results=4)
    assert [r.info.run_id for r in result] == runs[0:4]
    assert result.token is not None
    result = store.search_runs([exp], None, ViewType.ALL, max_results=4, page_token=result.token)
    assert [r.info.run_id for r in result] == runs[4:8]
    assert result.token is not None
    result = store.search_runs([exp], None, ViewType.ALL, max_results=4, page_token=result.token)
    assert [r.info.run_id for r in result] == runs[8:]
    assert result.token is None


def test_search_runs_run_name(store: SqlAlchemyStore):
    exp_id = _create_experiments(store, "test_search_runs_pagination")
    run1 = _run_factory(store, dict(_get_run_configs(exp_id), run_name="run_name1"))
    run2 = _run_factory(store, dict(_get_run_configs(exp_id), run_name="run_name2"))
    result = store.search_runs(
        [exp_id],
        filter_string="attributes.run_name = 'run_name1'",
        run_view_type=ViewType.ACTIVE_ONLY,
    )
    assert [r.info.run_id for r in result] == [run1.info.run_id]
    result = store.search_runs(
        [exp_id],
        filter_string="attributes.`Run name` = 'run_name1'",
        run_view_type=ViewType.ACTIVE_ONLY,
    )
    assert [r.info.run_id for r in result] == [run1.info.run_id]
    result = store.search_runs(
        [exp_id],
        filter_string="attributes.`run name` = 'run_name2'",
        run_view_type=ViewType.ACTIVE_ONLY,
    )
    assert [r.info.run_id for r in result] == [run2.info.run_id]
    result = store.search_runs(
        [exp_id],
        filter_string="attributes.`Run Name` = 'run_name2'",
        run_view_type=ViewType.ACTIVE_ONLY,
    )
    assert [r.info.run_id for r in result] == [run2.info.run_id]
    result = store.search_runs(
        [exp_id],
        filter_string="tags.`mlflow.runName` = 'run_name2'",
        run_view_type=ViewType.ACTIVE_ONLY,
    )
    assert [r.info.run_id for r in result] == [run2.info.run_id]

    store.update_run_info(
        run1.info.run_id,
        RunStatus.FINISHED,
        end_time=run1.info.end_time,
        run_name="new_run_name1",
    )
    result = store.search_runs(
        [exp_id],
        filter_string="attributes.run_name = 'new_run_name1'",
        run_view_type=ViewType.ACTIVE_ONLY,
    )
    assert [r.info.run_id for r in result] == [run1.info.run_id]

    # TODO: Test attribute-based search after set_tag

    # Test run name filter works for runs logged in MLflow <= 1.29.0
    with store.ManagedSessionMaker() as session:
        sql_run1 = session.query(SqlRun).filter(SqlRun.run_uuid == run1.info.run_id).one()
        sql_run1.name = ""

    result = store.search_runs(
        [exp_id],
        filter_string="attributes.run_name = 'new_run_name1'",
        run_view_type=ViewType.ACTIVE_ONLY,
    )
    assert [r.info.run_id for r in result] == [run1.info.run_id]

    result = store.search_runs(
        [exp_id],
        filter_string="tags.`mlflow.runName` = 'new_run_name1'",
        run_view_type=ViewType.ACTIVE_ONLY,
    )
    assert [r.info.run_id for r in result] == [run1.info.run_id]


def test_search_runs_run_id(store: SqlAlchemyStore):
    exp_id = _create_experiments(store, "test_search_runs_run_id")
    # Set start_time to ensure the search result is deterministic
    run1 = _run_factory(store, dict(_get_run_configs(exp_id), start_time=1))
    run2 = _run_factory(store, dict(_get_run_configs(exp_id), start_time=2))
    run_id1 = run1.info.run_id
    run_id2 = run2.info.run_id

    result = store.search_runs(
        [exp_id],
        filter_string=f"attributes.run_id = '{run_id1}'",
        run_view_type=ViewType.ACTIVE_ONLY,
    )
    assert [r.info.run_id for r in result] == [run_id1]

    result = store.search_runs(
        [exp_id],
        filter_string=f"attributes.run_id != '{run_id1}'",
        run_view_type=ViewType.ACTIVE_ONLY,
    )
    assert [r.info.run_id for r in result] == [run_id2]

    result = store.search_runs(
        [exp_id],
        filter_string=f"attributes.run_id IN ('{run_id1}')",
        run_view_type=ViewType.ACTIVE_ONLY,
    )
    assert [r.info.run_id for r in result] == [run_id1]

    result = store.search_runs(
        [exp_id],
        filter_string=f"attributes.run_id NOT IN ('{run_id1}')",
        run_view_type=ViewType.ACTIVE_ONLY,
    )

    result = store.search_runs(
        [exp_id],
        filter_string=f"run_name = '{run1.info.run_name}' AND run_id IN ('{run_id1}')",
        run_view_type=ViewType.ACTIVE_ONLY,
    )
    assert [r.info.run_id for r in result] == [run_id1]

    for filter_string in [
        f"attributes.run_id IN ('{run_id1}','{run_id2}')",
        f"attributes.run_id IN ('{run_id1}', '{run_id2}')",
        f"attributes.run_id IN ('{run_id1}',  '{run_id2}')",
    ]:
        result = store.search_runs(
            [exp_id], filter_string=filter_string, run_view_type=ViewType.ACTIVE_ONLY
        )
        assert [r.info.run_id for r in result] == [run_id2, run_id1]

    result = store.search_runs(
        [exp_id],
        filter_string=f"attributes.run_id NOT IN ('{run_id1}', '{run_id2}')",
        run_view_type=ViewType.ACTIVE_ONLY,
    )
    assert result == []


def test_search_runs_start_time_alias(store: SqlAlchemyStore):
    exp_id = _create_experiments(store, "test_search_runs_start_time_alias")
    # Set start_time to ensure the search result is deterministic
    run1 = _run_factory(store, dict(_get_run_configs(exp_id), start_time=1))
    run2 = _run_factory(store, dict(_get_run_configs(exp_id), start_time=2))
    run_id1 = run1.info.run_id
    run_id2 = run2.info.run_id

    result = store.search_runs(
        [exp_id],
        filter_string="attributes.run_name = 'name'",
        run_view_type=ViewType.ACTIVE_ONLY,
        order_by=["attributes.start_time DESC"],
    )
    assert [r.info.run_id for r in result] == [run_id2, run_id1]

    result = store.search_runs(
        [exp_id],
        filter_string="attributes.run_name = 'name'",
        run_view_type=ViewType.ACTIVE_ONLY,
        order_by=["attributes.created ASC"],
    )
    assert [r.info.run_id for r in result] == [run_id1, run_id2]

    result = store.search_runs(
        [exp_id],
        filter_string="attributes.run_name = 'name'",
        run_view_type=ViewType.ACTIVE_ONLY,
        order_by=["attributes.Created DESC"],
    )
    assert [r.info.run_id for r in result] == [run_id2, run_id1]

    result = store.search_runs(
        [exp_id],
        filter_string="attributes.start_time > 0",
        run_view_type=ViewType.ACTIVE_ONLY,
    )
    assert {r.info.run_id for r in result} == {run_id1, run_id2}

    result = store.search_runs(
        [exp_id],
        filter_string="attributes.created > 1",
        run_view_type=ViewType.ACTIVE_ONLY,
    )
    assert [r.info.run_id for r in result] == [run_id2]

    result = store.search_runs(
        [exp_id],
        filter_string="attributes.Created > 2",
        run_view_type=ViewType.ACTIVE_ONLY,
    )
    assert result == []


def test_search_runs_datasets(store: SqlAlchemyStore):
    exp_id = _create_experiments(store, "test_search_runs_datasets")
    # Set start_time to ensure the search result is deterministic
    run1 = _run_factory(store, dict(_get_run_configs(exp_id), start_time=1))
    run2 = _run_factory(store, dict(_get_run_configs(exp_id), start_time=3))
    run3 = _run_factory(store, dict(_get_run_configs(exp_id), start_time=2))

    dataset1 = entities.Dataset(
        name="name1",
        digest="digest1",
        source_type="st1",
        source="source1",
        schema="schema1",
        profile="profile1",
    )
    dataset2 = entities.Dataset(
        name="name2",
        digest="digest2",
        source_type="st2",
        source="source2",
        schema="schema2",
        profile="profile2",
    )
    dataset3 = entities.Dataset(
        name="name3",
        digest="digest3",
        source_type="st3",
        source="source3",
        schema="schema3",
        profile="profile3",
    )

    test_tag = [entities.InputTag(key=MLFLOW_DATASET_CONTEXT, value="test")]
    train_tag = [entities.InputTag(key=MLFLOW_DATASET_CONTEXT, value="train")]
    eval_tag = [entities.InputTag(key=MLFLOW_DATASET_CONTEXT, value="eval")]

    inputs_run1 = [
        entities.DatasetInput(dataset1, train_tag),
        entities.DatasetInput(dataset2, eval_tag),
    ]
    inputs_run2 = [
        entities.DatasetInput(dataset1, train_tag),
        entities.DatasetInput(dataset3, eval_tag),
    ]
    inputs_run3 = [entities.DatasetInput(dataset2, test_tag)]

    store.log_inputs(run1.info.run_id, inputs_run1)
    store.log_inputs(run2.info.run_id, inputs_run2)
    store.log_inputs(run3.info.run_id, inputs_run3)
    run_id1 = run1.info.run_id
    run_id2 = run2.info.run_id
    run_id3 = run3.info.run_id

    result = store.search_runs(
        [exp_id],
        filter_string="dataset.name = 'name1'",
        run_view_type=ViewType.ACTIVE_ONLY,
    )
    assert {r.info.run_id for r in result} == {run_id2, run_id1}

    result = store.search_runs(
        [exp_id],
        filter_string="dataset.digest = 'digest2'",
        run_view_type=ViewType.ACTIVE_ONLY,
    )
    assert {r.info.run_id for r in result} == {run_id3, run_id1}

    result = store.search_runs(
        [exp_id],
        filter_string="dataset.name = 'name4'",
        run_view_type=ViewType.ACTIVE_ONLY,
    )
    assert set(result) == set()

    result = store.search_runs(
        [exp_id],
        filter_string="dataset.context = 'train'",
        run_view_type=ViewType.ACTIVE_ONLY,
    )
    assert {r.info.run_id for r in result} == {run_id2, run_id1}

    result = store.search_runs(
        [exp_id],
        filter_string="dataset.context = 'test'",
        run_view_type=ViewType.ACTIVE_ONLY,
    )
    assert {r.info.run_id for r in result} == {run_id3}

    result = store.search_runs(
        [exp_id],
        filter_string="dataset.context = 'test' and dataset.name = 'name2'",
        run_view_type=ViewType.ACTIVE_ONLY,
    )
    assert {r.info.run_id for r in result} == {run_id3}

    result = store.search_runs(
        [exp_id],
        filter_string="dataset.name = 'name2' and dataset.context = 'test'",
        run_view_type=ViewType.ACTIVE_ONLY,
    )
    assert {r.info.run_id for r in result} == {run_id3}

    result = store.search_runs(
        [exp_id],
        filter_string="datasets.name IN ('name1', 'name2')",
        run_view_type=ViewType.ACTIVE_ONLY,
    )
    assert {r.info.run_id for r in result} == {run_id3, run_id1, run_id2}

    result = store.search_runs(
        [exp_id],
        filter_string="datasets.digest IN ('digest1', 'digest2')",
        run_view_type=ViewType.ACTIVE_ONLY,
    )
    assert {r.info.run_id for r in result} == {run_id3, run_id1, run_id2}

    result = store.search_runs(
        [exp_id],
        filter_string="datasets.name LIKE 'Name%'",
        run_view_type=ViewType.ACTIVE_ONLY,
    )
    assert {r.info.run_id for r in result} == set()

    result = store.search_runs(
        [exp_id],
        filter_string="datasets.name ILIKE 'Name%'",
        run_view_type=ViewType.ACTIVE_ONLY,
    )
    assert {r.info.run_id for r in result} == {run_id3, run_id1, run_id2}

    result = store.search_runs(
        [exp_id],
        filter_string="datasets.context ILIKE 'test%'",
        run_view_type=ViewType.ACTIVE_ONLY,
    )
    assert {r.info.run_id for r in result} == {run_id3}

    result = store.search_runs(
        [exp_id],
        filter_string="datasets.context IN ('test', 'train')",
        run_view_type=ViewType.ACTIVE_ONLY,
    )
    assert {r.info.run_id for r in result} == {run_id3, run_id1, run_id2}


def test_search_datasets(store: SqlAlchemyStore):
    exp_id1 = _create_experiments(store, "test_search_datasets_1")
    # Create an additional experiment to ensure we filter on specified experiment
    # and search works on multiple experiments.
    exp_id2 = _create_experiments(store, "test_search_datasets_2")

    run1 = _run_factory(store, dict(_get_run_configs(exp_id1), start_time=1))
    run2 = _run_factory(store, dict(_get_run_configs(exp_id1), start_time=2))
    run3 = _run_factory(store, dict(_get_run_configs(exp_id2), start_time=3))

    dataset1 = entities.Dataset(
        name="name1",
        digest="digest1",
        source_type="st1",
        source="source1",
        schema="schema1",
        profile="profile1",
    )
    dataset2 = entities.Dataset(
        name="name2",
        digest="digest2",
        source_type="st2",
        source="source2",
        schema="schema2",
        profile="profile2",
    )
    dataset3 = entities.Dataset(
        name="name3",
        digest="digest3",
        source_type="st3",
        source="source3",
        schema="schema3",
        profile="profile3",
    )
    dataset4 = entities.Dataset(
        name="name4",
        digest="digest4",
        source_type="st4",
        source="source4",
        schema="schema4",
        profile="profile4",
    )

    test_tag = [entities.InputTag(key=MLFLOW_DATASET_CONTEXT, value="test")]
    train_tag = [entities.InputTag(key=MLFLOW_DATASET_CONTEXT, value="train")]
    eval_tag = [entities.InputTag(key=MLFLOW_DATASET_CONTEXT, value="eval")]
    no_context_tag = [entities.InputTag(key="not_context", value="test")]

    inputs_run1 = [
        entities.DatasetInput(dataset1, train_tag),
        entities.DatasetInput(dataset2, eval_tag),
        entities.DatasetInput(dataset4, no_context_tag),
    ]
    inputs_run2 = [
        entities.DatasetInput(dataset1, train_tag),
        entities.DatasetInput(dataset2, test_tag),
    ]
    inputs_run3 = [entities.DatasetInput(dataset3, train_tag)]

    store.log_inputs(run1.info.run_id, inputs_run1)
    store.log_inputs(run2.info.run_id, inputs_run2)
    store.log_inputs(run3.info.run_id, inputs_run3)

    # Verify actual and expected results are same size and that all elements are equal.
    def assert_has_same_elements(actual_list, expected_list):
        assert len(actual_list) == len(expected_list)
        for actual in actual_list:
            # Verify the expected results list contains same element.
            isEqual = False
            for expected in expected_list:
                isEqual = actual == expected
                if isEqual:
                    break
            assert isEqual

    # Verify no results from exp_id2 are returned.
    results = store._search_datasets([exp_id1])
    expected_results = [
        _DatasetSummary(exp_id1, dataset1.name, dataset1.digest, "train"),
        _DatasetSummary(exp_id1, dataset2.name, dataset2.digest, "eval"),
        _DatasetSummary(exp_id1, dataset2.name, dataset2.digest, "test"),
        _DatasetSummary(exp_id1, dataset4.name, dataset4.digest, None),
    ]
    assert_has_same_elements(results, expected_results)

    # Verify results from both experiment are returned.
    results = store._search_datasets([exp_id1, exp_id2])
    expected_results.append(_DatasetSummary(exp_id2, dataset3.name, dataset3.digest, "train"))
    assert_has_same_elements(results, expected_results)


def test_search_datasets_returns_no_more_than_max_results(store: SqlAlchemyStore):
    exp_id = store.create_experiment("test_search_datasets")
    run = _run_factory(store, dict(_get_run_configs(exp_id), start_time=1))
    inputs = []
    # We intentionally add more than 1000 datasets here to test we only return 1000.
    for i in range(1010):
        dataset = entities.Dataset(
            name="name" + str(i),
            digest="digest" + str(i),
            source_type="st" + str(i),
            source="source" + str(i),
            schema="schema" + str(i),
            profile="profile" + str(i),
        )
        input_tag = [entities.InputTag(key=MLFLOW_DATASET_CONTEXT, value=str(i))]
        inputs.append(entities.DatasetInput(dataset, input_tag))

    store.log_inputs(run.info.run_id, inputs)

    results = store._search_datasets([exp_id])
    assert len(results) == 1000


def test_log_batch(store: SqlAlchemyStore):
    experiment_id = _create_experiments(store, "log_batch")
    run_id = _run_factory(store, _get_run_configs(experiment_id)).info.run_id
    metric_entities = [Metric("m1", 0.87, 12345, 0), Metric("m2", 0.49, 12345, 1)]
    param_entities = [Param("p1", "p1val"), Param("p2", "p2val")]
    tag_entities = [
        RunTag("t1", "t1val"),
        RunTag("t2", "t2val"),
        RunTag(MLFLOW_RUN_NAME, "my_run"),
    ]
    store.log_batch(
        run_id=run_id, metrics=metric_entities, params=param_entities, tags=tag_entities
    )
    run = store.get_run(run_id)
    assert run.data.tags == {"t1": "t1val", "t2": "t2val", MLFLOW_RUN_NAME: "my_run"}
    assert run.data.params == {"p1": "p1val", "p2": "p2val"}
    metric_histories = sum([store.get_metric_history(run_id, key) for key in run.data.metrics], [])
    metrics = [(m.key, m.value, m.timestamp, m.step) for m in metric_histories]
    assert set(metrics) == {("m1", 0.87, 12345, 0), ("m2", 0.49, 12345, 1)}


def test_log_batch_limits(store: SqlAlchemyStore):
    # Test that log batch at the maximum allowed request size succeeds (i.e doesn't hit
    # SQL limitations, etc)
    experiment_id = _create_experiments(store, "log_batch_limits")
    run_id = _run_factory(store, _get_run_configs(experiment_id)).info.run_id
    metric_tuples = [(f"m{i}", i, 12345, i * 2) for i in range(1000)]
    metric_entities = [Metric(*metric_tuple) for metric_tuple in metric_tuples]
    store.log_batch(run_id=run_id, metrics=metric_entities, params=[], tags=[])
    run = store.get_run(run_id)
    metric_histories = sum([store.get_metric_history(run_id, key) for key in run.data.metrics], [])
    metrics = [(m.key, m.value, m.timestamp, m.step) for m in metric_histories]
    assert set(metrics) == set(metric_tuples)


def test_log_batch_param_overwrite_disallowed(store: SqlAlchemyStore):
    # Test that attempting to overwrite a param via log_batch results in an exception and that
    # no partial data is logged
    run = _run_factory(store)
    tkey = "my-param"
    param = entities.Param(tkey, "orig-val")
    store.log_param(run.info.run_id, param)

    overwrite_param = entities.Param(tkey, "newval")
    tag = entities.RunTag("tag-key", "tag-val")
    metric = entities.Metric("metric-key", 3.0, 12345, 0)
    with pytest.raises(
        MlflowException, match=r"Changing param values is not allowed"
    ) as exception_context:
        store.log_batch(run.info.run_id, metrics=[metric], params=[overwrite_param], tags=[tag])
    assert exception_context.value.error_code == ErrorCode.Name(INVALID_PARAMETER_VALUE)
    _verify_logged(store, run.info.run_id, metrics=[], params=[param], tags=[])


def test_log_batch_with_unchanged_and_new_params(store: SqlAlchemyStore):
    """
    Test case to ensure the following code works:
    ---------------------------------------------
    mlflow.log_params({"a": 0, "b": 1})
    mlflow.log_params({"a": 0, "c": 2})
    ---------------------------------------------
    """
    run = _run_factory(store)
    store.log_batch(
        run.info.run_id,
        metrics=[],
        params=[entities.Param("a", "0"), entities.Param("b", "1")],
        tags=[],
    )
    store.log_batch(
        run.info.run_id,
        metrics=[],
        params=[entities.Param("a", "0"), entities.Param("c", "2")],
        tags=[],
    )
    _verify_logged(
        store,
        run.info.run_id,
        metrics=[],
        params=[
            entities.Param("a", "0"),
            entities.Param("b", "1"),
            entities.Param("c", "2"),
        ],
        tags=[],
    )


def test_log_batch_param_overwrite_disallowed_single_req(store: SqlAlchemyStore):
    # Test that attempting to overwrite a param via log_batch results in an exception
    run = _run_factory(store)
    pkey = "common-key"
    param0 = entities.Param(pkey, "orig-val")
    param1 = entities.Param(pkey, "newval")
    tag = entities.RunTag("tag-key", "tag-val")
    metric = entities.Metric("metric-key", 3.0, 12345, 0)
    with pytest.raises(
        MlflowException, match=r"Duplicate parameter keys have been submitted"
    ) as exception_context:
        store.log_batch(run.info.run_id, metrics=[metric], params=[param0, param1], tags=[tag])
    assert exception_context.value.error_code == ErrorCode.Name(INVALID_PARAMETER_VALUE)
    _verify_logged(store, run.info.run_id, metrics=[], params=[], tags=[])


def test_log_batch_accepts_empty_payload(store: SqlAlchemyStore):
    run = _run_factory(store)
    store.log_batch(run.info.run_id, metrics=[], params=[], tags=[])
    _verify_logged(store, run.info.run_id, metrics=[], params=[], tags=[])


def test_log_batch_internal_error(store: SqlAlchemyStore):
    # Verify that internal errors during the DB save step for log_batch result in
    # MlflowExceptions
    run = _run_factory(store)

    def _raise_exception_fn(*args, **kwargs):
        raise Exception("Some internal error")

    package = "mlflow.store.tracking.sqlalchemy_store.SqlAlchemyStore"
    with (
        mock.patch(package + "._log_metrics") as metric_mock,
        mock.patch(package + "._log_params") as param_mock,
        mock.patch(package + "._set_tags") as tags_mock,
    ):
        metric_mock.side_effect = _raise_exception_fn
        param_mock.side_effect = _raise_exception_fn
        tags_mock.side_effect = _raise_exception_fn
        for kwargs in [
            {"metrics": [Metric("a", 3, 1, 0)]},
            {"params": [Param("b", "c")]},
            {"tags": [RunTag("c", "d")]},
        ]:
            log_batch_kwargs = {"metrics": [], "params": [], "tags": []}
            log_batch_kwargs.update(kwargs)
            with pytest.raises(MlflowException, match=r"Some internal error"):
                store.log_batch(run.info.run_id, **log_batch_kwargs)


def test_log_batch_nonexistent_run(store: SqlAlchemyStore):
    nonexistent_run_id = uuid.uuid4().hex
    with pytest.raises(
        MlflowException, match=rf"Run with id={nonexistent_run_id} not found"
    ) as exception_context:
        store.log_batch(nonexistent_run_id, [], [], [])
    assert exception_context.value.error_code == ErrorCode.Name(RESOURCE_DOES_NOT_EXIST)


def test_log_batch_params_idempotency(store: SqlAlchemyStore):
    run = _run_factory(store)
    params = [Param("p-key", "p-val")]
    store.log_batch(run.info.run_id, metrics=[], params=params, tags=[])
    store.log_batch(run.info.run_id, metrics=[], params=params, tags=[])
    _verify_logged(store, run.info.run_id, metrics=[], params=params, tags=[])


def test_log_batch_tags_idempotency(store: SqlAlchemyStore):
    run = _run_factory(store)
    store.log_batch(run.info.run_id, metrics=[], params=[], tags=[RunTag("t-key", "t-val")])
    store.log_batch(run.info.run_id, metrics=[], params=[], tags=[RunTag("t-key", "t-val")])
    _verify_logged(store, run.info.run_id, metrics=[], params=[], tags=[RunTag("t-key", "t-val")])


def test_log_batch_allows_tag_overwrite(store: SqlAlchemyStore):
    run = _run_factory(store)
    store.log_batch(run.info.run_id, metrics=[], params=[], tags=[RunTag("t-key", "val")])
    store.log_batch(run.info.run_id, metrics=[], params=[], tags=[RunTag("t-key", "newval")])
    _verify_logged(store, run.info.run_id, metrics=[], params=[], tags=[RunTag("t-key", "newval")])


def test_log_batch_allows_tag_overwrite_single_req(store: SqlAlchemyStore):
    run = _run_factory(store)
    tags = [RunTag("t-key", "val"), RunTag("t-key", "newval")]
    store.log_batch(run.info.run_id, metrics=[], params=[], tags=tags)
    _verify_logged(store, run.info.run_id, metrics=[], params=[], tags=[tags[-1]])


def test_log_batch_metrics(store: SqlAlchemyStore):
    run = _run_factory(store)

    tkey = "blahmetric"
    tval = 100.0
    metric = entities.Metric(tkey, tval, get_current_time_millis(), 0)
    metric2 = entities.Metric(tkey, tval, get_current_time_millis() + 2, 0)
    nan_metric = entities.Metric("NaN", float("nan"), 0, 0)
    pos_inf_metric = entities.Metric("PosInf", float("inf"), 0, 0)
    neg_inf_metric = entities.Metric("NegInf", -float("inf"), 0, 0)

    # duplicate metric and metric2 values should be eliminated
    metrics = [
        metric,
        metric2,
        nan_metric,
        pos_inf_metric,
        neg_inf_metric,
        metric,
        metric2,
    ]
    store._log_metrics(run.info.run_id, metrics)

    run = store.get_run(run.info.run_id)
    assert tkey in run.data.metrics
    assert run.data.metrics[tkey] == tval

    # SQL store _get_run method returns full history of recorded metrics.
    # Should return duplicates as well
    # MLflow RunData contains only the last reported values for metrics.
    with store.ManagedSessionMaker() as session:
        sql_run_metrics = store._get_run(session, run.info.run_id).metrics
        assert len(sql_run_metrics) == 5
        assert len(run.data.metrics) == 4
        assert math.isnan(run.data.metrics["NaN"])
        assert run.data.metrics["PosInf"] == 1.7976931348623157e308
        assert run.data.metrics["NegInf"] == -1.7976931348623157e308


def test_log_batch_same_metric_repeated_single_req(store: SqlAlchemyStore):
    run = _run_factory(store)
    metric0 = Metric(key="metric-key", value=1, timestamp=2, step=0)
    metric1 = Metric(key="metric-key", value=2, timestamp=3, step=0)
    store.log_batch(run.info.run_id, params=[], metrics=[metric0, metric1], tags=[])
    _verify_logged(store, run.info.run_id, params=[], metrics=[metric0, metric1], tags=[])


def test_log_batch_same_metric_repeated_multiple_reqs(store: SqlAlchemyStore):
    run = _run_factory(store)
    metric0 = Metric(key="metric-key", value=1, timestamp=2, step=0)
    metric1 = Metric(key="metric-key", value=2, timestamp=3, step=0)
    store.log_batch(run.info.run_id, params=[], metrics=[metric0], tags=[])
    _verify_logged(store, run.info.run_id, params=[], metrics=[metric0], tags=[])
    store.log_batch(run.info.run_id, params=[], metrics=[metric1], tags=[])
    _verify_logged(store, run.info.run_id, params=[], metrics=[metric0, metric1], tags=[])


def test_log_batch_same_metrics_repeated_multiple_reqs(store: SqlAlchemyStore):
    run = _run_factory(store)
    metric0 = Metric(key="metric-key", value=1, timestamp=2, step=0)
    metric1 = Metric(key="metric-key", value=2, timestamp=3, step=0)
    store.log_batch(run.info.run_id, params=[], metrics=[metric0, metric1], tags=[])
    _verify_logged(store, run.info.run_id, params=[], metrics=[metric0, metric1], tags=[])
    store.log_batch(run.info.run_id, params=[], metrics=[metric0, metric1], tags=[])
    _verify_logged(store, run.info.run_id, params=[], metrics=[metric0, metric1], tags=[])


def test_log_batch_null_metrics(store: SqlAlchemyStore):
    run = _run_factory(store)

    tkey = "blahmetric"
    tval = None
    metric_1 = entities.Metric(tkey, tval, get_current_time_millis(), 0)

    tkey = "blahmetric2"
    tval = None
    metric_2 = entities.Metric(tkey, tval, get_current_time_millis(), 0)

    metrics = [metric_1, metric_2]

    with pytest.raises(
        MlflowException,
        match=r"Missing value for required parameter 'metrics\[0\]\.value'",
    ) as exception_context:
        store.log_batch(run.info.run_id, metrics=metrics, params=[], tags=[])
    assert exception_context.value.error_code == ErrorCode.Name(INVALID_PARAMETER_VALUE)


def test_log_batch_params_max_length_value(store: SqlAlchemyStore, monkeypatch):
    run = _run_factory(store)
    param_entities = [Param("long param", "x" * 6000), Param("short param", "xyz")]
    expected_param_entities = [
        Param("long param", "x" * 6000),
        Param("short param", "xyz"),
    ]
    store.log_batch(run.info.run_id, [], param_entities, [])
    _verify_logged(store, run.info.run_id, [], expected_param_entities, [])
    param_entities = [Param("long param", "x" * 6001)]
    monkeypatch.setenv("MLFLOW_TRUNCATE_LONG_VALUES", "false")
    with pytest.raises(MlflowException, match="exceeds the maximum length"):
        store.log_batch(run.info.run_id, [], param_entities, [])

    monkeypatch.setenv("MLFLOW_TRUNCATE_LONG_VALUES", "true")
    store.log_batch(run.info.run_id, [], param_entities, [])


def test_upgrade_cli_idempotence(store: SqlAlchemyStore):
    # Repeatedly run `mlflow db upgrade` against our database, verifying that the command
    # succeeds and that the DB has the latest schema
    engine = sqlalchemy.create_engine(store.db_uri)
    assert _get_schema_version(engine) == _get_latest_schema_revision()
    for _ in range(3):
        invoke_cli_runner(mlflow.db.commands, ["upgrade", store.db_uri])
        assert _get_schema_version(engine) == _get_latest_schema_revision()
    engine.dispose()


def test_metrics_materialization_upgrade_succeeds_and_produces_expected_latest_metric_values(
    store: SqlAlchemyStore, tmp_path
):
    """
    Tests the ``89d4b8295536_create_latest_metrics_table`` migration by migrating and querying
    the MLflow Tracking SQLite database located at
    /mlflow/tests/resources/db/db_version_7ac759974ad8_with_metrics.sql. This database contains
    metric entries populated by the following metrics generation script:
    https://gist.github.com/dbczumar/343173c6b8982a0cc9735ff19b5571d9.

    First, the database is upgraded from its HEAD revision of
    ``7ac755974ad8_update_run_tags_with_larger_limit`` to the latest revision via
    ``mlflow db upgrade``.

    Then, the test confirms that the metric entries returned by calls
    to ``SqlAlchemyStore.get_run()`` are consistent between the latest revision and the
    ``7ac755974ad8_update_run_tags_with_larger_limit`` revision. This is confirmed by
    invoking ``SqlAlchemyStore.get_run()`` for each run id that is present in the upgraded
    database and comparing the resulting runs' metric entries to a JSON dump taken from the
    SQLite database prior to the upgrade (located at
    mlflow/tests/resources/db/db_version_7ac759974ad8_with_metrics_expected_values.json).
    This JSON dump can be replicated by installing MLflow version 1.2.0 and executing the
    following code from the directory containing this test suite:

    .. code-block:: python

        import json
        import mlflow
        from mlflow import MlflowClient

        mlflow.set_tracking_uri(
            "sqlite:///../../resources/db/db_version_7ac759974ad8_with_metrics.sql"
        )
        client = MlflowClient()
        summary_metrics = {
            run.info.run_id: run.data.metrics for run in client.search_runs(experiment_ids="0")
        }
        with open("dump.json", "w") as dump_file:
            json.dump(summary_metrics, dump_file, indent=4)

    """
    current_dir = os.path.dirname(os.path.abspath(__file__))
    db_resources_path = os.path.normpath(
        os.path.join(current_dir, os.pardir, os.pardir, "resources", "db")
    )
    expected_metric_values_path = os.path.join(
        db_resources_path, "db_version_7ac759974ad8_with_metrics_expected_values.json"
    )
    db_path = tmp_path / "tmp_db.sql"
    db_url = "sqlite:///" + str(db_path)
    shutil.copy2(
        src=os.path.join(db_resources_path, "db_version_7ac759974ad8_with_metrics.sql"),
        dst=db_path,
    )

    invoke_cli_runner(mlflow.db.commands, ["upgrade", db_url])
    artifact_uri = tmp_path / "artifacts"
    artifact_uri.mkdir(exist_ok=True)
    store = SqlAlchemyStore(db_url, artifact_uri.as_uri())
    with open(expected_metric_values_path) as f:
        expected_metric_values = json.load(f)

    for run_id, expected_metrics in expected_metric_values.items():
        fetched_run = store.get_run(run_id=run_id)
        assert fetched_run.data.metrics == expected_metrics


def get_ordered_runs(store, order_clauses, experiment_id):
    return [
        r.data.tags[mlflow_tags.MLFLOW_RUN_NAME]
        for r in store.search_runs(
            experiment_ids=[experiment_id],
            filter_string="",
            run_view_type=ViewType.ALL,
            order_by=order_clauses,
        )
    ]


def _generate_large_data(store, nb_runs=1000):
    experiment_id = store.create_experiment("test_experiment")

    current_run = 0

    run_ids = []
    metrics_list = []
    tags_list = []
    params_list = []
    latest_metrics_list = []

    for _ in range(nb_runs):
        run_id = store.create_run(
            experiment_id=experiment_id,
            start_time=current_run,
            tags=[],
            user_id="Anderson",
            run_name="name",
        ).info.run_id

        run_ids.append(run_id)

        for i in range(100):
            metric = {
                "key": f"mkey_{i}",
                "value": i,
                "timestamp": i * 2,
                "step": i * 3,
                "is_nan": False,
                "run_uuid": run_id,
            }
            metrics_list.append(metric)
            tag = {
                "key": f"tkey_{i}",
                "value": "tval_%s" % (current_run % 10),
                "run_uuid": run_id,
            }
            tags_list.append(tag)
            param = {
                "key": f"pkey_{i}",
                "value": "pval_%s" % ((current_run + 1) % 11),
                "run_uuid": run_id,
            }
            params_list.append(param)
        latest_metrics_list.append(
            {
                "key": "mkey_0",
                "value": current_run,
                "timestamp": 100 * 2,
                "step": 100 * 3,
                "is_nan": False,
                "run_uuid": run_id,
            }
        )
        current_run += 1

    with store.engine.begin() as conn:
        conn.execute(sqlalchemy.insert(SqlParam), params_list)
        conn.execute(sqlalchemy.insert(SqlMetric), metrics_list)
        conn.execute(sqlalchemy.insert(SqlLatestMetric), latest_metrics_list)
        conn.execute(sqlalchemy.insert(SqlTag), tags_list)

    return experiment_id, run_ids


def test_search_runs_returns_expected_results_with_large_experiment(
    store: SqlAlchemyStore,
):
    """
    This case tests the SQLAlchemyStore implementation of the SearchRuns API to ensure
    that search queries over an experiment containing many runs, each with a large number
    of metrics, parameters, and tags, are performant and return the expected results.
    """
    experiment_id, run_ids = _generate_large_data(store)

    run_results = store.search_runs([experiment_id], None, ViewType.ALL, max_results=100)
    assert len(run_results) == 100
    # runs are sorted by desc start_time
    assert [run.info.run_id for run in run_results] == list(reversed(run_ids[900:]))


def test_search_runs_correctly_filters_large_data(store: SqlAlchemyStore):
    experiment_id, _ = _generate_large_data(store, 1000)

    run_results = store.search_runs(
        [experiment_id],
        "metrics.mkey_0 < 26 and metrics.mkey_0 > 5 ",
        ViewType.ALL,
        max_results=50,
    )
    assert len(run_results) == 20

    run_results = store.search_runs(
        [experiment_id],
        "metrics.mkey_0 < 26 and metrics.mkey_0 > 5 and tags.tkey_0 = 'tval_0' ",
        ViewType.ALL,
        max_results=10,
    )
    assert len(run_results) == 2  # 20 runs between 9 and 26, 2 of which have a 0 tkey_0 value

    run_results = store.search_runs(
        [experiment_id],
        "metrics.mkey_0 < 26 and metrics.mkey_0 > 5 "
        "and tags.tkey_0 = 'tval_0' "
        "and params.pkey_0 = 'pval_0'",
        ViewType.ALL,
        max_results=5,
    )
    assert len(run_results) == 1  # 2 runs on previous request, 1 of which has a 0 pkey_0 value


def test_search_runs_keep_all_runs_when_sorting(store: SqlAlchemyStore):
    experiment_id = store.create_experiment("test_experiment1")

    r1 = store.create_run(
        experiment_id=experiment_id,
        start_time=0,
        tags=[],
        user_id="Me",
        run_name="name",
    ).info.run_id
    r2 = store.create_run(
        experiment_id=experiment_id,
        start_time=0,
        tags=[],
        user_id="Me",
        run_name="name",
    ).info.run_id
    store.set_tag(r1, RunTag(key="t1", value="1"))
    store.set_tag(r1, RunTag(key="t2", value="1"))
    store.set_tag(r2, RunTag(key="t2", value="1"))

    run_results = store.search_runs(
        [experiment_id], None, ViewType.ALL, max_results=1000, order_by=["tag.t1"]
    )
    assert len(run_results) == 2


def test_try_get_run_tag(store: SqlAlchemyStore):
    run = _run_factory(store)
    store.set_tag(run.info.run_id, entities.RunTag("k1", "v1"))
    store.set_tag(run.info.run_id, entities.RunTag("k2", "v2"))

    with store.ManagedSessionMaker() as session:
        tag = store._try_get_run_tag(session, run.info.run_id, "k0")
        assert tag is None

        tag = store._try_get_run_tag(session, run.info.run_id, "k1")
        assert tag.key == "k1"
        assert tag.value == "v1"

        tag = store._try_get_run_tag(session, run.info.run_id, "k2")
        assert tag.key == "k2"
        assert tag.value == "v2"


def test_get_metric_history_on_non_existent_metric_key(store: SqlAlchemyStore):
    experiment_id = _create_experiments(store, "test_exp")[0]
    run = store.create_run(
        experiment_id=experiment_id,
        user_id="user",
        start_time=0,
        tags=[],
        run_name="name",
    )
    run_id = run.info.run_id
    metrics = store.get_metric_history(run_id, "test_metric")
    assert metrics == []


def test_insert_large_text_in_dataset_table(store: SqlAlchemyStore):
    with store.engine.begin() as conn:
        # cursor = conn.cursor()
        dataset_source = "a" * 65535  # 65535 is the max size for a TEXT column
        dataset_profile = "a" * 16777215  # 16777215 is the max size for a MEDIUMTEXT column
        conn.execute(
            sqlalchemy.sql.text(
                f"""
            INSERT INTO datasets
                (dataset_uuid,
                experiment_id,
                name,
                digest,
                dataset_source_type,
                dataset_source,
                dataset_schema,
                dataset_profile)
            VALUES
                ('test_uuid',
                0,
                'test_name',
                'test_digest',
                'test_source_type',
                '{dataset_source}', '
                test_schema',
                '{dataset_profile}')
            """
            )
        )
        results = conn.execute(
            sqlalchemy.sql.text("SELECT dataset_source, dataset_profile from datasets")
        ).first()
        dataset_source_from_db = results[0]
        assert len(dataset_source_from_db) == len(dataset_source)
        dataset_profile_from_db = results[1]
        assert len(dataset_profile_from_db) == len(dataset_profile)

        # delete contents of datasets table
        conn.execute(sqlalchemy.sql.text("DELETE FROM datasets"))


def test_log_inputs_and_retrieve_runs_behaves_as_expected(store: SqlAlchemyStore):
    experiment_id = _create_experiments(store, "test exp")
    run1 = _run_factory(store, config=_get_run_configs(experiment_id, start_time=1))
    run2 = _run_factory(store, config=_get_run_configs(experiment_id, start_time=3))
    run3 = _run_factory(store, config=_get_run_configs(experiment_id, start_time=2))

    dataset1 = entities.Dataset(
        name="name1",
        digest="digest1",
        source_type="st1",
        source="source1",
        schema="schema1",
        profile="profile1",
    )
    dataset2 = entities.Dataset(
        name="name2",
        digest="digest2",
        source_type="st2",
        source="source2",
        schema="schema2",
        profile="profile2",
    )
    dataset3 = entities.Dataset(
        name="name3",
        digest="digest3",
        source_type="st3",
        source="source3",
        schema="schema3",
        profile="profile3",
    )

    tags1 = [
        entities.InputTag(key="key1", value="value1"),
        entities.InputTag(key="key2", value="value2"),
    ]
    tags2 = [
        entities.InputTag(key="key3", value="value3"),
        entities.InputTag(key="key4", value="value4"),
    ]
    tags3 = [
        entities.InputTag(key="key5", value="value5"),
        entities.InputTag(key="key6", value="value6"),
    ]

    inputs_run1 = [
        entities.DatasetInput(dataset1, tags1),
        entities.DatasetInput(dataset2, tags1),
    ]
    inputs_run2 = [
        entities.DatasetInput(dataset1, tags2),
        entities.DatasetInput(dataset3, tags3),
    ]
    inputs_run3 = [entities.DatasetInput(dataset2, tags3)]

    store.log_inputs(run1.info.run_id, inputs_run1)
    store.log_inputs(run2.info.run_id, inputs_run2)
    store.log_inputs(run3.info.run_id, inputs_run3)

    run1 = store.get_run(run1.info.run_id)
    assert_dataset_inputs_equal(run1.inputs.dataset_inputs, inputs_run1)
    run2 = store.get_run(run2.info.run_id)
    assert_dataset_inputs_equal(run2.inputs.dataset_inputs, inputs_run2)
    run3 = store.get_run(run3.info.run_id)
    assert_dataset_inputs_equal(run3.inputs.dataset_inputs, inputs_run3)

    search_results_1 = store.search_runs(
        [experiment_id], None, ViewType.ALL, max_results=4, order_by=["start_time ASC"]
    )
    run1 = search_results_1[0]
    assert_dataset_inputs_equal(run1.inputs.dataset_inputs, inputs_run1)
    run2 = search_results_1[2]
    assert_dataset_inputs_equal(run2.inputs.dataset_inputs, inputs_run2)
    run3 = search_results_1[1]
    assert_dataset_inputs_equal(run3.inputs.dataset_inputs, inputs_run3)

    search_results_2 = store.search_runs(
        [experiment_id], None, ViewType.ALL, max_results=4, order_by=["start_time DESC"]
    )
    run1 = search_results_2[2]
    assert_dataset_inputs_equal(run1.inputs.dataset_inputs, inputs_run1)
    run2 = search_results_2[0]
    assert_dataset_inputs_equal(run2.inputs.dataset_inputs, inputs_run2)
    run3 = search_results_2[1]
    assert_dataset_inputs_equal(run3.inputs.dataset_inputs, inputs_run3)


def test_log_input_multiple_times_does_not_overwrite_tags_or_dataset(
    store: SqlAlchemyStore,
):
    experiment_id = _create_experiments(store, "test exp")
    run = _run_factory(store, config=_get_run_configs(experiment_id))
    dataset = entities.Dataset(
        name="name",
        digest="digest",
        source_type="st",
        source="source",
        schema="schema",
        profile="profile",
    )
    tags = [
        entities.InputTag(key="key1", value="value1"),
        entities.InputTag(key="key2", value="value2"),
    ]
    store.log_inputs(run.info.run_id, [entities.DatasetInput(dataset, tags)])

    for i in range(3):
        # Since the dataset name and digest are the same as the previously logged dataset,
        # no changes should be made
        overwrite_dataset = entities.Dataset(
            name="name",
            digest="digest",
            source_type="st{i}",
            source=f"source{i}",
            schema=f"schema{i}",
            profile=f"profile{i}",
        )
        # Since the dataset has already been logged as an input to the run, no changes should be
        # made to the input tags
        overwrite_tags = [
            entities.InputTag(key=f"key{i}", value=f"value{i}"),
            entities.InputTag(key=f"key{i + 1}", value=f"value{i + 1}"),
        ]
        store.log_inputs(
            run.info.run_id, [entities.DatasetInput(overwrite_dataset, overwrite_tags)]
        )

    run = store.get_run(run.info.run_id)
    assert_dataset_inputs_equal(run.inputs.dataset_inputs, [entities.DatasetInput(dataset, tags)])

    # Logging a dataset with a different name or digest to the original run should result
    # in the addition of another dataset input
    other_name_dataset = entities.Dataset(
        name="other_name",
        digest="digest",
        source_type="st",
        source="source",
        schema="schema",
        profile="profile",
    )
    other_name_input_tags = [entities.InputTag(key="k1", value="v1")]
    store.log_inputs(
        run.info.run_id,
        [entities.DatasetInput(other_name_dataset, other_name_input_tags)],
    )

    other_digest_dataset = entities.Dataset(
        name="name",
        digest="other_digest",
        source_type="st",
        source="source",
        schema="schema",
        profile="profile",
    )
    other_digest_input_tags = [entities.InputTag(key="k2", value="v2")]
    store.log_inputs(
        run.info.run_id,
        [entities.DatasetInput(other_digest_dataset, other_digest_input_tags)],
    )

    run = store.get_run(run.info.run_id)
    assert_dataset_inputs_equal(
        run.inputs.dataset_inputs,
        [
            entities.DatasetInput(dataset, tags),
            entities.DatasetInput(other_name_dataset, other_name_input_tags),
            entities.DatasetInput(other_digest_dataset, other_digest_input_tags),
        ],
    )

    # Logging the same dataset with different tags to new runs should result in each run
    # having its own new input tags and the same dataset input
    for i in range(3):
        new_run = store.create_run(
            experiment_id=experiment_id,
            user_id="user",
            start_time=0,
            tags=[],
            run_name=None,
        )
        new_tags = [
            entities.InputTag(key=f"key{i}", value=f"value{i}"),
            entities.InputTag(key=f"key{i + 1}", value=f"value{i + 1}"),
        ]
        store.log_inputs(new_run.info.run_id, [entities.DatasetInput(dataset, new_tags)])
        new_run = store.get_run(new_run.info.run_id)
        assert_dataset_inputs_equal(
            new_run.inputs.dataset_inputs, [entities.DatasetInput(dataset, new_tags)]
        )


def test_log_inputs_handles_case_when_no_datasets_are_specified(store: SqlAlchemyStore):
    experiment_id = _create_experiments(store, "test exp")
    run = _run_factory(store, config=_get_run_configs(experiment_id))
    store.log_inputs(run.info.run_id)
    store.log_inputs(run.info.run_id, datasets=None)


def test_log_inputs_fails_with_missing_inputs(store: SqlAlchemyStore):
    experiment_id = _create_experiments(store, "test exp")
    run = _run_factory(store, config=_get_run_configs(experiment_id))

    dataset = entities.Dataset(name="name1", digest="digest1", source_type="type", source="source")

    tags = [entities.InputTag(key="key", value="train")]

    # Test input key missing
    with pytest.raises(MlflowException, match="InputTag key cannot be None"):
        store.log_inputs(
            run.info.run_id,
            [
                entities.DatasetInput(
                    tags=[entities.InputTag(key=None, value="train")], dataset=dataset
                )
            ],
        )

    # Test input value missing
    with pytest.raises(MlflowException, match="InputTag value cannot be None"):
        store.log_inputs(
            run.info.run_id,
            [
                entities.DatasetInput(
                    tags=[entities.InputTag(key="key", value=None)], dataset=dataset
                )
            ],
        )

    # Test dataset name missing
    with pytest.raises(MlflowException, match="Dataset name cannot be None"):
        store.log_inputs(
            run.info.run_id,
            [
                entities.DatasetInput(
                    tags=tags,
                    dataset=entities.Dataset(
                        name=None, digest="digest1", source_type="type", source="source"
                    ),
                )
            ],
        )

    # Test dataset digest missing
    with pytest.raises(MlflowException, match="Dataset digest cannot be None"):
        store.log_inputs(
            run.info.run_id,
            [
                entities.DatasetInput(
                    tags=tags,
                    dataset=entities.Dataset(
                        name="name", digest=None, source_type="type", source="source"
                    ),
                )
            ],
        )

    # Test dataset source type missing
    with pytest.raises(MlflowException, match="Dataset source_type cannot be None"):
        store.log_inputs(
            run.info.run_id,
            [
                entities.DatasetInput(
                    tags=tags,
                    dataset=entities.Dataset(
                        name="name", digest="digest1", source_type=None, source="source"
                    ),
                )
            ],
        )

    # Test dataset source missing
    with pytest.raises(MlflowException, match="Dataset source cannot be None"):
        store.log_inputs(
            run.info.run_id,
            [
                entities.DatasetInput(
                    tags=tags,
                    dataset=entities.Dataset(
                        name="name", digest="digest1", source_type="type", source=None
                    ),
                )
            ],
        )


def _validate_log_inputs(
    store: SqlAlchemyStore,
    exp_name,
    dataset_inputs,
):
    run = _run_factory(store, _get_run_configs(_create_experiments(store, exp_name)))
    store.log_inputs(run.info.run_id, dataset_inputs)
    run1 = store.get_run(run.info.run_id)
    assert_dataset_inputs_equal(run1.inputs.dataset_inputs, dataset_inputs)


def _validate_invalid_log_inputs(store: SqlAlchemyStore, run_id, dataset_inputs, error_message):
    with pytest.raises(MlflowException, match=error_message):
        store.log_inputs(run_id, dataset_inputs)


def test_log_inputs_with_large_inputs_limit_check(store: SqlAlchemyStore):
    run = _run_factory(store, _get_run_configs(_create_experiments(store, "test_invalid_inputs")))
    run_id = run.info.run_id

    # Test input key
    dataset = entities.Dataset(name="name1", digest="digest1", source_type="type", source="source")
    _validate_log_inputs(
        store,
        "test_input_key",
        [
            entities.DatasetInput(
                tags=[entities.InputTag(key="a" * MAX_INPUT_TAG_KEY_SIZE, value="train")],
                dataset=dataset,
            )
        ],
    )
    _validate_invalid_log_inputs(
        store,
        run_id,
        [
            entities.DatasetInput(
                tags=[entities.InputTag(key="a" * (MAX_INPUT_TAG_KEY_SIZE + 1), value="train")],
                dataset=dataset,
            )
        ],
        f"'key' exceeds the maximum length of {MAX_INPUT_TAG_KEY_SIZE}",
    )

    # Test input value
    dataset = entities.Dataset(name="name2", digest="digest1", source_type="type", source="source")
    _validate_log_inputs(
        store,
        "test_input_value",
        [
            entities.DatasetInput(
                tags=[entities.InputTag(key="key", value="a" * MAX_INPUT_TAG_VALUE_SIZE)],
                dataset=dataset,
            )
        ],
    )
    _validate_invalid_log_inputs(
        store,
        run_id,
        [
            entities.DatasetInput(
                tags=[entities.InputTag(key="key", value="a" * (MAX_INPUT_TAG_VALUE_SIZE + 1))],
                dataset=dataset,
            )
        ],
        f"'value' exceeds the maximum length of {MAX_INPUT_TAG_VALUE_SIZE}",
    )

    # Test dataset name
    tags = [entities.InputTag(key="key", value="train")]
    _validate_log_inputs(
        store,
        "test_dataset_name",
        [
            entities.DatasetInput(
                tags=tags,
                dataset=entities.Dataset(
                    name="a" * MAX_DATASET_NAME_SIZE,
                    digest="digest1",
                    source_type="type",
                    source="source",
                ),
            )
        ],
    )
    _validate_invalid_log_inputs(
        store,
        run_id,
        [
            entities.DatasetInput(
                tags=tags,
                dataset=entities.Dataset(
                    name="a" * (MAX_DATASET_NAME_SIZE + 1),
                    digest="digest1",
                    source_type="type",
                    source="source",
                ),
            )
        ],
        f"'name' exceeds the maximum length of {MAX_DATASET_NAME_SIZE}",
    )

    # Test dataset digest
    _validate_log_inputs(
        store,
        "test_dataset_digest",
        [
            entities.DatasetInput(
                tags=tags,
                dataset=entities.Dataset(
                    name="name1",
                    digest="a" * MAX_DATASET_DIGEST_SIZE,
                    source_type="type",
                    source="source",
                ),
            )
        ],
    )
    _validate_invalid_log_inputs(
        store,
        run_id,
        [
            entities.DatasetInput(
                tags=tags,
                dataset=entities.Dataset(
                    name="name1",
                    digest="a" * (MAX_DATASET_DIGEST_SIZE + 1),
                    source_type="type",
                    source="source",
                ),
            )
        ],
        f"'digest' exceeds the maximum length of {MAX_DATASET_DIGEST_SIZE}",
    )

    # Test dataset source
    _validate_log_inputs(
        store,
        "test_dataset_source",
        [
            entities.DatasetInput(
                tags=tags,
                dataset=entities.Dataset(
                    name="name3",
                    digest="digest1",
                    source_type="type",
                    source="a" * MAX_DATASET_SOURCE_SIZE,
                ),
            )
        ],
    )
    _validate_invalid_log_inputs(
        store,
        run_id,
        [
            entities.DatasetInput(
                tags=tags,
                dataset=entities.Dataset(
                    name="name3",
                    digest="digest1",
                    source_type="type",
                    source="a" * (MAX_DATASET_SOURCE_SIZE + 1),
                ),
            )
        ],
        f"'source' exceeds the maximum length of {MAX_DATASET_SOURCE_SIZE}",
    )

    # Test dataset schema
    _validate_log_inputs(
        store,
        "test_dataset_schema",
        [
            entities.DatasetInput(
                tags=tags,
                dataset=entities.Dataset(
                    name="name4",
                    digest="digest1",
                    source_type="type",
                    source="source",
                    schema="a" * MAX_DATASET_SCHEMA_SIZE,
                ),
            )
        ],
    )
    _validate_invalid_log_inputs(
        store,
        run_id,
        [
            entities.DatasetInput(
                tags=tags,
                dataset=entities.Dataset(
                    name="name4",
                    digest="digest1",
                    source_type="type",
                    source="source",
                    schema="a" * (MAX_DATASET_SCHEMA_SIZE + 1),
                ),
            )
        ],
        f"'schema' exceeds the maximum length of {MAX_DATASET_SCHEMA_SIZE}",
    )

    # Test dataset profile
    _validate_log_inputs(
        store,
        "test_dataset_profile",
        [
            entities.DatasetInput(
                tags=tags,
                dataset=entities.Dataset(
                    name="name5",
                    digest="digest1",
                    source_type="type",
                    source="source",
                    profile="a" * MAX_DATASET_PROFILE_SIZE,
                ),
            )
        ],
    )
    _validate_invalid_log_inputs(
        store,
        run_id,
        [
            entities.DatasetInput(
                tags=tags,
                dataset=entities.Dataset(
                    name="name5",
                    digest="digest1",
                    source_type="type",
                    source="source",
                    profile="a" * (MAX_DATASET_PROFILE_SIZE + 1),
                ),
            )
        ],
        f"'profile' exceeds the maximum length of {MAX_DATASET_PROFILE_SIZE}",
    )


def test_log_inputs_with_duplicates_in_single_request(store: SqlAlchemyStore):
    experiment_id = _create_experiments(store, "test exp")
    run1 = _run_factory(store, config=_get_run_configs(experiment_id, start_time=1))

    dataset1 = entities.Dataset(
        name="name1",
        digest="digest1",
        source_type="st1",
        source="source1",
        schema="schema1",
        profile="profile1",
    )

    tags1 = [
        entities.InputTag(key="key1", value="value1"),
        entities.InputTag(key="key2", value="value2"),
    ]

    inputs_run1 = [
        entities.DatasetInput(dataset1, tags1),
        entities.DatasetInput(dataset1, tags1),
    ]

    store.log_inputs(run1.info.run_id, inputs_run1)
    run1 = store.get_run(run1.info.run_id)
    assert_dataset_inputs_equal(
        run1.inputs.dataset_inputs, [entities.DatasetInput(dataset1, tags1)]
    )


def test_sqlalchemy_store_behaves_as_expected_with_inmemory_sqlite_db(monkeypatch):
    monkeypatch.setenv("MLFLOW_SQLALCHEMYSTORE_POOLCLASS", "SingletonThreadPool")
    store = SqlAlchemyStore("sqlite:///:memory:", ARTIFACT_URI)
    experiment_id = store.create_experiment(name="exp1")
    run = store.create_run(
        experiment_id=experiment_id,
        user_id="user",
        start_time=0,
        tags=[],
        run_name="name",
    )
    run_id = run.info.run_id
    metric = entities.Metric("mymetric", 1, 0, 0)
    store.log_metric(run_id=run_id, metric=metric)
    param = entities.Param("myparam", "A")
    store.log_param(run_id=run_id, param=param)
    fetched_run = store.get_run(run_id=run_id)
    assert fetched_run.info.run_id == run_id
    assert metric.key in fetched_run.data.metrics
    assert param.key in fetched_run.data.params


def test_sqlalchemy_store_can_be_initialized_when_default_experiment_has_been_deleted(
    tmp_sqlite_uri,
):
    store = SqlAlchemyStore(tmp_sqlite_uri, ARTIFACT_URI)
    store.delete_experiment("0")
    assert store.get_experiment("0").lifecycle_stage == entities.LifecycleStage.DELETED
    SqlAlchemyStore(tmp_sqlite_uri, ARTIFACT_URI)


class TextClauseMatcher:
    def __init__(self, text):
        self.text = text

    def __eq__(self, other):
        return self.text == other.text


@mock.patch("sqlalchemy.orm.session.Session", spec=True)
def test_set_zero_value_insertion_for_autoincrement_column_MYSQL(mock_session):
    mock_store = mock.Mock(SqlAlchemyStore)
    mock_store.db_type = MYSQL
    SqlAlchemyStore._set_zero_value_insertion_for_autoincrement_column(mock_store, mock_session)
    mock_session.execute.assert_called_with(
        TextClauseMatcher("SET @@SESSION.sql_mode='NO_AUTO_VALUE_ON_ZERO';")
    )


@mock.patch("sqlalchemy.orm.session.Session", spec=True)
def test_set_zero_value_insertion_for_autoincrement_column_MSSQL(mock_session):
    mock_store = mock.Mock(SqlAlchemyStore)
    mock_store.db_type = MSSQL
    SqlAlchemyStore._set_zero_value_insertion_for_autoincrement_column(mock_store, mock_session)
    mock_session.execute.assert_called_with(
        TextClauseMatcher("SET IDENTITY_INSERT experiments ON;")
    )


@mock.patch("sqlalchemy.orm.session.Session", spec=True)
def test_unset_zero_value_insertion_for_autoincrement_column_MYSQL(mock_session):
    mock_store = mock.Mock(SqlAlchemyStore)
    mock_store.db_type = MYSQL
    SqlAlchemyStore._unset_zero_value_insertion_for_autoincrement_column(mock_store, mock_session)
    mock_session.execute.assert_called_with(TextClauseMatcher("SET @@SESSION.sql_mode='';"))


@mock.patch("sqlalchemy.orm.session.Session", spec=True)
def test_unset_zero_value_insertion_for_autoincrement_column_MSSQL(mock_session):
    mock_store = mock.Mock(SqlAlchemyStore)
    mock_store.db_type = MSSQL
    SqlAlchemyStore._unset_zero_value_insertion_for_autoincrement_column(mock_store, mock_session)
    mock_session.execute.assert_called_with(
        TextClauseMatcher("SET IDENTITY_INSERT experiments OFF;")
    )


def test_get_attribute_name():
    assert models.SqlRun.get_attribute_name("artifact_uri") == "artifact_uri"
    assert models.SqlRun.get_attribute_name("status") == "status"
    assert models.SqlRun.get_attribute_name("start_time") == "start_time"
    assert models.SqlRun.get_attribute_name("end_time") == "end_time"
    assert models.SqlRun.get_attribute_name("deleted_time") == "deleted_time"
    assert models.SqlRun.get_attribute_name("run_name") == "name"
    assert models.SqlRun.get_attribute_name("run_id") == "run_uuid"

    # we want this to break if a searchable or orderable attribute has been added
    # and not referred to in this test
    # searchable attributes are also orderable
    assert len(entities.RunInfo.get_orderable_attributes()) == 7


def test_get_orderby_clauses(tmp_sqlite_uri):
    store = SqlAlchemyStore(tmp_sqlite_uri, ARTIFACT_URI)
    with store.ManagedSessionMaker() as session:
        # test that ['runs.start_time DESC', 'SqlRun.run_uuid'] is returned by default
        parsed = [str(x) for x in _get_orderby_clauses([], session)[1]]
        assert parsed == ["runs.start_time DESC", "SqlRun.run_uuid"]

        # test that the given 'start_time' replaces the default one ('runs.start_time DESC')
        parsed = [str(x) for x in _get_orderby_clauses(["attribute.start_time ASC"], session)[1]]
        assert "SqlRun.start_time" in parsed
        assert "SqlRun.start_time DESC" not in parsed

        # test that an exception is raised when 'order_by' contains duplicates
        match = "`order_by` contains duplicate fields"
        with pytest.raises(MlflowException, match=match):
            _get_orderby_clauses(["attribute.start_time", "attribute.start_time"], session)

        with pytest.raises(MlflowException, match=match):
            _get_orderby_clauses(["param.p", "param.p"], session)

        with pytest.raises(MlflowException, match=match):
            _get_orderby_clauses(["metric.m", "metric.m"], session)

        with pytest.raises(MlflowException, match=match):
            _get_orderby_clauses(["tag.t", "tag.t"], session)

        # test that an exception is NOT raised when key types are different
        _get_orderby_clauses(["param.a", "metric.a", "tag.a"], session)

        select_clause, parsed, _ = _get_orderby_clauses(["metric.a"], session)
        select_clause = [str(x) for x in select_clause]
        parsed = [str(x) for x in parsed]
        # test that "=" is used rather than "is" when comparing to True
        assert "is_nan = true" in select_clause[0]
        assert "value IS NULL" in select_clause[0]
        # test that clause name is in parsed
        assert "clause_1" in parsed[0]


def _assert_create_experiment_appends_to_artifact_uri_path_correctly(
    artifact_root_uri, expected_artifact_uri_format
):
    # Patch `is_local_uri` to prevent the SqlAlchemy store from attempting to create local
    # filesystem directories for file URI and POSIX path test cases
    with mock.patch("mlflow.store.tracking.sqlalchemy_store.is_local_uri", return_value=False):
        with TempDir() as tmp:
            dbfile_path = tmp.path("db")
            store = SqlAlchemyStore(
                db_uri="sqlite:///" + dbfile_path,
                default_artifact_root=artifact_root_uri,
            )
            exp_id = store.create_experiment(name="exp")
            exp = store.get_experiment(exp_id)

            if hasattr(store, "__del__"):
                store.__del__()

            cwd = Path.cwd().as_posix()
            drive = Path.cwd().drive
            if is_windows() and expected_artifact_uri_format.startswith("file:"):
                cwd = f"/{cwd}"
                drive = f"{drive}/"
            assert exp.artifact_location == expected_artifact_uri_format.format(
                e=exp_id, cwd=cwd, drive=drive
            )


@pytest.mark.skipif(not is_windows(), reason="This test only passes on Windows")
@pytest.mark.parametrize(
    ("input_uri", "expected_uri"),
    [
        (
            "\\my_server/my_path/my_sub_path",
            "file:///{drive}my_server/my_path/my_sub_path/{e}",
        ),
        ("path/to/local/folder", "file://{cwd}/path/to/local/folder/{e}"),
        ("/path/to/local/folder", "file:///{drive}path/to/local/folder/{e}"),
        ("#path/to/local/folder?", "file://{cwd}/{e}#path/to/local/folder?"),
        ("file:path/to/local/folder", "file://{cwd}/path/to/local/folder/{e}"),
        ("file:///path/to/local/folder", "file:///{drive}path/to/local/folder/{e}"),
        (
            "file:path/to/local/folder?param=value",
            "file://{cwd}/path/to/local/folder/{e}?param=value",
        ),
        (
            "file:///path/to/local/folder?param=value#fragment",
            "file:///{drive}path/to/local/folder/{e}?param=value#fragment",
        ),
    ],
)
def test_create_experiment_appends_to_artifact_local_path_file_uri_correctly_on_windows(
    input_uri, expected_uri
):
    _assert_create_experiment_appends_to_artifact_uri_path_correctly(input_uri, expected_uri)


@pytest.mark.skipif(is_windows(), reason="This test fails on Windows")
@pytest.mark.parametrize(
    ("input_uri", "expected_uri"),
    [
        ("path/to/local/folder", "{cwd}/path/to/local/folder/{e}"),
        ("/path/to/local/folder", "/path/to/local/folder/{e}"),
        ("#path/to/local/folder?", "{cwd}/#path/to/local/folder?/{e}"),
        ("file:path/to/local/folder", "file://{cwd}/path/to/local/folder/{e}"),
        ("file:///path/to/local/folder", "file:///path/to/local/folder/{e}"),
        (
            "file:path/to/local/folder?param=value",
            "file://{cwd}/path/to/local/folder/{e}?param=value",
        ),
        (
            "file:///path/to/local/folder?param=value#fragment",
            "file:///path/to/local/folder/{e}?param=value#fragment",
        ),
    ],
)
def test_create_experiment_appends_to_artifact_local_path_file_uri_correctly(
    input_uri, expected_uri
):
    _assert_create_experiment_appends_to_artifact_uri_path_correctly(input_uri, expected_uri)


@pytest.mark.parametrize(
    ("input_uri", "expected_uri"),
    [
        ("s3://bucket/path/to/root", "s3://bucket/path/to/root/{e}"),
        (
            "s3://bucket/path/to/root?creds=mycreds",
            "s3://bucket/path/to/root/{e}?creds=mycreds",
        ),
        (
            "dbscheme+driver://root@host/dbname?creds=mycreds#myfragment",
            "dbscheme+driver://root@host/dbname/{e}?creds=mycreds#myfragment",
        ),
        (
            "dbscheme+driver://root:password@hostname.com?creds=mycreds#myfragment",
            "dbscheme+driver://root:password@hostname.com/{e}?creds=mycreds#myfragment",
        ),
        (
            "dbscheme+driver://root:password@hostname.com/mydb?creds=mycreds#myfragment",
            "dbscheme+driver://root:password@hostname.com/mydb/{e}?creds=mycreds#myfragment",
        ),
    ],
)
def test_create_experiment_appends_to_artifact_uri_path_correctly(input_uri, expected_uri):
    _assert_create_experiment_appends_to_artifact_uri_path_correctly(input_uri, expected_uri)


def _assert_create_run_appends_to_artifact_uri_path_correctly(
    artifact_root_uri, expected_artifact_uri_format
):
    # Patch `is_local_uri` to prevent the SqlAlchemy store from attempting to create local
    # filesystem directories for file URI and POSIX path test cases
    with mock.patch("mlflow.store.tracking.sqlalchemy_store.is_local_uri", return_value=False):
        with TempDir() as tmp:
            dbfile_path = tmp.path("db")
            store = SqlAlchemyStore(
                db_uri="sqlite:///" + dbfile_path,
                default_artifact_root=artifact_root_uri,
            )
            exp_id = store.create_experiment(name="exp")
            run = store.create_run(
                experiment_id=exp_id,
                user_id="user",
                start_time=0,
                tags=[],
                run_name="name",
            )

            if hasattr(store, "__del__"):
                store.__del__()

            cwd = Path.cwd().as_posix()
            drive = Path.cwd().drive
            if is_windows() and expected_artifact_uri_format.startswith("file:"):
                cwd = f"/{cwd}"
                drive = f"{drive}/"
            assert run.info.artifact_uri == expected_artifact_uri_format.format(
                e=exp_id, r=run.info.run_id, cwd=cwd, drive=drive
            )


@pytest.mark.skipif(not is_windows(), reason="This test only passes on Windows")
@pytest.mark.parametrize(
    ("input_uri", "expected_uri"),
    [
        (
            "\\my_server/my_path/my_sub_path",
            "file:///{drive}my_server/my_path/my_sub_path/{e}/{r}/artifacts",
        ),
        ("path/to/local/folder", "file://{cwd}/path/to/local/folder/{e}/{r}/artifacts"),
        (
            "/path/to/local/folder",
            "file:///{drive}path/to/local/folder/{e}/{r}/artifacts",
        ),
        (
            "#path/to/local/folder?",
            "file://{cwd}/{e}/{r}/artifacts#path/to/local/folder?",
        ),
        (
            "file:path/to/local/folder",
            "file://{cwd}/path/to/local/folder/{e}/{r}/artifacts",
        ),
        (
            "file:///path/to/local/folder",
            "file:///{drive}path/to/local/folder/{e}/{r}/artifacts",
        ),
        (
            "file:path/to/local/folder?param=value",
            "file://{cwd}/path/to/local/folder/{e}/{r}/artifacts?param=value",
        ),
        (
            "file:///path/to/local/folder?param=value#fragment",
            "file:///{drive}path/to/local/folder/{e}/{r}/artifacts?param=value#fragment",
        ),
    ],
)
def test_create_run_appends_to_artifact_local_path_file_uri_correctly_on_windows(
    input_uri, expected_uri
):
    _assert_create_run_appends_to_artifact_uri_path_correctly(input_uri, expected_uri)


@pytest.mark.skipif(is_windows(), reason="This test fails on Windows")
@pytest.mark.parametrize(
    ("input_uri", "expected_uri"),
    [
        ("path/to/local/folder", "{cwd}/path/to/local/folder/{e}/{r}/artifacts"),
        ("/path/to/local/folder", "/path/to/local/folder/{e}/{r}/artifacts"),
        ("#path/to/local/folder?", "{cwd}/#path/to/local/folder?/{e}/{r}/artifacts"),
        (
            "file:path/to/local/folder",
            "file://{cwd}/path/to/local/folder/{e}/{r}/artifacts",
        ),
        (
            "file:///path/to/local/folder",
            "file:///path/to/local/folder/{e}/{r}/artifacts",
        ),
        (
            "file:path/to/local/folder?param=value",
            "file://{cwd}/path/to/local/folder/{e}/{r}/artifacts?param=value",
        ),
        (
            "file:///path/to/local/folder?param=value#fragment",
            "file:///path/to/local/folder/{e}/{r}/artifacts?param=value#fragment",
        ),
    ],
)
def test_create_run_appends_to_artifact_local_path_file_uri_correctly(input_uri, expected_uri):
    _assert_create_run_appends_to_artifact_uri_path_correctly(input_uri, expected_uri)


@pytest.mark.parametrize(
    ("input_uri", "expected_uri"),
    [
        ("s3://bucket/path/to/root", "s3://bucket/path/to/root/{e}/{r}/artifacts"),
        (
            "s3://bucket/path/to/root?creds=mycreds",
            "s3://bucket/path/to/root/{e}/{r}/artifacts?creds=mycreds",
        ),
        (
            "dbscheme+driver://root@host/dbname?creds=mycreds#myfragment",
            "dbscheme+driver://root@host/dbname/{e}/{r}/artifacts?creds=mycreds#myfragment",
        ),
        (
            "dbscheme+driver://root:password@hostname.com?creds=mycreds#myfragment",
            "dbscheme+driver://root:password@hostname.com/{e}/{r}/artifacts"
            "?creds=mycreds#myfragment",
        ),
        (
            "dbscheme+driver://root:password@hostname.com/mydb?creds=mycreds#myfragment",
            "dbscheme+driver://root:password@hostname.com/mydb/{e}/{r}/artifacts"
            "?creds=mycreds#myfragment",
        ),
    ],
)
def test_create_run_appends_to_artifact_uri_path_correctly(input_uri, expected_uri):
    _assert_create_run_appends_to_artifact_uri_path_correctly(input_uri, expected_uri)


def test_legacy_start_and_end_trace_v2(store: SqlAlchemyStore):
    experiment_id = store.create_experiment("test_experiment")
    trace_info = store.deprecated_start_trace_v2(
        experiment_id=experiment_id,
        timestamp_ms=1234,
        request_metadata={"rq1": "foo", "rq2": "bar"},
        tags={"tag1": "apple", "tag2": "orange"},
    )
    request_id = trace_info.request_id

    assert trace_info.request_id is not None
    assert trace_info.experiment_id == experiment_id
    assert trace_info.timestamp_ms == 1234
    assert trace_info.execution_time_ms is None
    assert trace_info.status == TraceStatus.IN_PROGRESS
    assert trace_info.request_metadata == {
        "rq1": "foo",
        "rq2": "bar",
        TRACE_SCHEMA_VERSION_KEY: "2",
    }
    artifact_location = trace_info.tags[MLFLOW_ARTIFACT_LOCATION]
    assert artifact_location.endswith(f"/{experiment_id}/traces/{request_id}/artifacts")
    assert trace_info.tags == {
        "tag1": "apple",
        "tag2": "orange",
        MLFLOW_ARTIFACT_LOCATION: artifact_location,
    }
    assert trace_info.to_v3() == store.get_trace_info(request_id)

    trace_info = store.deprecated_end_trace_v2(
        request_id=request_id,
        timestamp_ms=2345,
        status=TraceStatus.OK,
        # Update one key and add a new key
        request_metadata={
            "rq1": "updated",
            "rq3": "baz",
        },
        tags={"tag1": "updated", "tag3": "grape"},
    )
    assert trace_info.request_id == request_id
    assert trace_info.experiment_id == experiment_id
    assert trace_info.timestamp_ms == 1234
    assert trace_info.execution_time_ms == 2345 - 1234
    assert trace_info.status == TraceStatus.OK
    assert trace_info.request_metadata == {
        "rq1": "updated",
        "rq2": "bar",
        "rq3": "baz",
        TRACE_SCHEMA_VERSION_KEY: "2",
    }
    assert trace_info.tags == {
        "tag1": "updated",
        "tag2": "orange",
        "tag3": "grape",
        MLFLOW_ARTIFACT_LOCATION: artifact_location,
    }
    assert trace_info.to_v3() == store.get_trace_info(request_id)


def test_start_trace(store: SqlAlchemyStore):
    experiment_id = store.create_experiment("test_experiment")
    trace_info = TraceInfo(
        trace_id="tr-123",
        trace_location=trace_location.TraceLocation.from_experiment_id(experiment_id),
        request_time=1234,
        execution_duration=100,
        state=TraceState.OK,
        tags={"tag1": "apple", "tag2": "orange"},
        trace_metadata={"rq1": "foo", "rq2": "bar"},
    )
    trace_info = store.start_trace(trace_info)
    trace_id = trace_info.trace_id

    assert trace_info.trace_id is not None
    assert trace_info.experiment_id == experiment_id
    assert trace_info.request_time == 1234
    assert trace_info.execution_duration == 100
    assert trace_info.state == TraceState.OK
    assert trace_info.trace_metadata == {"rq1": "foo", "rq2": "bar", TRACE_SCHEMA_VERSION_KEY: "3"}
    artifact_location = trace_info.tags[MLFLOW_ARTIFACT_LOCATION]
    assert artifact_location.endswith(f"/{experiment_id}/traces/{trace_id}/artifacts")
    assert trace_info.tags == {
        "tag1": "apple",
        "tag2": "orange",
        MLFLOW_ARTIFACT_LOCATION: artifact_location,
    }
    assert trace_info == store.get_trace_info(trace_id)


def _create_trace(
    store: SqlAlchemyStore,
    trace_id: str,
    experiment_id=0,
    request_time=0,
    execution_duration=0,
    state=TraceState.OK,
    trace_metadata=None,
    tags=None,
) -> TraceInfo:
    """Helper function to create a test trace in the database."""
    if not store.get_experiment(experiment_id):
        store.create_experiment(store, experiment_id)

    trace_info = TraceInfo(
        trace_id=trace_id,
        trace_location=trace_location.TraceLocation.from_experiment_id(experiment_id),
        request_time=request_time,
        execution_duration=execution_duration,
        state=state,
        tags=tags or {},
        trace_metadata=trace_metadata or {},
    )
    return store.start_trace(trace_info)


@pytest.fixture
def store_with_traces(tmp_path):
    store = _get_store(tmp_path)
    exp1 = store.create_experiment("exp1")
    exp2 = store.create_experiment("exp2")

    _create_trace(
        store,
        "tr-0",
        exp2,
        request_time=0,
        execution_duration=6,
        state=TraceState.OK,
        tags={"mlflow.traceName": "ddd"},
        trace_metadata={TraceMetadataKey.SOURCE_RUN: "run0"},
    )
    _create_trace(
        store,
        "tr-1",
        exp2,
        request_time=1,
        execution_duration=2,
        state=TraceState.ERROR,
        tags={"mlflow.traceName": "aaa", "fruit": "apple", "color": "red"},
        trace_metadata={TraceMetadataKey.SOURCE_RUN: "run1"},
    )
    _create_trace(
        store,
        "tr-2",
        exp1,
        request_time=2,
        execution_duration=4,
        state=TraceState.STATE_UNSPECIFIED,
        tags={"mlflow.traceName": "bbb", "fruit": "apple", "color": "green"},
    )
    _create_trace(
        store,
        "tr-3",
        exp1,
        request_time=3,
        execution_duration=10,
        state=TraceState.OK,
        tags={"mlflow.traceName": "ccc", "fruit": "orange"},
    )
    _create_trace(
        store,
        "tr-4",
        exp1,
        request_time=4,
        execution_duration=10,
        state=TraceState.OK,
        tags={"mlflow.traceName": "ddd", "color": "blue"},
    )

    yield store
    _cleanup_database(store)


@pytest.mark.parametrize(
    ("order_by", "expected_ids"),
    [
        # Default order: descending by start time
        ([], ["tr-4", "tr-3", "tr-2", "tr-1", "tr-0"]),
        # Order by start time
        (["timestamp"], ["tr-0", "tr-1", "tr-2", "tr-3", "tr-4"]),
        (["timestamp DESC"], ["tr-4", "tr-3", "tr-2", "tr-1", "tr-0"]),
        # Order by execution_time and timestamp
        (
            ["execution_time DESC", "timestamp ASC"],
            ["tr-3", "tr-4", "tr-0", "tr-2", "tr-1"],
        ),
        # Order by experiment ID
        (["experiment_id"], ["tr-4", "tr-3", "tr-2", "tr-1", "tr-0"]),
        # Order by status
        (["status"], ["tr-1", "tr-4", "tr-3", "tr-0", "tr-2"]),
        # Order by name
        (["name"], ["tr-1", "tr-2", "tr-3", "tr-4", "tr-0"]),
        # Order by tag (null comes last)
        (["tag.fruit"], ["tr-2", "tr-1", "tr-3", "tr-4", "tr-0"]),
        # Order by multiple tags
        (["tag.fruit", "tag.color"], ["tr-2", "tr-1", "tr-3", "tr-4", "tr-0"]),
        # Order by non-existent tag (should be ordered by default order)
        (["tag.nonexistent"], ["tr-4", "tr-3", "tr-2", "tr-1", "tr-0"]),
        # Order by run Id
        (["run_id"], ["tr-0", "tr-1", "tr-4", "tr-3", "tr-2"]),
    ],
)
def test_search_traces_order_by(store_with_traces, order_by, expected_ids):
    exp1 = store_with_traces.get_experiment_by_name("exp1").experiment_id
    exp2 = store_with_traces.get_experiment_by_name("exp2").experiment_id
    trace_infos, _ = store_with_traces.search_traces(
        experiment_ids=[exp1, exp2],
        filter_string=None,
        max_results=5,
        order_by=order_by,
    )
    actual_ids = [trace_info.trace_id for trace_info in trace_infos]
    assert actual_ids == expected_ids


@pytest.mark.parametrize(
    ("filter_string", "expected_ids"),
    [
        # Search by name
        ("name = 'aaa'", ["tr-1"]),
        ("name != 'aaa'", ["tr-4", "tr-3", "tr-2", "tr-0"]),
        # Search by status
        ("status = 'OK'", ["tr-4", "tr-3", "tr-0"]),
        ("status != 'OK'", ["tr-2", "tr-1"]),
        ("attributes.status = 'OK'", ["tr-4", "tr-3", "tr-0"]),
        ("attributes.name != 'aaa'", ["tr-4", "tr-3", "tr-2", "tr-0"]),
        ("trace.status = 'OK'", ["tr-4", "tr-3", "tr-0"]),
        ("trace.name != 'aaa'", ["tr-4", "tr-3", "tr-2", "tr-0"]),
        # Search by timestamp
        ("`timestamp` >= 1 AND execution_time < 10", ["tr-2", "tr-1"]),
        # Search by tag
        ("tag.fruit = 'apple'", ["tr-2", "tr-1"]),
        # tags is an alias for tag
        ("tags.fruit = 'apple' and tags.color != 'red'", ["tr-2"]),
        # Search by request metadata
        ("run_id = 'run0'", ["tr-0"]),
        (f"request_metadata.{TraceMetadataKey.SOURCE_RUN} = 'run0'", ["tr-0"]),
        (f"request_metadata.{TraceMetadataKey.SOURCE_RUN} = 'run1'", ["tr-1"]),
        (f"request_metadata.`{TraceMetadataKey.SOURCE_RUN}` = 'run0'", ["tr-0"]),
        (f"metadata.{TraceMetadataKey.SOURCE_RUN} = 'run0'", ["tr-0"]),
        (f"metadata.{TraceMetadataKey.SOURCE_RUN} != 'run0'", ["tr-1"]),
    ],
)
def test_search_traces_with_filter(store_with_traces, filter_string, expected_ids):
    exp1 = store_with_traces.get_experiment_by_name("exp1").experiment_id
    exp2 = store_with_traces.get_experiment_by_name("exp2").experiment_id

    trace_infos, _ = store_with_traces.search_traces(
        experiment_ids=[exp1, exp2],
        filter_string=filter_string,
        max_results=5,
        order_by=[],
    )
    actual_ids = [trace_info.trace_id for trace_info in trace_infos]
    assert actual_ids == expected_ids


@pytest.mark.parametrize(
    ("filter_string", "error"),
    [
        ("invalid", r"Invalid clause\(s\) in filter string"),
        ("name = 'foo' AND invalid", r"Invalid clause\(s\) in filter string"),
        ("foo.bar = 'baz'", r"Invalid entity type 'foo'"),
        ("invalid = 'foo'", r"Invalid attribute key 'invalid'"),
        ("trace.tags.foo = 'bar'", r"Invalid attribute key 'tags\.foo'"),
        ("trace.status < 'OK'", r"Invalid comparator '<'"),
        ("name IN ('foo', 'bar')", r"Invalid comparator 'IN'"),
        # We don't support LIKE/ILIKE operators for trace search because it may
        # cause performance issues with large attributes and tags.
        ("name LIKE 'b%'", r"Invalid comparator 'LIKE'"),
        ("name ILIKE 'd%'", r"Invalid comparator 'ILIKE'"),
        ("tag.color LIKE 're%'", r"Invalid comparator 'LIKE'"),
    ],
)
def test_search_traces_with_invalid_filter(store_with_traces, filter_string, error):
    exp1 = store_with_traces.get_experiment_by_name("exp1").experiment_id
    exp2 = store_with_traces.get_experiment_by_name("exp2").experiment_id

    with pytest.raises(MlflowException, match=error):
        store_with_traces.search_traces(
            experiment_ids=[exp1, exp2],
            filter_string=filter_string,
        )


def test_search_traces_raise_if_max_results_arg_is_invalid(store):
    with pytest.raises(
        MlflowException,
        match="Invalid value 50001 for parameter 'max_results' supplied.",
    ):
        store.search_traces(experiment_ids=[], max_results=50001)

    with pytest.raises(
        MlflowException, match="Invalid value -1 for parameter 'max_results' supplied."
    ):
        store.search_traces(experiment_ids=[], max_results=-1)


def test_search_traces_pagination(store_with_traces):
    exps = [
        store_with_traces.get_experiment_by_name("exp1").experiment_id,
        store_with_traces.get_experiment_by_name("exp2").experiment_id,
    ]

    traces, token = store_with_traces.search_traces(exps, max_results=2)
    assert [t.trace_id for t in traces] == ["tr-4", "tr-3"]

    traces, token = store_with_traces.search_traces(exps, max_results=2, page_token=token)
    assert [t.trace_id for t in traces] == ["tr-2", "tr-1"]

    traces, token = store_with_traces.search_traces(exps, max_results=2, page_token=token)
    assert [t.trace_id for t in traces] == ["tr-0"]
    assert token is None


def test_search_traces_pagination_tie_breaker(store):
    # This test is for ensuring the tie breaker for ordering traces with the same timestamp
    # works correctly.
    exp1 = store.create_experiment("exp1")

    trace_ids = [f"tr-{i}" for i in range(5)]
    random.shuffle(trace_ids)
    # Insert traces with random order
    for rid in trace_ids:
        _create_trace(store, rid, exp1, request_time=0)

    # Insert 5 more traces with newer timestamp
    trace_ids = [f"tr-{i + 5}" for i in range(5)]
    random.shuffle(trace_ids)
    for rid in trace_ids:
        _create_trace(store, rid, exp1, request_time=1)

    traces, token = store.search_traces([exp1], max_results=3)
    assert [t.trace_id for t in traces] == ["tr-5", "tr-6", "tr-7"]
    traces, token = store.search_traces([exp1], max_results=3, page_token=token)
    assert [t.trace_id for t in traces] == ["tr-8", "tr-9", "tr-0"]
    traces, token = store.search_traces([exp1], max_results=3, page_token=token)
    assert [t.trace_id for t in traces] == ["tr-1", "tr-2", "tr-3"]
    traces, token = store.search_traces([exp1], max_results=3, page_token=token)
    assert [t.trace_id for t in traces] == ["tr-4"]


def test_set_and_delete_tags(store: SqlAlchemyStore):
    exp1 = store.create_experiment("exp1")
    trace_id = "tr-123"
    _create_trace(store, trace_id, experiment_id=exp1)

    # Delete system tag for easier testing
    store.delete_trace_tag(trace_id, MLFLOW_ARTIFACT_LOCATION)

    assert store.get_trace_info(trace_id).tags == {}

    store.set_trace_tag(trace_id, "tag1", "apple")
    assert store.get_trace_info(trace_id).tags == {"tag1": "apple"}

    store.set_trace_tag(trace_id, "tag1", "grape")
    assert store.get_trace_info(trace_id).tags == {"tag1": "grape"}

    store.set_trace_tag(trace_id, "tag2", "orange")
    assert store.get_trace_info(trace_id).tags == {"tag1": "grape", "tag2": "orange"}

    store.delete_trace_tag(trace_id, "tag1")
    assert store.get_trace_info(trace_id).tags == {"tag2": "orange"}

    # test value length
    store.set_trace_tag(trace_id, "key", "v" * MAX_CHARS_IN_TRACE_INFO_TAGS_VALUE)
    assert store.get_trace_info(trace_id).tags["key"] == "v" * MAX_CHARS_IN_TRACE_INFO_TAGS_VALUE

    with pytest.raises(MlflowException, match="No trace tag with key 'tag1'"):
        store.delete_trace_tag(trace_id, "tag1")


@pytest.mark.parametrize(
    ("key", "value", "expected_error"),
    [
        (None, "value", "Missing value for required parameter 'key'"),
        (
            "invalid?tag!name:(",
            "value",
            "Invalid value \"invalid\\?tag!name:\\(\" for parameter 'key' supplied",
        ),
        (
            "/.:\\.",
            "value",
            "Invalid value \"/\\.:\\\\\\\\.\" for parameter 'key' supplied",
        ),
        ("../", "value", "Invalid value \"\\.\\./\" for parameter 'key' supplied"),
        ("a" * 251, "value", "'key' exceeds the maximum length of 250 characters"),
    ],
    # Name each test case too avoid including the long string arguments in the test name
    ids=["null-key", "bad-key-1", "bad-key-2", "bad-key-3", "too-long-key"],
)
def test_set_invalid_tag(key, value, expected_error, store: SqlAlchemyStore):
    with pytest.raises(MlflowException, match=expected_error):
        store.set_trace_tag("tr-123", key, value)


def test_set_tag_truncate_too_long_tag(store: SqlAlchemyStore):
    exp1 = store.create_experiment("exp1")
    trace_id = "tr-123"
    _create_trace(store, trace_id, experiment_id=exp1)

    store.set_trace_tag(trace_id, "key", "123" + "a" * 8000)
    tags = store.get_trace_info(trace_id).tags
    assert len(tags["key"]) == 8000
    assert tags["key"] == "123" + "a" * 7997


def test_delete_traces(store):
    exp1 = store.create_experiment("exp1")
    exp2 = store.create_experiment("exp2")
    now = int(time.time() * 1000)

    for i in range(10):
        _create_trace(
            store,
            f"tr-exp1-{i}",
            exp1,
            tags={"tag": "apple"},
            trace_metadata={"rq": "foo"},
        )
        _create_trace(
            store,
            f"tr-exp2-{i}",
            exp2,
            tags={"tag": "orange"},
            trace_metadata={"rq": "bar"},
        )

    traces, _ = store.search_traces([exp1, exp2])
    assert len(traces) == 20

    deleted = store.delete_traces(experiment_id=exp1, max_timestamp_millis=now)
    assert deleted == 10
    traces, _ = store.search_traces([exp1, exp2])
    assert len(traces) == 10
    for trace in traces:
        assert trace.experiment_id == exp2

    deleted = store.delete_traces(experiment_id=exp2, max_timestamp_millis=now)
    assert deleted == 10
    traces, _ = store.search_traces([exp1, exp2])
    assert len(traces) == 0

    deleted = store.delete_traces(experiment_id=exp1, max_timestamp_millis=now)
    assert deleted == 0


def test_delete_traces_with_max_timestamp(store):
    exp1 = store.create_experiment("exp1")
    for i in range(10):
        _create_trace(store, f"tr-{i}", exp1, request_time=i)

    deleted = store.delete_traces(exp1, max_timestamp_millis=3)
    assert deleted == 4  # inclusive (0, 1, 2, 3)
    traces, _ = store.search_traces([exp1])
    assert len(traces) == 6
    for trace in traces:
        assert trace.timestamp_ms >= 4

    deleted = store.delete_traces(exp1, max_timestamp_millis=10)
    assert deleted == 6
    traces, _ = store.search_traces([exp1])
    assert len(traces) == 0


def test_delete_traces_with_max_count(store):
    exp1 = store.create_experiment("exp1")
    for i in range(10):
        _create_trace(store, f"tr-{i}", exp1, request_time=i)

    deleted = store.delete_traces(exp1, max_traces=4, max_timestamp_millis=10)
    assert deleted == 4
    traces, _ = store.search_traces([exp1])
    assert len(traces) == 6
    # Traces should be deleted from the oldest
    for trace in traces:
        assert trace.timestamp_ms >= 4

    deleted = store.delete_traces(exp1, max_traces=10, max_timestamp_millis=8)
    assert deleted == 5
    traces, _ = store.search_traces([exp1])
    assert len(traces) == 1


def test_delete_traces_with_trace_ids(store):
    exp1 = store.create_experiment("exp1")
    for i in range(10):
        _create_trace(store, f"tr-{i}", exp1, request_time=i)

    deleted = store.delete_traces(exp1, trace_ids=[f"tr-{i}" for i in range(8)])
    assert deleted == 8
    traces, _ = store.search_traces([exp1])
    assert len(traces) == 2
    assert [trace.trace_id for trace in traces] == ["tr-9", "tr-8"]


def test_delete_traces_raises_error(store):
    exp_id = store.create_experiment("test")

    with pytest.raises(
        MlflowException,
        match=r"Either `max_timestamp_millis` or `trace_ids` must be specified.",
    ):
        store.delete_traces(exp_id)
    with pytest.raises(
        MlflowException,
        match=r"Only one of `max_timestamp_millis` and `trace_ids` can be specified.",
    ):
        store.delete_traces(exp_id, max_timestamp_millis=100, trace_ids=["trace_id"])
    with pytest.raises(
        MlflowException,
        match=r"`max_traces` can't be specified if `trace_ids` is specified.",
    ):
        store.delete_traces(exp_id, max_traces=2, trace_ids=["trace_id"])
    with pytest.raises(
        MlflowException, match=r"`max_traces` must be a positive integer, received 0"
    ):
        store.delete_traces(exp_id, 100, max_traces=0)


def test_log_outputs(store: SqlAlchemyStore):
    exp_id = store.create_experiment(f"exp-{uuid.uuid4()}")
    run = store.create_run(
        experiment_id=exp_id, user_id="user", start_time=0, run_name="test", tags=[]
    )
    model = store.create_logged_model(experiment_id=exp_id)
    store.log_outputs(run.info.run_id, [LoggedModelOutput(model.model_id, 1)])
    run = store.get_run(run.info.run_id)
    assert run.outputs.model_outputs == [LoggedModelOutput(model.model_id, 1)]


@pytest.mark.parametrize("tags_count", [0, 1, 2])
def test_get_run_inputs(store, tags_count):
    run = _run_factory(store)

    dataset = entities.Dataset(
        name="name1",
        digest="digest1",
        source_type="st1",
        source="source1",
        schema="schema1",
        profile="profile1",
    )

    tags = [entities.InputTag(key=f"foo{i}", value=f"bar{i}") for i in range(tags_count)]

    dataset_inputs = [entities.DatasetInput(dataset, tags)]

    store.log_inputs(run.info.run_id, dataset_inputs)

    with store.ManagedSessionMaker() as session:
        actual = store._get_run_inputs(session, [run.info.run_id])

    assert len(actual) == 1
    assert_dataset_inputs_equal(actual[0], dataset_inputs)


def test_get_run_inputs_run_order(store):
    exp_id = _create_experiments(store, "test_get_run_inputs_run_order")
    config = _get_run_configs(exp_id)

    run_with_one_input = _run_factory(store, config)
    run_with_no_inputs = _run_factory(store, config)
    run_with_two_inputs = _run_factory(store, config)

    dataset1 = entities.Dataset(
        name="name1",
        digest="digest1",
        source_type="st1",
        source="source1",
        schema="schema1",
        profile="profile1",
    )

    dataset2 = entities.Dataset(
        name="name2",
        digest="digest2",
        source_type="st2",
        source="source2",
        schema="schema2",
        profile="profile2",
    )

    tags_1 = [entities.InputTag(key="foo1", value="bar1")]

    tags_2 = [
        entities.InputTag(key="foo2", value="bar2"),
        entities.InputTag(key="foo3", value="bar3"),
    ]

    tags_3 = [
        entities.InputTag(key="foo4", value="bar4"),
        entities.InputTag(key="foo5", value="bar5"),
        entities.InputTag(key="foo6", value="bar6"),
    ]

    dataset_inputs_1 = [entities.DatasetInput(dataset1, tags_1)]
    dataset_inputs_2 = [
        entities.DatasetInput(dataset2, tags_2),
        entities.DatasetInput(dataset1, tags_3),
    ]

    store.log_inputs(run_with_one_input.info.run_id, dataset_inputs_1)
    store.log_inputs(run_with_two_inputs.info.run_id, dataset_inputs_2)

    expected = [dataset_inputs_1, [], dataset_inputs_2]

    runs = [run_with_one_input, run_with_no_inputs, run_with_two_inputs]
    run_uuids = [run.info.run_id for run in runs]

    with store.ManagedSessionMaker() as session:
        actual = store._get_run_inputs(session, run_uuids)

    assert len(expected) == len(actual)
    for expected_i, actual_i in zip(expected, actual):
        assert_dataset_inputs_equal(expected_i, actual_i)


def test_create_logged_model(store: SqlAlchemyStore):
    exp_id = store.create_experiment(f"exp-{uuid.uuid4()}")
    model = store.create_logged_model(experiment_id=exp_id)
    assert model.experiment_id == exp_id
    assert model.name is not None
    assert model.metrics is None
    assert model.tags == {}
    assert model.params == {}

    # name
    model = store.create_logged_model(experiment_id=exp_id, name="my_model")
    assert model.name == "my_model"

    # source_run_id
    run = store.create_run(
        experiment_id=exp_id, user_id="user", start_time=0, run_name="test", tags=[]
    )
    model = store.create_logged_model(experiment_id=exp_id, source_run_id=run.info.run_id)
    assert model.source_run_id == run.info.run_id

    # model_type
    model = store.create_logged_model(experiment_id=exp_id, model_type="my_model_type")
    assert model.model_type == "my_model_type"

    # tags
    model = store.create_logged_model(
        experiment_id=exp_id,
        name="my_model",
        tags=[LoggedModelTag("tag1", "apple")],
    )
    assert model.tags == {"tag1": "apple"}

    # params
    model = store.create_logged_model(
        experiment_id=exp_id,
        name="my_model",
        params=[LoggedModelParameter("param1", "apple")],
    )
    assert model.params == {"param1": "apple"}

    # Should not be able to create a logged model in a non-active experiment
    store.delete_experiment(exp_id)
    with pytest.raises(MlflowException, match="must be in the 'active' state"):
        store.create_logged_model(experiment_id=exp_id)


def test_log_logged_model_params(store: SqlAlchemyStore):
    exp_id = store.create_experiment(f"exp-{uuid.uuid4()}")
    model = store.create_logged_model(experiment_id=exp_id)
    assert not model.params
    store.log_logged_model_params(
        model_id=model.model_id, params=[LoggedModelParameter("param1", "apple")]
    )
    loaded_model = store.get_logged_model(model_id=model.model_id)
    assert loaded_model.params == {"param1": "apple"}


@pytest.mark.parametrize(
    "name",
    [
        "",
        "my/model",
        "my.model",
        "my:model",
        "my%model",
        "my'model",
        'my"model',
    ],
)
def test_create_logged_model_invalid_name(store: SqlAlchemyStore, name: str):
    exp_id = store.create_experiment(f"exp-{uuid.uuid4()}")
    with pytest.raises(MlflowException, match="Invalid model name"):
        store.create_logged_model(exp_id, name=name)


def test_get_logged_model(store: SqlAlchemyStore):
    exp_id = store.create_experiment(f"exp-{uuid.uuid4()}")
    model = store.create_logged_model(experiment_id=exp_id)
    fetched_model = store.get_logged_model(model.model_id)
    assert fetched_model.name == model.name
    assert fetched_model.model_id == model.model_id

    with pytest.raises(MlflowException, match="not found"):
        store.get_logged_model("does-not-exist")


def test_delete_logged_model(store: SqlAlchemyStore):
    exp_id = store.create_experiment(f"exp-{uuid.uuid4()}")
    run = store.create_run(exp_id, "user", 0, [], "test_run")
    model = store.create_logged_model(experiment_id=exp_id, source_run_id=run.info.run_id)
    metric = Metric(
        key="metric",
        value=0,
        timestamp=0,
        step=0,
        model_id=model.model_id,
        run_id=run.info.run_id,
    )
    store.log_metric(run.info.run_id, metric)
    store.delete_logged_model(model.model_id)
    with pytest.raises(MlflowException, match="not found"):
        store.get_logged_model(model.model_id)

    models = store.search_logged_models(experiment_ids=[exp_id])
    assert len(models) == 0


def test_finalize_logged_model(store: SqlAlchemyStore):
    exp_id = store.create_experiment(f"exp-{uuid.uuid4()}")
    model = store.create_logged_model(experiment_id=exp_id)
    store.finalize_logged_model(model.model_id, status=LoggedModelStatus.READY)
    assert store.get_logged_model(model.model_id).status == LoggedModelStatus.READY

    store.finalize_logged_model(model.model_id, status=LoggedModelStatus.FAILED)
    assert store.get_logged_model(model.model_id).status == LoggedModelStatus.FAILED

    with pytest.raises(MlflowException, match="not found"):
        store.finalize_logged_model("does-not-exist", status=LoggedModelStatus.READY)


def test_set_logged_model_tags(store: SqlAlchemyStore):
    exp_id = store.create_experiment(f"exp-{uuid.uuid4()}")
    model = store.create_logged_model(experiment_id=exp_id)
    store.set_logged_model_tags(model.model_id, [LoggedModelTag("tag1", "apple")])
    assert store.get_logged_model(model.model_id).tags == {"tag1": "apple"}

    # New tag
    store.set_logged_model_tags(model.model_id, [LoggedModelTag("tag2", "orange")])
    assert store.get_logged_model(model.model_id).tags == {"tag1": "apple", "tag2": "orange"}

    # Exieting tag
    store.set_logged_model_tags(model.model_id, [LoggedModelTag("tag2", "grape")])
    assert store.get_logged_model(model.model_id).tags == {"tag1": "apple", "tag2": "grape"}

    with pytest.raises(MlflowException, match="not found"):
        store.set_logged_model_tags("does-not-exist", [LoggedModelTag("tag1", "apple")])

    # Multiple tags
    store.set_logged_model_tags(
        model.model_id, [LoggedModelTag("tag3", "val3"), LoggedModelTag("tag4", "val4")]
    )
    assert store.get_logged_model(model.model_id).tags == {
        "tag1": "apple",
        "tag2": "grape",
        "tag3": "val3",
        "tag4": "val4",
    }


def test_delete_logged_model_tag(store: SqlAlchemyStore):
    exp_id = store.create_experiment(f"exp-{uuid.uuid4()}")
    model = store.create_logged_model(experiment_id=exp_id)
    store.set_logged_model_tags(model.model_id, [LoggedModelTag("tag1", "apple")])
    store.delete_logged_model_tag(model.model_id, "tag1")
    assert store.get_logged_model(model.model_id).tags == {}

    with pytest.raises(MlflowException, match="not found"):
        store.delete_logged_model_tag("does-not-exist", "tag1")

    with pytest.raises(MlflowException, match="No tag with key"):
        store.delete_logged_model_tag(model.model_id, "tag1")


def test_search_logged_models(store: SqlAlchemyStore):
    exp_id_1 = store.create_experiment(f"exp-{uuid.uuid4()}")

    model_1 = store.create_logged_model(experiment_id=exp_id_1)
    time.sleep(0.001)  # Ensure the next model has a different timestamp
    models = store.search_logged_models(experiment_ids=[exp_id_1])
    assert [m.name for m in models] == [model_1.name]

    model_2 = store.create_logged_model(experiment_id=exp_id_1)
    time.sleep(0.001)
    models = store.search_logged_models(experiment_ids=[exp_id_1])
    assert [m.name for m in models] == [model_2.name, model_1.name]

    exp_id_2 = store.create_experiment(f"exp-{uuid.uuid4()}")
    model_3 = store.create_logged_model(experiment_id=exp_id_2)
    models = store.search_logged_models(experiment_ids=[exp_id_2])
    assert [m.name for m in models] == [model_3.name]

    models = store.search_logged_models(experiment_ids=[exp_id_1, exp_id_2])
    assert [m.name for m in models] == [model_3.name, model_2.name, model_1.name]


def test_search_logged_models_filter_string(store: SqlAlchemyStore):
    exp_id_1 = store.create_experiment(f"exp-{uuid.uuid4()}")
    model_1 = store.create_logged_model(experiment_id=exp_id_1)
    time.sleep(0.001)  # Ensure the next model has a different timestamp
    models = store.search_logged_models(experiment_ids=[exp_id_1])

    # Search by string attribute
    models = store.search_logged_models(
        experiment_ids=[exp_id_1],
        filter_string=f"name = '{model_1.name}'",
    )
    assert [m.name for m in models] == [model_1.name]
    assert models.token is None

    models = store.search_logged_models(
        experiment_ids=[exp_id_1],
        filter_string=f"attributes.name = '{model_1.name}'",
    )
    assert [m.name for m in models] == [model_1.name]
    assert models.token is None

    models = store.search_logged_models(
        experiment_ids=[exp_id_1],
        filter_string=f"name LIKE '{model_1.name[:3]}%'",
    )
    assert [m.name for m in models] == [model_1.name]
    assert models.token is None

    for val in (
        # A single item without a comma
        f"('{model_1.name}')",
        # A single item with a comma
        f"('{model_1.name}',)",
        # Multiple items
        f"('{model_1.name}', 'foo')",
    ):
        # IN
        models = store.search_logged_models(
            experiment_ids=[exp_id_1],
            filter_string=f"name IN {val}",
        )
        assert [m.name for m in models] == [model_1.name]
        assert models.token is None
        # NOT IN
        models = store.search_logged_models(
            experiment_ids=[exp_id_1],
            filter_string=f"name NOT IN {val}",
        )
        assert [m.name for m in models] == []

    # Search by numeric attribute
    models = store.search_logged_models(
        experiment_ids=[exp_id_1],
        filter_string="creation_timestamp > 0",
    )
    assert [m.name for m in models] == [model_1.name]
    assert models.token is None
    models = store.search_logged_models(
        experiment_ids=[exp_id_1],
        filter_string="creation_timestamp = 0",
    )
    assert models == []
    assert models.token is None

    # Search by param
    model_2 = store.create_logged_model(
        experiment_id=exp_id_1, params=[LoggedModelParameter("param1", "val1")]
    )
    time.sleep(0.001)
    models = store.search_logged_models(
        experiment_ids=[exp_id_1],
        filter_string="params.param1 = 'val1'",
    )
    assert [m.name for m in models] == [model_2.name]
    assert models.token is None

    # Search by tag
    model_3 = store.create_logged_model(
        experiment_id=exp_id_1, tags=[LoggedModelTag("tag1", "val1")]
    )
    time.sleep(0.001)
    models = store.search_logged_models(
        experiment_ids=[exp_id_1],
        filter_string="tags.tag1 = 'val1'",
    )
    assert [m.name for m in models] == [model_3.name]
    assert models.token is None

    # Search by metric
    model_4 = store.create_logged_model(experiment_id=exp_id_1)
    run = store.create_run(
        experiment_id=exp_id_1, user_id="user", start_time=0, run_name="test", tags=[]
    )
    store.log_batch(
        run.info.run_id,
        metrics=[
            Metric(
                key="metric",
                value=1,
                timestamp=int(time.time() * 1000),
                step=0,
                model_id=model_4.model_id,
                dataset_name="dataset_name",
                dataset_digest="dataset_digest",
                run_id=run.info.run_id,
            )
        ],
        params=[],
        tags=[],
    )
    time.sleep(0.001)
    models = store.search_logged_models(
        experiment_ids=[exp_id_1],
        filter_string="metrics.metric = 1",
    )
    assert [m.name for m in models] == [model_4.name]
    assert models.token is None

    models = store.search_logged_models(
        experiment_ids=[exp_id_1],
        filter_string="metrics.metric > 0.5",
    )
    assert [m.name for m in models] == [model_4.name]
    assert models.token is None

    models = store.search_logged_models(
        experiment_ids=[exp_id_1],
        filter_string="metrics.metric < 3",
    )
    assert [m.name for m in models] == [model_4.name]
    assert models.token is None

    # Search by multiple entities
    model_5 = store.create_logged_model(
        experiment_id=exp_id_1,
        params=[LoggedModelParameter("param2", "val2")],
        tags=[LoggedModelTag("tag2", "val2")],
    )
    time.sleep(0.001)
    models = store.search_logged_models(
        experiment_ids=[exp_id_1],
        filter_string="params.param2 = 'val2' AND tags.tag2 = 'val2'",
    )
    assert [m.name for m in models] == [model_5.name]
    assert models.token is None

    # Search by tag with key containing whitespace
    model_6 = store.create_logged_model(
        experiment_id=exp_id_1, tags=[LoggedModelTag("tag 3", "val3")]
    )
    time.sleep(0.001)
    models = store.search_logged_models(
        experiment_ids=[exp_id_1],
        filter_string="tags.`tag 3` = 'val3'",
    )
    assert [m.name for m in models] == [model_6.name]
    assert models.token is None

    # Pagination with filter_string
    first_page = store.search_logged_models(
        experiment_ids=[exp_id_1], max_results=2, filter_string="creation_timestamp > 0"
    )
    assert [m.name for m in first_page] == [model_6.name, model_5.name]
    assert first_page.token is not None
    second_page = store.search_logged_models(
        experiment_ids=[exp_id_1],
        filter_string="creation_timestamp > 0",
        page_token=first_page.token,
    )
    assert [m.name for m in second_page] == [model_4.name, model_3.name, model_2.name, model_1.name]
    assert second_page.token is None


def test_search_logged_models_invalid_filter_string(store: SqlAlchemyStore):
    exp_id = store.create_experiment(f"exp-{uuid.uuid4()}")
    with pytest.raises(MlflowException, match="Invalid filter string"):
        store.search_logged_models(
            experiment_ids=[exp_id],
            filter_string="Foo",
        )

    with pytest.raises(MlflowException, match="Invalid filter string"):
        store.search_logged_models(
            experiment_ids=[exp_id],
            filter_string="name = 'foo' OR name = 'bar'",
        )

    with pytest.raises(MlflowException, match="Invalid entity type"):
        store.search_logged_models(
            experiment_ids=[exp_id],
            filter_string="foo.bar = 'a'",
        )

    with pytest.raises(MlflowException, match="Invalid comparison operator"):
        store.search_logged_models(
            experiment_ids=[exp_id],
            filter_string="name > 'foo'",
        )

    with pytest.raises(MlflowException, match="Invalid comparison operator"):
        store.search_logged_models(
            experiment_ids=[exp_id],
            filter_string="metrics.foo LIKE 0",
        )


def test_search_logged_models_order_by(store: SqlAlchemyStore):
    exp_id = store.create_experiment(f"exp-{uuid.uuid4()}")
    model_1 = store.create_logged_model(name="model_1", experiment_id=exp_id)
    time.sleep(0.001)  # Ensure the next model has a different timestamp
    model_2 = store.create_logged_model(name="model_2", experiment_id=exp_id)
    time.sleep(0.001)  # Ensure the next model has a different timestamp
    run = store.create_run(
        experiment_id=exp_id, user_id="user", start_time=0, run_name="test", tags=[]
    )

    store.log_batch(
        run.info.run_id,
        metrics=[
            Metric(
                key="metric",
                value=1,
                timestamp=int(time.time() * 1000),
                step=0,
                model_id=model_1.model_id,
                dataset_name="dataset_name",
                dataset_digest="dataset_digest",
                run_id=run.info.run_id,
            ),
            Metric(
                key="metric",
                value=1,
                timestamp=int(time.time() * 1000),
                step=0,
                model_id=model_1.model_id,
                dataset_name="dataset_name",
                dataset_digest="dataset_digest",
                run_id=run.info.run_id,
            ),
            Metric(
                key="metric_2",
                value=1,
                timestamp=int(time.time() * 1000),
                step=0,
                model_id=model_1.model_id,
                dataset_name="dataset_name",
                dataset_digest="dataset_digest",
                run_id=run.info.run_id,
            ),
        ],
        params=[],
        tags=[],
    )
    store.log_batch(
        run.info.run_id,
        metrics=[
            Metric(
                key="metric",
                value=2,
                timestamp=int(time.time() * 1000),
                step=0,
                model_id=model_2.model_id,
                dataset_name="dataset_name",
                dataset_digest="dataset_digest",
                run_id=run.info.run_id,
            )
        ],
        params=[],
        tags=[],
    )

    # Should be sorted by creation time in descending order by default
    models = store.search_logged_models(experiment_ids=[exp_id])
    assert [m.name for m in models] == [model_2.name, model_1.name]

    models = store.search_logged_models(
        experiment_ids=[exp_id],
        order_by=[{"field_name": "creation_timestamp", "ascending": True}],
    )
    assert [m.name for m in models] == [model_1.name, model_2.name]

    # Alias for creation_timestamp
    models = store.search_logged_models(
        experiment_ids=[exp_id],
        order_by=[{"field_name": "creation_time", "ascending": True}],
    )
    assert [m.name for m in models] == [model_1.name, model_2.name]

    # Sort by name
    models = store.search_logged_models(
        experiment_ids=[exp_id],
        order_by=[{"field_name": "name"}],
    )
    assert [m.name for m in models] == [model_1.name, model_2.name]

    # Sort by metric
    models = store.search_logged_models(
        experiment_ids=[exp_id],
        order_by=[{"field_name": "metrics.metric"}],
    )
    assert [m.name for m in models] == [model_1.name, model_2.name]

    # Sort by metric in descending order
    models = store.search_logged_models(
        experiment_ids=[exp_id],
        order_by=[{"field_name": "metrics.metric", "ascending": False}],
    )
    assert [m.name for m in models] == [model_2.name, model_1.name]

    # model 2 doesn't have metric_2, should be sorted last
    for ascending in (True, False):
        models = store.search_logged_models(
            experiment_ids=[exp_id],
            order_by=[{"field_name": "metrics.metric_2", "ascending": ascending}],
        )
        assert [m.name for m in models] == [model_1.name, model_2.name]


@dataclass
class DummyDataset:
    name: str
    digest: str


def test_search_logged_models_order_by_dataset(store: SqlAlchemyStore):
    exp_id = store.create_experiment(f"exp-{uuid.uuid4()}")
    model_1 = store.create_logged_model(experiment_id=exp_id)
    time.sleep(0.001)  # Ensure the next model has a different timestamp
    model_2 = store.create_logged_model(experiment_id=exp_id)
    time.sleep(0.001)  # Ensure the next model has a different timestamp
    run = store.create_run(
        experiment_id=exp_id, user_id="user", start_time=0, run_name="test", tags=[]
    )
    dataset_1 = DummyDataset("dataset1", "digest1")
    dataset_2 = DummyDataset("dataset2", "digest2")

    # For dataset_1, model_1 has a higher accuracy
    # For dataset_2, model_2 has a higher accuracy
    store.log_batch(
        run.info.run_id,
        metrics=[
            Metric(
                key="accuracy",
                value=0.9,
                timestamp=1,
                step=0,
                model_id=model_1.model_id,
                dataset_name=dataset_1.name,
                dataset_digest=dataset_1.digest,
                run_id=run.info.run_id,
            ),
            Metric(
                key="accuracy",
                value=0.8,
                timestamp=2,
                step=0,
                model_id=model_1.model_id,
                dataset_name=dataset_2.name,
                dataset_digest=dataset_2.digest,
                run_id=run.info.run_id,
            ),
        ],
        params=[],
        tags=[],
    )
    store.log_batch(
        run.info.run_id,
        metrics=[
            Metric(
                key="accuracy",
                value=0.8,
                timestamp=3,
                step=0,
                model_id=model_2.model_id,
                dataset_name=dataset_1.name,
                dataset_digest=dataset_1.digest,
                run_id=run.info.run_id,
            ),
            Metric(
                key="accuracy",
                value=0.9,
                timestamp=4,
                step=0,
                model_id=model_2.model_id,
                dataset_name=dataset_2.name,
                dataset_digest=dataset_2.digest,
                run_id=run.info.run_id,
            ),
        ],
        params=[],
        tags=[],
    )

    # Sorted by accuracy for dataset_1
    models = store.search_logged_models(
        experiment_ids=[exp_id],
        order_by=[
            {
                "field_name": "metrics.accuracy",
                "dataset_name": dataset_1.name,
                "dataset_digest": dataset_1.digest,
            }
        ],
    )
    assert [m.name for m in models] == [model_2.name, model_1.name]

    # Sorted by accuracy for dataset_2
    models = store.search_logged_models(
        experiment_ids=[exp_id],
        order_by=[
            {
                "field_name": "metrics.accuracy",
                "dataset_name": dataset_2.name,
                "dataset_digest": dataset_2.digest,
            }
        ],
    )
    assert [m.name for m in models] == [model_1.name, model_2.name]

    # Sort by accuracy with only name
    models = store.search_logged_models(
        experiment_ids=[exp_id],
        order_by=[
            {
                "field_name": "metrics.accuracy",
                "dataset_name": dataset_1.name,
            }
        ],
    )
    assert [m.name for m in models] == [model_2.name, model_1.name]

    # Sort by accuracy with only digest
    models = store.search_logged_models(
        experiment_ids=[exp_id],
        order_by=[
            {
                "field_name": "metrics.accuracy",
                "dataset_digest": dataset_1.digest,
            }
        ],
    )
    assert [m.name for m in models] == [model_2.name, model_1.name]


def test_search_logged_models_pagination(store: SqlAlchemyStore):
    exp_id_1 = store.create_experiment(f"exp-{uuid.uuid4()}")

    model_1 = store.create_logged_model(experiment_id=exp_id_1)
    time.sleep(0.001)  # Ensure the next model has a different timestamp
    model_2 = store.create_logged_model(experiment_id=exp_id_1)

    page = store.search_logged_models(experiment_ids=[exp_id_1], max_results=3)
    assert [m.name for m in page] == [model_2.name, model_1.name]
    assert page.token is None

    page_1 = store.search_logged_models(experiment_ids=[exp_id_1], max_results=1)
    assert [m.name for m in page_1] == [model_2.name]
    assert page_1.token is not None

    page_2 = store.search_logged_models(
        experiment_ids=[exp_id_1], max_results=1, page_token=page_1.token
    )
    assert [m.name for m in page_2] == [model_1.name]
    assert page_2.token is None

    page_2 = store.search_logged_models(
        experiment_ids=[exp_id_1], max_results=100, page_token=page_1.token
    )
    assert [m.name for m in page_2] == [model_1.name]
    assert page_2.token is None

    # Search params must match the page token
    exp_id_2 = store.create_experiment(f"exp-{uuid.uuid4()}")
    with pytest.raises(MlflowException, match="Experiment IDs in the page token do not match"):
        store.search_logged_models(experiment_ids=[exp_id_2], page_token=page_1.token)

    with pytest.raises(MlflowException, match="Order by in the page token does not match"):
        store.search_logged_models(
            experiment_ids=[exp_id_1],
            order_by=[{"field_name": "creation_time"}],
            page_token=page_1.token,
        )

    with pytest.raises(MlflowException, match="Filter string in the page token does not match"):
        store.search_logged_models(
            experiment_ids=[exp_id_1],
            filter_string=f"name = '{model_1.name}'",
            page_token=page_1.token,
        )


def test_search_logged_models_datasets_filter(store):
    exp_id = store.create_experiment(f"exp-{uuid.uuid4()}")
    run_id = store.create_run(exp_id, "user", 0, [], "test_run").info.run_id
    model1 = store.create_logged_model(exp_id, source_run_id=run_id)
    model2 = store.create_logged_model(exp_id, source_run_id=run_id)
    model3 = store.create_logged_model(exp_id, source_run_id=run_id)
    store.log_batch(
        run_id,
        metrics=[
            Metric(
                key="metric1",
                value=0.1,
                timestamp=0,
                step=0,
                model_id=model1.model_id,
                dataset_name="dataset1",
                dataset_digest="digest1",
            ),
            Metric(
                key="metric1",
                value=0.2,
                timestamp=0,
                step=0,
                model_id=model2.model_id,
                dataset_name="dataset1",
                dataset_digest="digest2",
            ),
            Metric(key="metric2", value=0.1, timestamp=0, step=0, model_id=model3.model_id),
        ],
        params=[],
        tags=[],
    )

    # Restrict results to models with metrics on dataset1
    models = store.search_logged_models(
        experiment_ids=[exp_id],
        filter_string="metrics.metric1 >= 0.1",
        datasets=[{"dataset_name": "dataset1"}],
    )
    assert {m.name for m in models} == {model1.name, model2.name}
    # Restrict results to models with metrics on dataset1 and digest1
    models = store.search_logged_models(
        experiment_ids=[exp_id],
        filter_string="metrics.metric1 >= 0.1",
        datasets=[{"dataset_name": "dataset1", "dataset_digest": "digest1"}],
    )
    assert {m.name for m in models} == {model1.name}
    # No filter string, match models with any metrics on the dataset
    models = store.search_logged_models(
        experiment_ids=[exp_id], datasets=[{"dataset_name": "dataset1"}]
    )
    assert {m.name for m in models} == {model1.name, model2.name}


def test_log_batch_logged_model(store: SqlAlchemyStore):
    exp_id = store.create_experiment(f"exp-{uuid.uuid4()}")
    run = store.create_run(
        experiment_id=exp_id, user_id="user", start_time=0, run_name="test", tags=[]
    )
    model = store.create_logged_model(experiment_id=exp_id)
    metric = Metric(
        key="metric1",
        value=1,
        timestamp=int(time.time() * 1000),
        step=3,
        model_id=model.model_id,
        dataset_name="dataset_name",
        dataset_digest="dataset_digest",
        run_id=run.info.run_id,
    )
    store.log_batch(run.info.run_id, metrics=[metric], params=[], tags=[])
    model = store.get_logged_model(model.model_id)
    assert model.metrics == [metric]

    # Log the same metric, should not throw
    store.log_batch(run.info.run_id, metrics=[metric], params=[], tags=[])
    assert model.metrics == [metric]

    # Log an empty batch, should not throw
    store.log_batch(run.info.run_id, metrics=[], params=[], tags=[])
    assert model.metrics == [metric]

    another_metric = Metric(
        key="metric2",
        value=2,
        timestamp=int(time.time() * 1000),
        step=4,
        model_id=model.model_id,
        dataset_name="dataset_name",
        dataset_digest="dataset_digest",
        run_id=run.info.run_id,
    )
    store.log_batch(run.info.run_id, metrics=[another_metric], params=[], tags=[])
    model = store.get_logged_model(model.model_id)
    actual_metrics = sorted(model.metrics, key=lambda m: m.key)
    expected_metrics = sorted([metric, another_metric], key=lambda m: m.key)
    assert actual_metrics == expected_metrics

    # Log multiple metrics
    metrics = [
        Metric(
            key=f"metric{i + 3}",
            value=3,
            timestamp=int(time.time() * 1000),
            step=5,
            model_id=model.model_id,
            dataset_name="dataset_name",
            dataset_digest="dataset_digest",
            run_id=run.info.run_id,
        )
        for i in range(3)
    ]

    store.log_batch(run.info.run_id, metrics=metrics, params=[], tags=[])
    model = store.get_logged_model(model.model_id)
    actual_metrics = sorted(model.metrics, key=lambda m: m.key)
    expected_metrics = sorted([metric, another_metric, *metrics], key=lambda m: m.key)
    assert actual_metrics == expected_metrics


def test_create_and_get_assessment(store_and_trace_info):
    store, trace_info = store_and_trace_info

    feedback = Feedback(
        trace_id=trace_info.request_id,
        name="correctness",
        value=True,
        rationale="The response is correct and well-formatted",
        source=AssessmentSource(
            source_type=AssessmentSourceType.HUMAN, source_id="evaluator@company.com"
        ),
        metadata={"project": "test-project", "version": "1.0"},
        span_id="span-123",
    )

    created_feedback = store.create_assessment(feedback)
    assert created_feedback.assessment_id is not None
    assert created_feedback.assessment_id.startswith("a-")
    assert created_feedback.trace_id == trace_info.request_id
    assert created_feedback.create_time_ms is not None
    assert created_feedback.name == "correctness"
    assert created_feedback.value is True
    assert created_feedback.rationale == "The response is correct and well-formatted"
    assert created_feedback.metadata == {"project": "test-project", "version": "1.0"}
    assert created_feedback.span_id == "span-123"
    assert created_feedback.valid

    expectation = Expectation(
        trace_id=trace_info.request_id,
        name="expected_response",
        value="The capital of France is Paris.",
        source=AssessmentSource(
            source_type=AssessmentSourceType.HUMAN, source_id="annotator@company.com"
        ),
        metadata={"context": "geography-qa", "difficulty": "easy"},
        span_id="span-456",
    )

    created_expectation = store.create_assessment(expectation)
    assert created_expectation.assessment_id != created_feedback.assessment_id
    assert created_expectation.trace_id == trace_info.request_id
    assert created_expectation.value == "The capital of France is Paris."
    assert created_expectation.metadata == {"context": "geography-qa", "difficulty": "easy"}
    assert created_expectation.span_id == "span-456"
    assert created_expectation.valid

    retrieved_feedback = store.get_assessment(trace_info.request_id, created_feedback.assessment_id)
    assert retrieved_feedback.name == "correctness"
    assert retrieved_feedback.value is True
    assert retrieved_feedback.rationale == "The response is correct and well-formatted"
    assert retrieved_feedback.metadata == {"project": "test-project", "version": "1.0"}
    assert retrieved_feedback.span_id == "span-123"
    assert retrieved_feedback.trace_id == trace_info.request_id
    assert retrieved_feedback.valid

    retrieved_expectation = store.get_assessment(
        trace_info.request_id, created_expectation.assessment_id
    )
    assert retrieved_expectation.value == "The capital of France is Paris."
    assert retrieved_expectation.metadata == {"context": "geography-qa", "difficulty": "easy"}
    assert retrieved_expectation.span_id == "span-456"
    assert retrieved_expectation.trace_id == trace_info.request_id
    assert retrieved_expectation.valid


def test_get_assessment_errors(store_and_trace_info):
    store, trace_info = store_and_trace_info

    with pytest.raises(MlflowException, match=r"Trace with request_id 'fake_trace' not found"):
        store.get_assessment("fake_trace", "fake_assessment")

    with pytest.raises(
        MlflowException,
        match=r"Assessment with ID 'fake_assessment' not found for trace",
    ):
        store.get_assessment(trace_info.request_id, "fake_assessment")


def test_update_assessment_feedback(store_and_trace_info):
    store, trace_info = store_and_trace_info

    original_feedback = Feedback(
        trace_id=trace_info.request_id,
        name="correctness",
        value=True,
        rationale="Original rationale",
        source=AssessmentSource(
            source_type=AssessmentSourceType.HUMAN, source_id="evaluator@company.com"
        ),
        metadata={"project": "test-project", "version": "1.0"},
        span_id="span-123",
    )

    created_feedback = store.create_assessment(original_feedback)
    original_id = created_feedback.assessment_id

    updated_feedback = store.update_assessment(
        trace_id=trace_info.request_id,
        assessment_id=original_id,
        name="correctness_updated",
        feedback=FeedbackValue(value=False),
        rationale="Updated rationale",
        metadata={"project": "test-project", "version": "2.0", "new_field": "added"},
    )

    assert updated_feedback.assessment_id == original_id
    assert updated_feedback.name == "correctness_updated"
    assert updated_feedback.value is False
    assert updated_feedback.rationale == "Updated rationale"
    assert updated_feedback.metadata == {
        "project": "test-project",
        "version": "2.0",
        "new_field": "added",
    }
    assert updated_feedback.span_id == "span-123"
    assert updated_feedback.source.source_id == "evaluator@company.com"
    assert updated_feedback.valid is True

    retrieved = store.get_assessment(trace_info.request_id, original_id)
    assert retrieved.value is False
    assert retrieved.name == "correctness_updated"
    assert retrieved.rationale == "Updated rationale"


def test_update_assessment_expectation(store_and_trace_info):
    store, trace_info = store_and_trace_info

    original_expectation = Expectation(
        trace_id=trace_info.request_id,
        name="expected_response",
        value="The capital of France is Paris.",
        source=AssessmentSource(
            source_type=AssessmentSourceType.HUMAN, source_id="annotator@company.com"
        ),
        metadata={"context": "geography-qa"},
        span_id="span-456",
    )

    created_expectation = store.create_assessment(original_expectation)
    original_id = created_expectation.assessment_id

    updated_expectation = store.update_assessment(
        trace_id=trace_info.request_id,
        assessment_id=original_id,
        expectation=ExpectationValue(value="The capital and largest city of France is Paris."),
        metadata={"context": "geography-qa", "updated": "true"},
    )

    assert updated_expectation.assessment_id == original_id
    assert updated_expectation.name == "expected_response"
    assert updated_expectation.value == "The capital and largest city of France is Paris."
    assert updated_expectation.metadata == {"context": "geography-qa", "updated": "true"}
    assert updated_expectation.span_id == "span-456"
    assert updated_expectation.source.source_id == "annotator@company.com"


def test_update_assessment_partial_fields(store_and_trace_info):
    store, trace_info = store_and_trace_info

    original_feedback = Feedback(
        trace_id=trace_info.request_id,
        name="quality",
        value=5,
        rationale="Original rationale",
        source=AssessmentSource(source_type=AssessmentSourceType.CODE),
        metadata={"scorer": "automated"},
    )

    created_feedback = store.create_assessment(original_feedback)
    original_id = created_feedback.assessment_id

    updated_feedback = store.update_assessment(
        trace_id=trace_info.request_id,
        assessment_id=original_id,
        rationale="Updated rationale only",
    )

    assert updated_feedback.assessment_id == original_id
    assert updated_feedback.name == "quality"
    assert updated_feedback.value == 5
    assert updated_feedback.rationale == "Updated rationale only"
    assert updated_feedback.metadata == {"scorer": "automated"}


def test_update_assessment_type_validation(store_and_trace_info):
    store, trace_info = store_and_trace_info

    feedback = Feedback(
        trace_id=trace_info.request_id,
        name="test_feedback",
        value="original",
        source=AssessmentSource(source_type=AssessmentSourceType.CODE),
    )
    created_feedback = store.create_assessment(feedback)

    with pytest.raises(
        MlflowException, match=r"Cannot update expectation value on a Feedback assessment"
    ):
        store.update_assessment(
            trace_id=trace_info.request_id,
            assessment_id=created_feedback.assessment_id,
            expectation=ExpectationValue(value="This should fail"),
        )

    expectation = Expectation(
        trace_id=trace_info.request_id,
        name="test_expectation",
        value="original_expected",
        source=AssessmentSource(source_type=AssessmentSourceType.HUMAN),
    )
    created_expectation = store.create_assessment(expectation)

    with pytest.raises(
        MlflowException, match=r"Cannot update feedback value on an Expectation assessment"
    ):
        store.update_assessment(
            trace_id=trace_info.request_id,
            assessment_id=created_expectation.assessment_id,
            feedback=FeedbackValue(value="This should fail"),
        )


def test_update_assessment_errors(store_and_trace_info):
    store, trace_info = store_and_trace_info

    with pytest.raises(MlflowException, match=r"Trace with request_id 'fake_trace' not found"):
        store.update_assessment(
            trace_id="fake_trace", assessment_id="fake_assessment", rationale="This should fail"
        )

    with pytest.raises(
        MlflowException,
        match=r"Assessment with ID 'fake_assessment' not found for trace",
    ):
        store.update_assessment(
            trace_id=trace_info.request_id,
            assessment_id="fake_assessment",
            rationale="This should fail",
        )


def test_update_assessment_metadata_merging(store_and_trace_info):
    store, trace_info = store_and_trace_info

    original = Feedback(
        trace_id=trace_info.request_id,
        name="test",
        value="original",
        source=AssessmentSource(source_type=AssessmentSourceType.CODE),
        metadata={"keep": "this", "override": "old_value", "remove_me": "will_stay"},
    )

    created = store.create_assessment(original)

    updated = store.update_assessment(
        trace_id=trace_info.request_id,
        assessment_id=created.assessment_id,
        metadata={"override": "new_value", "new_key": "new_value"},
    )

    expected_metadata = {
        "keep": "this",
        "override": "new_value",
        "remove_me": "will_stay",
        "new_key": "new_value",
    }
    assert updated.metadata == expected_metadata


def test_update_assessment_timestamps(store_and_trace_info):
    store, trace_info = store_and_trace_info

    original = Feedback(
        trace_id=trace_info.request_id,
        name="test",
        value="original",
        source=AssessmentSource(source_type=AssessmentSourceType.CODE),
    )

    created = store.create_assessment(original)
    original_create_time = created.create_time_ms
    original_update_time = created.last_update_time_ms

    time.sleep(0.001)

    updated = store.update_assessment(
        trace_id=trace_info.request_id,
        assessment_id=created.assessment_id,
        name="updated_name",
    )

    assert updated.create_time_ms == original_create_time
    assert updated.last_update_time_ms > original_update_time


def test_create_assessment_with_overrides(store_and_trace_info):
    store, trace_info = store_and_trace_info

    original_feedback = Feedback(
        trace_id=trace_info.request_id,
        name="quality",
        value="poor",
        source=AssessmentSource(source_type=AssessmentSourceType.LLM_JUDGE),
    )

    created_original = store.create_assessment(original_feedback)

    override_feedback = Feedback(
        trace_id=trace_info.request_id,
        name="quality",
        value="excellent",
        source=AssessmentSource(source_type=AssessmentSourceType.HUMAN),
        overrides=created_original.assessment_id,
    )

    created_override = store.create_assessment(override_feedback)

    assert created_override.overrides == created_original.assessment_id
    assert created_override.value == "excellent"
    assert created_override.valid is True

    retrieved_original = store.get_assessment(trace_info.request_id, created_original.assessment_id)
    assert retrieved_original.valid is False
    assert retrieved_original.value == "poor"


def test_create_assessment_override_nonexistent(store_and_trace_info):
    store, trace_info = store_and_trace_info

    override_feedback = Feedback(
        trace_id=trace_info.request_id,
        name="quality",
        value="excellent",
        source=AssessmentSource(source_type=AssessmentSourceType.HUMAN),
        overrides="nonexistent-assessment-id",
    )

    with pytest.raises(
        MlflowException, match=r"Assessment with ID 'nonexistent-assessment-id' not found"
    ):
        store.create_assessment(override_feedback)


def test_delete_assessment_idempotent(store_and_trace_info):
    store, trace_info = store_and_trace_info

    feedback = Feedback(
        trace_id=trace_info.request_id,
        name="test",
        value="test_value",
        source=AssessmentSource(source_type=AssessmentSourceType.CODE),
    )

    created_feedback = store.create_assessment(feedback)

    retrieved = store.get_assessment(trace_info.request_id, created_feedback.assessment_id)
    assert retrieved.assessment_id == created_feedback.assessment_id

    store.delete_assessment(trace_info.request_id, created_feedback.assessment_id)

    with pytest.raises(
        MlflowException,
        match=rf"Assessment with ID '{created_feedback.assessment_id}' not found for trace",
    ):
        store.get_assessment(trace_info.request_id, created_feedback.assessment_id)

    store.delete_assessment(trace_info.request_id, created_feedback.assessment_id)
    store.delete_assessment(trace_info.request_id, "fake_assessment_id")


def test_delete_assessment_override_behavior(store_and_trace_info):
    store, trace_info = store_and_trace_info

    original = store.create_assessment(
        Feedback(
            trace_id=trace_info.request_id,
            name="original",
            value="original_value",
            source=AssessmentSource(source_type=AssessmentSourceType.CODE),
        ),
    )

    override = store.create_assessment(
        Feedback(
            trace_id=trace_info.request_id,
            name="override",
            value="override_value",
            source=AssessmentSource(source_type=AssessmentSourceType.HUMAN),
            overrides=original.assessment_id,
        ),
    )

    assert store.get_assessment(trace_info.request_id, original.assessment_id).valid is False
    assert store.get_assessment(trace_info.request_id, override.assessment_id).valid is True

    store.delete_assessment(trace_info.request_id, override.assessment_id)

    with pytest.raises(MlflowException, match="not found"):
        store.get_assessment(trace_info.request_id, override.assessment_id)
    assert store.get_assessment(trace_info.request_id, original.assessment_id).valid is True


def test_assessment_with_run_id(store_and_trace_info):
    store, trace_info = store_and_trace_info

    run = store.create_run(
        experiment_id=trace_info.experiment_id,
        user_id="test_user",
        start_time=get_current_time_millis(),
        tags=[],
        run_name="test_run",
    )

    feedback = Feedback(
        trace_id=trace_info.request_id,
        name="run_feedback",
        value="excellent",
        source=AssessmentSource(source_type=AssessmentSourceType.CODE),
    )
    feedback.run_id = run.info.run_id

    created_feedback = store.create_assessment(feedback)
    assert created_feedback.run_id == run.info.run_id

    retrieved_feedback = store.get_assessment(trace_info.request_id, created_feedback.assessment_id)
    assert retrieved_feedback.run_id == run.info.run_id


def test_assessment_with_error(store_and_trace_info):
    store, trace_info = store_and_trace_info

    try:
        raise ValueError("Test error message")
    except ValueError as test_error:
        feedback = Feedback(
            trace_id=trace_info.request_id,
            name="error_feedback",
            value=None,
            error=test_error,
            source=AssessmentSource(source_type=AssessmentSourceType.CODE),
        )

    created_feedback = store.create_assessment(feedback)
    assert created_feedback.error.error_message == "Test error message"
    assert created_feedback.error.error_code == "ValueError"
    assert created_feedback.error.stack_trace is not None
    assert "ValueError: Test error message" in created_feedback.error.stack_trace
    assert "test_assessment_with_error" in created_feedback.error.stack_trace

    retrieved_feedback = store.get_assessment(trace_info.request_id, created_feedback.assessment_id)
    assert retrieved_feedback.error.error_message == "Test error message"
    assert retrieved_feedback.error.error_code == "ValueError"
    assert retrieved_feedback.error.stack_trace is not None
    assert "ValueError: Test error message" in retrieved_feedback.error.stack_trace
    assert created_feedback.error.stack_trace == retrieved_feedback.error.stack_trace


def test_evaluation_dataset_crud_operations(store):
    with (
        mock.patch("mlflow.tracking._tracking_service.utils._get_store", return_value=store),
        mock.patch("mlflow.entities.evaluation_dataset._get_store", return_value=store),
    ):
        experiment_ids = _create_experiments(store, ["test_exp_1", "test_exp_2"])
        created_dataset = store.create_evaluation_dataset(
            name="test_eval_dataset",
            tags={"purpose": "testing", "environment": "test", "mlflow.user": "test_user"},
            experiment_ids=experiment_ids,
        )

        assert created_dataset.dataset_id is not None
        assert created_dataset.dataset_id.startswith("d-")
        assert created_dataset.name == "test_eval_dataset"
        assert created_dataset.tags == {
            "purpose": "testing",
            "environment": "test",
            "mlflow.user": "test_user",
        }
        assert created_dataset.created_time > 0
        assert created_dataset.last_update_time > 0
        assert created_dataset.created_time == created_dataset.last_update_time
        assert created_dataset.schema is None  # Schema is computed when data is added
        assert created_dataset.profile is None  # Profile is computed when data is added
        assert created_dataset.created_by == "test_user"  # Extracted from mlflow.user tag

        retrieved_dataset = store.get_evaluation_dataset(dataset_id=created_dataset.dataset_id)
        assert retrieved_dataset.dataset_id == created_dataset.dataset_id
        assert retrieved_dataset.name == created_dataset.name
        assert retrieved_dataset.tags == created_dataset.tags
        assert retrieved_dataset._experiment_ids is None
        assert retrieved_dataset.experiment_ids == experiment_ids
        assert not retrieved_dataset.has_records()

        with pytest.raises(
            MlflowException, match="Evaluation dataset with id 'd-nonexistent' not found"
        ):
            store.get_evaluation_dataset(dataset_id="d-nonexistent")

        store.delete_evaluation_dataset(created_dataset.dataset_id)
        with pytest.raises(MlflowException, match="not found"):
            store.get_evaluation_dataset(dataset_id=created_dataset.dataset_id)

        # Verify idempotentcy
        store.delete_evaluation_dataset("d-nonexistent")


def test_evaluation_dataset_search_comprehensive(store):
    test_prefix = "test_search_"
    exp_ids = _create_experiments(store, [f"{test_prefix}exp_{i}" for i in range(1, 4)])

    datasets = []
    for i in range(10):
        if i < 3:
            created = store.create_evaluation_dataset(
                name=f"{test_prefix}dataset_{i:02d}",
                experiment_ids=[exp_ids[0]],
                tags={"priority": "high" if i % 2 == 0 else "low", "mlflow.user": f"user_{i % 3}"},
            )
        elif i < 6:
            created = store.create_evaluation_dataset(
                name=f"{test_prefix}dataset_{i:02d}",
                experiment_ids=[exp_ids[1], exp_ids[2]],
                tags={"priority": "high" if i % 2 == 0 else "low", "mlflow.user": f"user_{i % 3}"},
            )
        elif i < 8:
            created = store.create_evaluation_dataset(
                name=f"{test_prefix}dataset_{i:02d}",
                experiment_ids=[exp_ids[2]],
                tags={"priority": "high" if i % 2 == 0 else "low", "mlflow.user": f"user_{i % 3}"},
            )
        else:
            created = store.create_evaluation_dataset(
                name=f"{test_prefix}dataset_{i:02d}",
                experiment_ids=[],
                tags={"priority": "high" if i % 2 == 0 else "low", "mlflow.user": f"user_{i % 3}"},
            )
        datasets.append(created)
        time.sleep(0.001)

    results = store.search_evaluation_datasets(experiment_ids=[exp_ids[0]])
    assert len([d for d in results if d.name.startswith(test_prefix)]) == 3

    results = store.search_evaluation_datasets(experiment_ids=[exp_ids[1], exp_ids[2]])
    test_results = [d for d in results if d.name.startswith(test_prefix)]
    assert len(test_results) == 5

    results = store.search_evaluation_datasets(order_by=["name"])
    test_results = [d for d in results if d.name.startswith(test_prefix)]
    names = [d.name for d in test_results]
    assert names == sorted(names)

    results = store.search_evaluation_datasets(order_by=["name DESC"])
    test_results = [d for d in results if d.name.startswith(test_prefix)]
    names = [d.name for d in test_results]
    assert names == sorted(names, reverse=True)

    page1 = store.search_evaluation_datasets(max_results=3)
    assert len(page1) == 3
    assert page1.token is not None

    page2 = store.search_evaluation_datasets(max_results=3, page_token=page1.token)
    assert len(page2) == 3
    assert all(d1.dataset_id != d2.dataset_id for d1 in page1 for d2 in page2)

    results = store.search_evaluation_datasets(experiment_ids=None)
    test_results = [d for d in results if d.name.startswith(test_prefix)]
    assert len(test_results) == 10


def test_evaluation_dataset_upsert_comprehensive(store):
    created_dataset = store.create_evaluation_dataset(name="upsert_comprehensive")

    records_batch1 = [
        {
            "inputs": {"question": "What is MLflow?"},
            "expectations": {"answer": "MLflow is a platform", "score": 0.8},
            "tags": {"version": "v1", "quality": "high"},
            "source": {
                "source_type": "TRACE",
                "source_data": {"trace_id": "trace-001", "span_id": "span-001"},
            },
        },
        {
            "inputs": {"question": "What is Python?"},
            "expectations": {"answer": "Python is a language"},
            "tags": {"category": "programming"},
        },
        {
            "inputs": {"question": "What is MLflow?"},
            "expectations": {"answer": "MLflow is an ML platform", "confidence": 0.9},
            "tags": {"version": "v2", "reviewed": "true"},
            "source": {
                "source_type": "TRACE",
                "source_data": {"trace_id": "trace-002", "span_id": "span-002"},
            },
        },
    ]

    result = store.upsert_evaluation_dataset_records(
        created_dataset.dataset_id, records_batch1, "test_user"
    )
    assert result["inserted"] == 2
    assert result["updated"] == 1

    loaded_records = store._load_dataset_records(created_dataset.dataset_id)
    assert len(loaded_records) == 2

    mlflow_record = next(r for r in loaded_records if r.inputs["question"] == "What is MLflow?")
    assert mlflow_record.expectations == {
        "answer": "MLflow is an ML platform",
        "score": 0.8,
        "confidence": 0.9,
    }
    assert mlflow_record.tags == {"version": "v2", "quality": "high", "reviewed": "true"}

    assert mlflow_record.source.source_type == "TRACE"
    assert mlflow_record.source.source_data["trace_id"] == "trace-001"
    assert mlflow_record.source_id == "trace-001"

    initial_update_time = mlflow_record.last_update_time
    time.sleep(0.01)

    records_batch2 = [
        {
            "inputs": {"question": "What is MLflow?"},
            "expectations": {"answer": "MLflow is the best ML platform", "rating": 5},
            "tags": {"version": "v3"},
        },
        {
            "inputs": {"question": "What is Spark?"},
            "expectations": {"answer": "Spark is a data processing engine"},
        },
    ]

    result = store.upsert_evaluation_dataset_records(
        created_dataset.dataset_id, records_batch2, "test_user"
    )
    assert result["inserted"] == 1
    assert result["updated"] == 1

    loaded_records = store._load_dataset_records(created_dataset.dataset_id)
    assert len(loaded_records) == 3

    updated_mlflow_record = next(
        r for r in loaded_records if r.inputs["question"] == "What is MLflow?"
    )
    assert updated_mlflow_record.expectations == {
        "answer": "MLflow is the best ML platform",
        "score": 0.8,
        "confidence": 0.9,
        "rating": 5,
    }
    assert updated_mlflow_record.tags == {
        "version": "v3",
        "quality": "high",
        "reviewed": "true",
    }
    assert updated_mlflow_record.last_update_time > initial_update_time
    assert updated_mlflow_record.source.source_data["trace_id"] == "trace-001"

    records_batch3 = [
        {"inputs": {"minimal": "input"}, "expectations": {"result": "minimal test"}},
        {"inputs": {"question": "Empty expectations"}, "expectations": {}},
        {"inputs": {"question": "No tags"}, "expectations": {"answer": "No tags"}, "tags": {}},
    ]

    result = store.upsert_evaluation_dataset_records(
        created_dataset.dataset_id, records_batch3, "test_user"
    )
    assert result["inserted"] == 3
    assert result["updated"] == 0

<<<<<<< HEAD
    # Since we rely on foreign key constraints, we'll get an IntegrityError
    with pytest.raises(Exception, match="FOREIGN KEY constraint failed"):
        store.upsert_evaluation_dataset_records("d-nonexistent", records_batch1)

    result = store.upsert_evaluation_dataset_records(
        created_dataset.dataset_id,
        [{"inputs": {}, "expectations": {"result": "empty inputs allowed"}}],
    )
    assert result["inserted"] == 1
    assert result["updated"] == 0
=======
    # Test validation for empty inputs
    with pytest.raises(MlflowException, match="inputs must be provided and cannot be empty"):
        store.upsert_evaluation_dataset_records(
            created_dataset.dataset_id,
            [{"inputs": {}, "expectations": {"result": "should fail"}}],
        )
>>>>>>> 64108805

    empty_result = store.upsert_evaluation_dataset_records(created_dataset.dataset_id, [])
    assert empty_result["inserted"] == 0
    assert empty_result["updated"] == 0


def test_evaluation_dataset_associations_and_lazy_loading(store):
    experiment_ids = _create_experiments(store, ["test_exp_1", "test_exp_2", "test_exp_3"])
    created_dataset = store.create_evaluation_dataset(
        name="multi_exp_dataset",
        experiment_ids=experiment_ids,
    )

    retrieved = store.get_evaluation_dataset(dataset_id=created_dataset.dataset_id)
    assert retrieved._experiment_ids is None
    with (
        mock.patch("mlflow.tracking._tracking_service.utils._get_store", return_value=store),
        mock.patch("mlflow.entities.evaluation_dataset._get_store", return_value=store),
    ):
        assert set(retrieved.experiment_ids) == set(experiment_ids)

    results = store.search_evaluation_datasets(experiment_ids=[experiment_ids[1]])
    assert any(d.dataset_id == created_dataset.dataset_id for d in results)

    results = store.search_evaluation_datasets(
        experiment_ids=[experiment_ids[0], experiment_ids[2]]
    )
    matching = [d for d in results if d.dataset_id == created_dataset.dataset_id]
    assert len(matching) == 1
    assert matching[0]._experiment_ids is None
    with (
        mock.patch("mlflow.tracking._tracking_service.utils._get_store", return_value=store),
        mock.patch("mlflow.entities.evaluation_dataset._get_store", return_value=store),
    ):
        assert set(matching[0].experiment_ids) == set(experiment_ids)

    records = [{"inputs": {"q": f"Q{i}"}, "expectations": {"a": f"A{i}"}} for i in range(5)]
    store.upsert_evaluation_dataset_records(created_dataset.dataset_id, records)

    with (
        mock.patch("mlflow.tracking._tracking_service.utils._get_store", return_value=store),
        mock.patch("mlflow.entities.evaluation_dataset._get_store", return_value=store),
    ):
        retrieved = store.get_evaluation_dataset(dataset_id=created_dataset.dataset_id)
        assert not retrieved.has_records()

        df = retrieved.to_df()
        assert len(df) == 5
        assert retrieved.has_records()

        assert list(df.columns) == [
            "inputs",
            "expectations",
            "tags",
            "source_type",
            "source_id",
            "created_time",
            "dataset_record_id",
        ]


def test_evaluation_dataset_get_experiment_ids(store):
    experiment_ids = _create_experiments(store, ["exp_1", "exp_2", "exp_3"])
    created_dataset = store.create_evaluation_dataset(
        name="test_get_experiment_ids",
        experiment_ids=experiment_ids,
    )

    fetched_experiment_ids = store.get_evaluation_dataset_experiment_ids(created_dataset.dataset_id)
    assert set(fetched_experiment_ids) == set(experiment_ids)

    created_dataset2 = store.create_evaluation_dataset(
        name="test_no_experiments",
        experiment_ids=[],
    )
    fetched_experiment_ids2 = store.get_evaluation_dataset_experiment_ids(
        created_dataset2.dataset_id
    )
    assert fetched_experiment_ids2 == []

    with pytest.raises(
        MlflowException, match="Evaluation dataset with id 'd-nonexistent' not found"
    ):
        store.get_evaluation_dataset_experiment_ids("d-nonexistent")

    with pytest.raises(MlflowException, match="dataset_id must be provided"):
        store.get_evaluation_dataset_experiment_ids("")


def test_evaluation_dataset_tags_with_sql_backend(store):
    tags = {"environment": "production", "version": "2.0", "team": "ml-ops"}

    created = store.create_evaluation_dataset(
        name="tagged_dataset",
        tags=tags,
    )
    assert created.tags == tags

    retrieved = store.get_evaluation_dataset(created.dataset_id)
    assert retrieved.tags == tags
    assert retrieved.tags["environment"] == "production"
    assert retrieved.tags["version"] == "2.0"
    assert retrieved.tags["team"] == "ml-ops"

    created_none = store.create_evaluation_dataset(
        name="no_tags_dataset",
        tags=None,
        experiment_ids=None,
    )
    retrieved_none = store.get_evaluation_dataset(created_none.dataset_id)
    assert retrieved_none.tags == {}

    created_empty = store.create_evaluation_dataset(
        name="empty_tags_dataset",
        tags={},
        experiment_ids=None,
    )
    retrieved_empty = store.get_evaluation_dataset(created_empty.dataset_id)
    assert retrieved_empty.tags == {}


def test_evaluation_dataset_update_tags(store):
    initial_tags = {"environment": "development", "version": "1.0", "deprecated": "true"}
    created = store.create_evaluation_dataset(
        name="test_update_tags",
        tags=initial_tags,
        experiment_ids=None,
    )

    retrieved = store.get_evaluation_dataset(created.dataset_id)
    assert retrieved.tags == initial_tags

    update_tags = {
        "environment": "production",
        "team": "ml-ops",
        "deprecated": None,
    }
    store.set_evaluation_dataset_tags(created.dataset_id, update_tags, updated_by="test_user")

    updated = store.get_evaluation_dataset(created.dataset_id)
    expected_tags = {
        "environment": "production",
        "version": "1.0",
        "team": "ml-ops",
    }
    assert updated.tags == expected_tags
    assert updated.last_updated_by == "test_user"

    created_no_tags = store.create_evaluation_dataset(
        name="test_no_initial_tags",
        tags=None,
        experiment_ids=None,
    )

    store.set_evaluation_dataset_tags(
        created_no_tags.dataset_id, {"new_tag": "value"}, updated_by="test_user2"
    )

    updated_no_tags = store.get_evaluation_dataset(created_no_tags.dataset_id)
    assert updated_no_tags.tags == {"new_tag": "value"}
    assert updated_no_tags.last_updated_by == "test_user2"

    with pytest.raises(MlflowException, match="dataset_id must be provided"):
        store.set_evaluation_dataset_tags(None, {"tag": "value"})

    with pytest.raises(MlflowException, match="tags must be provided"):
        store.set_evaluation_dataset_tags(created.dataset_id, None)

    with pytest.raises(MlflowException, match="Could not find evaluation dataset"):
        store.set_evaluation_dataset_tags("nonexistent_id", {"tag": "value"})<|MERGE_RESOLUTION|>--- conflicted
+++ resolved
@@ -6336,25 +6336,12 @@
     assert result["inserted"] == 3
     assert result["updated"] == 0
 
-<<<<<<< HEAD
-    # Since we rely on foreign key constraints, we'll get an IntegrityError
-    with pytest.raises(Exception, match="FOREIGN KEY constraint failed"):
-        store.upsert_evaluation_dataset_records("d-nonexistent", records_batch1)
-
-    result = store.upsert_evaluation_dataset_records(
-        created_dataset.dataset_id,
-        [{"inputs": {}, "expectations": {"result": "empty inputs allowed"}}],
-    )
-    assert result["inserted"] == 1
-    assert result["updated"] == 0
-=======
     # Test validation for empty inputs
     with pytest.raises(MlflowException, match="inputs must be provided and cannot be empty"):
         store.upsert_evaluation_dataset_records(
             created_dataset.dataset_id,
             [{"inputs": {}, "expectations": {"result": "should fail"}}],
         )
->>>>>>> 64108805
 
     empty_result = store.upsert_evaluation_dataset_records(created_dataset.dataset_id, [])
     assert empty_result["inserted"] == 0
