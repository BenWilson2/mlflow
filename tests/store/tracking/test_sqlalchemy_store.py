--- conflicted
+++ resolved
@@ -6730,7 +6730,6 @@
     assert created_feedback.error.stack_trace == retrieved_feedback.error.stack_trace
 
 
-<<<<<<< HEAD
 def test_evaluation_dataset_crud_operations(store):
     with mock.patch("mlflow.tracking._tracking_service.utils._get_store", return_value=store):
         experiment_ids = _create_experiments(store, ["test_exp_1", "test_exp_2"])
@@ -7047,7 +7046,8 @@
     )
     retrieved_empty = store.get_evaluation_dataset(created_empty.dataset_id)
     assert retrieved_empty.tags == {}
-=======
+
+
 def _create_trace_info(trace_id: str, experiment_id: str):
     return TraceInfo(
         trace_id=trace_id,
@@ -7091,5 +7091,4 @@
         trace_ids.append(trace_info.trace_id)
 
     with pytest.raises(MlflowException, match="Cannot link more than 100 traces to a run"):
-        store.link_traces_to_run(trace_ids, run.info.run_id)
->>>>>>> f37df1c3
+        store.link_traces_to_run(trace_ids, run.info.run_id)