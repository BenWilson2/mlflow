import json
from unittest import mock

import pandas as pd
import pytest
import sklearn.neighbors as knn

import mlflow
from mlflow import MlflowClient
from mlflow.entities import EvaluationDataset, Feedback
from mlflow.genai.datasets import create_dataset
from mlflow.genai.optimize.types import LLMParams, OptimizerOutput
from mlflow.genai.scorers import scorer
from mlflow.genai.scorers.builtin_scorers import RelevanceToQuery
from mlflow.pyfunc.model import ResponsesAgent, ResponsesAgentRequest, ResponsesAgentResponse
from mlflow.telemetry.client import TelemetryClient
from mlflow.telemetry.events import (
    CreateDatasetEvent,
    CreateExperimentEvent,
    CreateLoggedModelEvent,
    CreateModelVersionEvent,
    CreatePromptEvent,
    CreateRegisteredModelEvent,
    CreateRunEvent,
    EvaluateEvent,
    GenAIEvaluateEvent,
    LogAssessmentEvent,
    MergeRecordsEvent,
    PromptOptimizationEvent,
    StartTraceEvent,
)
from mlflow.tracking.fluent import _initialize_logged_model

from tests.telemetry.helper_functions import validate_telemetry_record


class TestModel(mlflow.pyfunc.PythonModel):
    def predict(self, model_input: list[str]) -> str:
        return "test"


@pytest.fixture
def mlflow_client():
    return MlflowClient()


@pytest.fixture(autouse=True)
def mock_get_telemetry_client(mock_telemetry_client: TelemetryClient):
    with mock.patch(
        "mlflow.telemetry.track.get_telemetry_client", return_value=mock_telemetry_client
    ):
        yield


def test_create_logged_model(mock_requests, mock_telemetry_client: TelemetryClient):
    event_name = CreateLoggedModelEvent.name
    mlflow.create_external_model(name="model")
    validate_telemetry_record(
        mock_telemetry_client, mock_requests, event_name, {"flavor": "external"}
    )

    mlflow.initialize_logged_model(name="model", tags={"key": "value"})
    validate_telemetry_record(
        mock_telemetry_client, mock_requests, event_name, {"flavor": "initialize"}
    )

    _initialize_logged_model(name="model", flavor="keras")
    validate_telemetry_record(mock_telemetry_client, mock_requests, event_name, {"flavor": "keras"})

    mlflow.pyfunc.log_model(
        name="model",
        python_model=TestModel(),
    )
    validate_telemetry_record(
        mock_telemetry_client, mock_requests, event_name, {"flavor": "pyfunc.CustomPythonModel"}
    )

    mlflow.sklearn.log_model(
        knn.KNeighborsClassifier(),
        name="model",
    )
    validate_telemetry_record(
        mock_telemetry_client, mock_requests, event_name, {"flavor": "sklearn"}
    )

    class SimpleResponsesAgent(ResponsesAgent):
        def predict(self, request: ResponsesAgentRequest) -> ResponsesAgentResponse:
            mock_response = {
                "output": [
                    {
                        "type": "message",
                        "id": "1234",
                        "status": "completed",
                        "role": "assistant",
                        "content": [
                            {
                                "type": "output_text",
                                "text": request.input[0].content,
                            }
                        ],
                    }
                ],
            }
            return ResponsesAgentResponse(**mock_response)

    mlflow.pyfunc.log_model(
        name="model",
        python_model=SimpleResponsesAgent(),
    )
    validate_telemetry_record(
        mock_telemetry_client, mock_requests, event_name, {"flavor": "pyfunc.ResponsesAgent"}
    )


def test_create_experiment(mock_requests, mlflow_client, mock_telemetry_client: TelemetryClient):
    event_name = CreateExperimentEvent.name
    mlflow.create_experiment(name="test_experiment")
    validate_telemetry_record(mock_telemetry_client, mock_requests, event_name)

    mlflow_client.create_experiment(name="test_experiment1")
    validate_telemetry_record(mock_telemetry_client, mock_requests, event_name)


def test_create_run(mock_requests, mlflow_client, mock_telemetry_client: TelemetryClient):
    event_name = CreateRunEvent.name
    exp_id = mlflow.create_experiment(name="test_experiment")
    with mlflow.start_run(experiment_id=exp_id):
        validate_telemetry_record(
            mock_telemetry_client, mock_requests, event_name, check_params=False
        )

    mlflow_client.create_run(experiment_id=exp_id)
    validate_telemetry_record(mock_telemetry_client, mock_requests, event_name, check_params=False)


def test_create_run_with_imports(mock_requests, mock_telemetry_client: TelemetryClient):
    event_name = CreateRunEvent.name
    import pyspark.ml  # noqa: F401

    with mlflow.start_run():
        data = validate_telemetry_record(
            mock_telemetry_client, mock_requests, event_name, check_params=False
        )
        assert "pyspark.ml" in json.loads(data["params"])["imports"]


def test_create_registered_model(
    mock_requests, mlflow_client, mock_telemetry_client: TelemetryClient
):
    event_name = CreateRegisteredModelEvent.name
    mlflow_client.create_registered_model(name="test_model1")
    validate_telemetry_record(
        mock_telemetry_client,
        mock_requests,
        event_name,
        {"is_prompt": False},
    )

    mlflow.pyfunc.log_model(
        name="model",
        python_model=TestModel(),
        registered_model_name="test_model",
    )
    validate_telemetry_record(
        mock_telemetry_client,
        mock_requests,
        event_name,
        {"is_prompt": False},
    )


def test_create_model_version(mock_requests, mlflow_client, mock_telemetry_client: TelemetryClient):
    event_name = CreateModelVersionEvent.name
    mlflow_client.create_registered_model(name="test_model")
    mlflow_client.create_model_version(
        name="test_model", source="test_source", run_id="test_run_id"
    )
    validate_telemetry_record(
        mock_telemetry_client,
        mock_requests,
        event_name,
        {"is_prompt": False},
    )

    mlflow.pyfunc.log_model(
        name="model",
        python_model=TestModel(),
        registered_model_name="test_model",
    )
    validate_telemetry_record(
        mock_telemetry_client,
        mock_requests,
        event_name,
        {"is_prompt": False},
    )

    mlflow.genai.register_prompt(
        name="ai_assistant_prompt",
        template="Respond to the user's message as a {{style}} AI. {{greeting}}",
        commit_message="Initial version of AI assistant",
    )
    validate_telemetry_record(
        mock_telemetry_client,
        mock_requests,
        event_name,
        {"is_prompt": True},
    )


def test_start_trace(mock_requests, mlflow_client, mock_telemetry_client: TelemetryClient):
    event_name = StartTraceEvent.name
    with mlflow.start_span(name="test_span"):
        pass
    validate_telemetry_record(mock_telemetry_client, mock_requests, event_name)

    @mlflow.trace
    def test_func():
        pass

    test_func()
    validate_telemetry_record(mock_telemetry_client, mock_requests, event_name)

    trace_id = mlflow_client.start_trace(name="test_trace").trace_id
    mlflow_client.end_trace(trace_id=trace_id)
    validate_telemetry_record(mock_telemetry_client, mock_requests, event_name)


def test_create_prompt(mock_requests, mlflow_client, mock_telemetry_client: TelemetryClient):
    mlflow_client.create_prompt(name="test_prompt")
    validate_telemetry_record(mock_telemetry_client, mock_requests, CreatePromptEvent.name)

    # OSS prompt registry uses create_registered_model with a special tag
    mlflow.genai.register_prompt(
        name="greeting_prompt",
        template="Respond to the user's message as a {{style}} AI. {{greeting}}",
    )
    expected_params = {"is_prompt": True}
    validate_telemetry_record(
        mock_telemetry_client,
        mock_requests,
        CreateRegisteredModelEvent.name,
        expected_params,
    )


def test_log_assessment(mock_requests, mock_telemetry_client: TelemetryClient):
    with mlflow.start_span(name="test_span") as span:
        feedback = Feedback(
            name="faithfulness",
            value=0.9,
            rationale="The model is faithful to the input.",
            metadata={"model": "gpt-4o-mini"},
        )

        mlflow.log_assessment(trace_id=span.trace_id, assessment=feedback)
    validate_telemetry_record(mock_telemetry_client, mock_requests, LogAssessmentEvent.name)


def test_evaluate(mock_requests, mock_telemetry_client: TelemetryClient):
    mlflow.models.evaluate(
        data=pd.DataFrame({"x": [1, 2, 3], "y": [4, 5, 6]}),
        model=lambda x: x["x"] * 2,
        extra_metrics=[mlflow.metrics.latency()],
    )
    validate_telemetry_record(mock_telemetry_client, mock_requests, EvaluateEvent.name)


def test_genai_evaluate(mock_requests, mock_telemetry_client: TelemetryClient):
    @mlflow.genai.scorer
    def sample_scorer(inputs, outputs, expectations):
        return 1.0

    model = TestModel()
    data = [
        {
            "inputs": {"model_input": ["What is the capital of France?"]},
            "outputs": "The capital of France is Paris.",
        }
    ]
    with mock.patch("mlflow.genai.judges.is_context_relevant"):
        mlflow.genai.evaluate(
            data=data, scorers=[sample_scorer, RelevanceToQuery()], predict_fn=model.predict
        )
        expected_params = {"builtin_scorers": ["relevance_to_query"]}
        validate_telemetry_record(
            mock_telemetry_client, mock_requests, GenAIEvaluateEvent.name, expected_params
        )


def test_prompt_optimization(mock_requests, mock_telemetry_client: TelemetryClient):
    sample_prompt = mlflow.genai.register_prompt(
        name="test_translation_prompt",
        template="Translate the following text to {{language}}: {{input_text}}",
    )
    sample_data = pd.DataFrame(
        {
            "inputs": [
                {"input_text": "Hello", "language": "Spanish"},
                {"input_text": "World", "language": "French"},
            ],
            "expectations": [{"translation": "Hola"}, {"translation": "Monde"}],
        }
    )

    @scorer
    def sample_scorer(inputs, outputs, expectations):
        return 1.0

    with mock.patch(
        "mlflow.genai.optimize.base._DSPyMIPROv2Optimizer.optimize",
        return_value=OptimizerOutput(
            final_eval_score=1.0,
            initial_eval_score=0.5,
            optimizer_name="DSPy/MIPROv2",
            optimized_prompt="optimized",
        ),
    ):
        mlflow.genai.optimize_prompt(
            target_llm_params=LLMParams(model_name="test/model"),
            prompt=f"prompts:/{sample_prompt.name}/{sample_prompt.version}",
            train_data=sample_data,
            scorers=[sample_scorer],
        )
    validate_telemetry_record(mock_telemetry_client, mock_requests, PromptOptimizationEvent.name)


def test_create_dataset(mock_requests, mock_telemetry_client: TelemetryClient):
    with mock.patch("mlflow.tracking._tracking_service.utils._get_store") as mock_store:
        mock_store_instance = mock.MagicMock()
        mock_store.return_value = mock_store_instance
        mock_store_instance.create_dataset.return_value = mock.MagicMock(
            dataset_id="test-dataset-id", name="test_dataset", tags={"test": "value"}
        )

        create_dataset(name="test_dataset", tags={"test": "value"})
        validate_telemetry_record(mock_telemetry_client, mock_requests, CreateDatasetEvent.name)


def test_merge_records(mock_requests, mock_telemetry_client: TelemetryClient):
    with mock.patch("mlflow.entities.evaluation_dataset._get_store") as mock_store:
        mock_store_instance = mock.MagicMock()
        mock_store.return_value = mock_store_instance
        mock_store_instance.get_dataset.return_value = mock.MagicMock(dataset_id="test-id")
        mock_store_instance.upsert_dataset_records.return_value = {"inserted": 2, "updated": 0}

        evaluation_dataset = EvaluationDataset(
            dataset_id="test-id",
            name="test",
            digest="digest",
            created_time=123,
            last_update_time=456,
        )

        records = [
            {"inputs": {"q": "Q1"}, "expectations": {"a": "A1"}},
            {"inputs": {"q": "Q2"}, "expectations": {"a": "A2"}},
        ]
        evaluation_dataset.merge_records(records)

<<<<<<< HEAD
        expected_params = {"record_count": 2, "input_type": "dict"}
=======
        expected_params = {"record_count": 2, "input_type": "list[dict]"}
>>>>>>> 7fe10abd
        validate_telemetry_record(
            mock_telemetry_client, mock_requests, MergeRecordsEvent.name, expected_params
        )<|MERGE_RESOLUTION|>--- conflicted
+++ resolved
@@ -357,11 +357,7 @@
         ]
         evaluation_dataset.merge_records(records)
 
-<<<<<<< HEAD
-        expected_params = {"record_count": 2, "input_type": "dict"}
-=======
         expected_params = {"record_count": 2, "input_type": "list[dict]"}
->>>>>>> 7fe10abd
         validate_telemetry_record(
             mock_telemetry_client, mock_requests, MergeRecordsEvent.name, expected_params
         )